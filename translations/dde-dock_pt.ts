--- conflicted
+++ resolved
@@ -171,71 +171,9 @@
     </message>
 </context>
 <context>
-<<<<<<< HEAD
-    <name>DatetimeWidget</name>
-    <message>
-        <source>Monday</source>
-        <translation>Segunda</translation>
-    </message>
-    <message>
-        <source>Tuesday</source>
-        <translation>Terça</translation>
-    </message>
-    <message>
-        <source>Wednesday</source>
-        <translation>Quarta</translation>
-    </message>
-    <message>
-        <source>Thursday</source>
-        <translation>Quinta</translation>
-    </message>
-    <message>
-        <source>Friday</source>
-        <translation>Sexta</translation>
-    </message>
-    <message>
-        <source>Saturday</source>
-        <translation>Sábado</translation>
-    </message>
-    <message>
-        <source>Sunday</source>
-        <translation>Domingo</translation>
-    </message>
-    <message>
-        <source>monday</source>
-        <translation>segunda</translation>
-    </message>
-    <message>
-        <source>tuesday</source>
-        <translation type="unfinished"/>
-    </message>
-    <message>
-        <source>wednesday</source>
-        <translation type="unfinished"/>
-    </message>
-    <message>
-        <source>thursday</source>
-        <translation type="unfinished"/>
-    </message>
-    <message>
-        <source>friday</source>
-        <translation type="unfinished"/>
-    </message>
-    <message>
-        <source>saturday</source>
-        <translation type="unfinished"/>
-    </message>
-    <message>
-        <source>sunday</source>
-        <translation>domingo</translation>
-    </message>
-    <message>
-        <source>%1year%2month%3day</source>
-=======
     <name>DevCollaborationWidget</name>
     <message>
         <source>PC collaboration</source>
->>>>>>> 1191af61
         <translation type="unfinished"/>
     </message>
 </context>
@@ -346,108 +284,6 @@
     </message>
 </context>
 <context>
-<<<<<<< HEAD
-    <name>ModuleWidget</name>
-    <message>
-        <source>Size</source>
-        <translation>Tamanho</translation>
-        <extra-child_page>Dock</extra-child_page>
-        <extra-contents_path>/personalization/Dock</extra-contents_path>
-    </message>
-    <message>
-        <source>Multiple Displays</source>
-        <translation>Vários ecrãs</translation>
-        <extra-child_page>Dock</extra-child_page>
-        <extra-contents_path>/personalization/Dock</extra-contents_path>
-    </message>
-    <message>
-        <source>Plugin Area</source>
-        <translation>Área de plugins</translation>
-        <extra-child_page>Dock</extra-child_page>
-        <extra-contents_path>/personalization/Dock</extra-contents_path>
-    </message>
-    <message>
-        <source>Select which icons appear in the Dock</source>
-        <translation>Selecione quais os ícones que aparecem na Doca</translation>
-    </message>
-    <message>
-        <source>Fashion mode</source>
-        <translation>Modo Elegante</translation>
-    </message>
-    <message>
-        <source>Efficient mode</source>
-        <translation>Modo eficiente</translation>
-    </message>
-    <message>
-        <source>Mode</source>
-        <translation>Modo</translation>
-        <extra-child_page>Dock</extra-child_page>
-        <extra-contents_path>/personalization/Dock</extra-contents_path>
-    </message>
-    <message>
-        <source>Top</source>
-        <translation>Superior</translation>
-    </message>
-    <message>
-        <source>Bottom</source>
-        <translation>Inferior</translation>
-    </message>
-    <message>
-        <source>Left</source>
-        <translation>Esquerda</translation>
-    </message>
-    <message>
-        <source>Right</source>
-        <translation>Direita</translation>
-    </message>
-    <message>
-        <source>Location</source>
-        <translation>Localização</translation>
-        <extra-child_page>Dock</extra-child_page>
-        <extra-contents_path>/personalization/Dock</extra-contents_path>
-    </message>
-    <message>
-        <source>Keep shown</source>
-        <translation>Manter visível</translation>
-    </message>
-    <message>
-        <source>Keep hidden</source>
-        <translation>Manter ocultada</translation>
-    </message>
-    <message>
-        <source>Smart hide</source>
-        <translation>Ocultação inteligente</translation>
-    </message>
-    <message>
-        <source>Status</source>
-        <translation>Estado</translation>
-        <extra-child_page>Dock</extra-child_page>
-        <extra-contents_path>/personalization/Dock</extra-contents_path>
-    </message>
-    <message>
-        <source>Small</source>
-        <translation>Pequeno</translation>
-    </message>
-    <message>
-        <source>Large</source>
-        <translation>Grande</translation>
-    </message>
-    <message>
-        <source>Show Dock</source>
-        <translation>Mostrar Doca</translation>
-    </message>
-    <message>
-        <source>On screen where the cursor is</source>
-        <translation>No ecrã onde está o cursor</translation>
-    </message>
-    <message>
-        <source>Only on main screen</source>
-        <translation>Apenas no ecrã principal</translation>
-    </message>
-</context>
-<context>
-=======
->>>>>>> 1191af61
     <name>MultitaskingPlugin</name>
     <message>
         <source>Multitasking View</source>
@@ -500,37 +336,8 @@
         <translation>Capacidade 1%, totalmente carregada</translation>
     </message>
     <message>
-<<<<<<< HEAD
-        <source>Dock</source>
-        <translation>Doca</translation>
-    </message>
-    <message>
-        <source>Mode</source>
-        <translation>Modo</translation>
-    </message>
-    <message>
-        <source>Location</source>
-        <translation>Localização</translation>
-    </message>
-    <message>
-        <source>Status</source>
-        <translation>Estado</translation>
-    </message>
-    <message>
-        <source>Size</source>
-        <translation>Tamanho</translation>
-    </message>
-    <message>
-        <source>Show Dock</source>
-        <translation>Mostrar Doca</translation>
-    </message>
-    <message>
-        <source>Plugin Area</source>
-        <translation>Área de plugins</translation>
-=======
         <source>Battery</source>
         <translation type="unfinished"/>
->>>>>>> 1191af61
     </message>
 </context>
 <context>
@@ -586,8 +393,8 @@
 <context>
     <name>SoundApplet</name>
     <message>
-        <source>Volume</source>
-        <translation>Volume</translation>
+        <source>Device</source>
+        <translation>Dispositivo</translation>
     </message>
 </context>
 <context>
@@ -619,10 +426,6 @@
         <source>Volume %1</source>
         <translation>Volume %1</translation>
     </message>
-    <message>
-        <source>No output devices</source>
-        <translation type="unfinished"/>
-    </message>
 </context>
 <context>
     <name>SoundPlugin</name>
