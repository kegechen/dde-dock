<?xml version="1.0" ?><!DOCTYPE TS><TS version="2.1" language="de">
<context>
    <name>AbstractPluginsController</name>
    <message>
        <source>The plugin %1 is not compatible with the system.</source>
        <translation>Das Plugin %1 ist nicht mit dem System kompatibel.</translation>
    </message>
</context>
<context>
    <name>AirplaneModeApplet</name>
    <message>
        <source>Airplane Mode</source>
        <translation>Flugzeugmodus</translation>
    </message>
</context>
<context>
    <name>AirplaneModeItem</name>
    <message>
        <source>Airplane mode enabled</source>
        <translation>Flugzeugmodus aktiviert</translation>
    </message>
    <message>
        <source>Turn off</source>
        <translation>Ausschalten</translation>
    </message>
    <message>
        <source>Turn on</source>
        <translation>Einschalten</translation>
    </message>
    <message>
        <source>Airplane Mode settings</source>
        <translation>Flugzeugmodus-Einstellungen</translation>
    </message>
    <message>
        <source>Airplane mode disabled</source>
        <translation>Flugzeugmodus deaktiviert</translation>
    </message>
</context>
<context>
    <name>AirplaneModePlugin</name>
    <message>
        <source>Airplane Mode</source>
        <translation>Flugzeugmodus</translation>
    </message>
</context>
<context>
    <name>AppMultiItem</name>
    <message>
        <source>Open</source>
        <translation>Öffnen</translation>
    </message>
</context>
<context>
    <name>BloothAdapterWidget</name>
    <message>
        <source>My Devices</source>
        <translation>Meine Geräte</translation>
    </message>
    <message>
        <source>Other Devices</source>
        <translation>Andere Geräte</translation>
    </message>
</context>
<context>
    <name>BluetoothApplet</name>
    <message>
        <source>Bluetooth settings</source>
        <translation>Bluetooth-Einstellungen</translation>
    </message>
</context>
<context>
    <name>BluetoothItem</name>
    <message>
        <source>Turn off</source>
        <translation>Ausschalten</translation>
    </message>
    <message>
        <source>Turn on</source>
        <translation>Einschalten</translation>
    </message>
    <message>
        <source>Bluetooth settings</source>
        <translation>Bluetooth-Einstellungen</translation>
    </message>
    <message>
        <source>%1 connected</source>
        <translation>%1 verbunden</translation>
    </message>
    <message>
        <source>Connecting...</source>
        <translation>Wird verbunden ...</translation>
    </message>
    <message>
        <source>Bluetooth</source>
        <translation>Bluetooth</translation>
    </message>
    <message>
        <source>Turned off</source>
        <translation>Ausgeschaltet</translation>
    </message>
</context>
<context>
    <name>BluetoothMainWidget</name>
    <message>
        <source>Bluetooth</source>
        <translation>Bluetooth</translation>
    </message>
    <message>
        <source>Turn on</source>
        <translation>Einschalten</translation>
    </message>
    <message>
        <source>Turn off</source>
        <translation>Ausschalten</translation>
    </message>
</context>
<context>
    <name>BluetoothPlugin</name>
    <message>
        <source>Bluetooth</source>
        <translation>Bluetooth</translation>
    </message>
    <message>
        <source>Turn on</source>
        <translation>Einschalten</translation>
    </message>
    <message>
        <source>Turn off</source>
        <translation>Ausschalten</translation>
    </message>
</context>
<context>
    <name>DBusAdaptors</name>
    <message>
        <source>Add keyboard layout</source>
        <translation>Tastaturbelegung hinzufügen</translation>
    </message>
</context>
<context>
    <name>DateTimeDisplayer</name>
    <message>
        <source>12-hour time</source>
        <translation>12-Stunden-Zeit</translation>
    </message>
    <message>
        <source>24-hour time</source>
        <translation>24-Stunden-Zeit</translation>
    </message>
    <message>
        <source>Time settings</source>
        <translation>Zeiteinstellungen</translation>
    </message>
</context>
<context>
    <name>DatetimePlugin</name>
    <message>
        <source>Datetime</source>
        <translation>Datum/Zeit</translation>
    </message>
    <message>
        <source>12-hour time</source>
        <translation>12-Stunden-Zeit</translation>
    </message>
    <message>
        <source>24-hour time</source>
        <translation>24-Stunden-Zeit</translation>
    </message>
    <message>
        <source>Time settings</source>
        <translation>Zeiteinstellungen</translation>
    </message>
</context>
<context>
<<<<<<< HEAD
    <name>DatetimeWidget</name>
    <message>
        <source>Monday</source>
        <translation>Montag</translation>
    </message>
    <message>
        <source>Tuesday</source>
        <translation>Dienstag</translation>
    </message>
    <message>
        <source>Wednesday</source>
        <translation>Mittwoch</translation>
    </message>
    <message>
        <source>Thursday</source>
        <translation>Donnerstag</translation>
    </message>
    <message>
        <source>Friday</source>
        <translation>Freitag</translation>
    </message>
    <message>
        <source>Saturday</source>
        <translation>Samstag</translation>
    </message>
    <message>
        <source>Sunday</source>
        <translation>Sonntag</translation>
    </message>
    <message>
        <source>monday</source>
        <translation>Montag</translation>
    </message>
    <message>
        <source>tuesday</source>
        <translation>Dienstag</translation>
    </message>
    <message>
        <source>wednesday</source>
        <translation>Mittwoch</translation>
    </message>
    <message>
        <source>thursday</source>
        <translation>Donnerstag</translation>
    </message>
    <message>
        <source>friday</source>
        <translation>Freitag</translation>
    </message>
    <message>
        <source>saturday</source>
        <translation>Samstag</translation>
    </message>
    <message>
        <source>sunday</source>
        <translation>Sonntag</translation>
    </message>
    <message>
        <source>%1year%2month%3day</source>
        <translation type="unfinished"/>
=======
    <name>DevCollaborationWidget</name>
    <message>
        <source>PC collaboration</source>
        <translation>PC-Zusammenarbeit</translation>
>>>>>>> 1191af61
    </message>
</context>
<context>
    <name>DialogManager</name>
    <message>
        <source>Are you sure you want to empty %1 items?</source>
        <translation>Sind Sie sicher, dass Sie %1 Elemente löschen möchten?</translation>
    </message>
    <message>
        <source>Cancel</source>
        <translation>Abbrechen</translation>
    </message>
    <message>
        <source>Delete</source>
        <translation>Löschen</translation>
    </message>
    <message>
        <source>This action cannot be restored</source>
        <translation>Diese Aktion kann nicht wiederhergestellt werden</translation>
    </message>
</context>
<context>
    <name>DisplaySettingWidget</name>
    <message>
        <source>Multi-Screen Collaboration</source>
        <translation>Bildschirmübergreifende Zusammenarbeit</translation>
    </message>
</context>
<context>
    <name>DockPluginController</name>
    <message>
        <source>The plugin %1 is not compatible with the system.</source>
        <translation type="unfinished"/>
    </message>
</context>
<context>
    <name>HomeMonitorPlugin</name>
    <message>
        <source>Enabled</source>
        <translation>Aktiviert</translation>
    </message>
    <message>
        <source>Disabled</source>
        <translation>Deaktiviert</translation>
    </message>
</context>
<context>
    <name>LauncherItem</name>
    <message>
        <source>Launcher</source>
        <translation>Starter</translation>
    </message>
</context>
<context>
<<<<<<< HEAD
    <name>MainWindow</name>
    <message>
        <source>Exit Safe Mode</source>
        <translation>Abgesicherten Modus beenden</translation>
    </message>
    <message>
        <source>Dock - Safe Mode</source>
        <translation>Dock - Abgesicherter Modus</translation>
    </message>
    <message>
        <source>The Dock is in safe mode, please exit to show it properly</source>
        <translation>Das Dock befindet sich im abgesicherten Modus, bitte beenden, um es richtig anzuzeigen</translation>
    </message>
</context>
<context>
=======
>>>>>>> 1191af61
    <name>MenuWorker</name>
    <message>
        <source>Fashion Mode</source>
        <translation>Design-Modus</translation>
    </message>
    <message>
        <source>Efficient Mode</source>
        <translation>Effizienzmodus</translation>
    </message>
    <message>
        <source>Top</source>
        <translation>Oben</translation>
    </message>
    <message>
        <source>Bottom</source>
        <translation>Unten</translation>
    </message>
    <message>
        <source>Left</source>
        <translation>Links</translation>
    </message>
    <message>
        <source>Right</source>
        <translation>Rechts</translation>
    </message>
    <message>
        <source>Keep Shown</source>
        <translation>Angezeigt lassen</translation>
    </message>
    <message>
        <source>Keep Hidden</source>
        <translation>Ausgeblendet lassen</translation>
    </message>
    <message>
        <source>Smart Hide</source>
        <translation>Intelligentes Ausblenden</translation>
    </message>
    <message>
        <source>Mode</source>
        <translation>Modus</translation>
    </message>
    <message>
        <source>Location</source>
        <translation>Ort</translation>
    </message>
    <message>
        <source>Status</source>
        <translation>Status</translation>
    </message>
    <message>
        <source>Dock settings</source>
        <translation>Dock-Einstellungen</translation>
    </message>
</context>
<context>
<<<<<<< HEAD
    <name>ModuleWidget</name>
    <message>
        <source>Size</source>
        <translation>Größe</translation>
        <extra-child_page>Dock</extra-child_page>
        <extra-contents_path>/personalization/Dock</extra-contents_path>
    </message>
    <message>
        <source>Multiple Displays</source>
        <translation>Mehrfachbildschirm</translation>
        <extra-child_page>Dock</extra-child_page>
        <extra-contents_path>/personalization/Dock</extra-contents_path>
    </message>
    <message>
        <source>Plugin Area</source>
        <translation>Pluginbereich</translation>
        <extra-child_page>Dock</extra-child_page>
        <extra-contents_path>/personalization/Dock</extra-contents_path>
    </message>
    <message>
        <source>Select which icons appear in the Dock</source>
        <translation>Wählen Sie aus, welche Symbole im Dock erscheinen sollen</translation>
    </message>
    <message>
        <source>Fashion mode</source>
        <translation>Design-Modus</translation>
    </message>
    <message>
        <source>Efficient mode</source>
        <translation>Effizienzmodus</translation>
    </message>
    <message>
        <source>Mode</source>
        <translation>Modus</translation>
        <extra-child_page>Dock</extra-child_page>
        <extra-contents_path>/personalization/Dock</extra-contents_path>
    </message>
    <message>
        <source>Top</source>
        <translation>Oben</translation>
    </message>
    <message>
        <source>Bottom</source>
        <translation>Unten</translation>
    </message>
    <message>
        <source>Left</source>
        <translation>Links</translation>
    </message>
    <message>
        <source>Right</source>
        <translation>Rechts</translation>
    </message>
    <message>
        <source>Location</source>
        <translation>Standort</translation>
        <extra-child_page>Dock</extra-child_page>
        <extra-contents_path>/personalization/Dock</extra-contents_path>
    </message>
    <message>
        <source>Keep shown</source>
        <translation>Angezeigt lassen</translation>
    </message>
    <message>
        <source>Keep hidden</source>
        <translation>Ausgeblendet lassen</translation>
    </message>
    <message>
        <source>Smart hide</source>
        <translation>Intelligentes Ausblenden</translation>
    </message>
    <message>
        <source>Status</source>
        <translation>Status</translation>
        <extra-child_page>Dock</extra-child_page>
        <extra-contents_path>/personalization/Dock</extra-contents_path>
    </message>
    <message>
        <source>Small</source>
        <translation>Klein</translation>
    </message>
    <message>
        <source>Large</source>
        <translation>Groß</translation>
    </message>
    <message>
        <source>Show Dock</source>
        <translation>Dock anzeigen</translation>
    </message>
    <message>
        <source>On screen where the cursor is</source>
        <translation>Auf dem Bildschirm, wo sich der Zeiger befindet</translation>
    </message>
    <message>
        <source>Only on main screen</source>
        <translation>Nur auf dem Hauptbildschirm</translation>
    </message>
</context>
<context>
=======
>>>>>>> 1191af61
    <name>MultitaskingPlugin</name>
    <message>
        <source>Multitasking View</source>
        <translation>Multitasking-Ansicht</translation>
    </message>
    <message>
        <source>Undock</source>
        <translation>Abdocken</translation>
    </message>
</context>
<context>
    <name>OnboardPlugin</name>
    <message>
        <source>Onboard</source>
        <translation>Touch-Tastatur</translation>
    </message>
</context>
<context>
    <name>PowerPlugin</name>
    <message>
<<<<<<< HEAD
        <source>Power</source>
        <translation>Ausschalten / Abmelden</translation>
    </message>
    <message>
        <source>Power settings</source>
        <translation>Energieeinstellungen</translation>
    </message>
    <message>
=======
>>>>>>> 1191af61
        <source>Capacity %1, %2 min remaining</source>
        <translation>Kapazität %1, %2 Min. verbleibend</translation>
    </message>
    <message>
        <source>Capacity %1, %2 hr %3 min remaining</source>
        <translation>Kapazität %1, %2 Std. %3 Min. verbleibend</translation>
    </message>
    <message>
        <source>Charging %1, %2 min until full</source>
        <translation>%1 wird aufgeladen, %2 Min. bis vollständig geladen</translation>
    </message>
    <message>
        <source>Charging %1, %2 hr %3 min until full</source>
        <translation>%1 wird aufgeladen, %2 Std. %3 Min. bis vollständig geladen</translation>
    </message>
    <message>
        <source>Capacity %1</source>
        <translation>Kapazität %1</translation>
    </message>
    <message>
        <source>Charging %1</source>
        <translation>%1 wird aufgeladen</translation>
    </message>
    <message>
        <source>Capacity %1 ...</source>
        <translation>Kapazität %1 ...</translation>
    </message>
    <message>
        <source>Capacity %1, fully charged</source>
        <translation>Kapazität %1, vollständig geladen</translation>
    </message>
    <message>
<<<<<<< HEAD
        <source>Dock</source>
        <translation>Dock</translation>
    </message>
    <message>
        <source>Mode</source>
        <translation>Modus</translation>
    </message>
    <message>
        <source>Location</source>
        <translation>Standort</translation>
    </message>
    <message>
        <source>Status</source>
        <translation>Status</translation>
    </message>
    <message>
        <source>Size</source>
        <translation>Größe</translation>
    </message>
    <message>
        <source>Show Dock</source>
        <translation>Dock anzeigen</translation>
    </message>
    <message>
        <source>Plugin Area</source>
        <translation>Pluginbereich</translation>
=======
        <source>Battery</source>
        <translation type="unfinished"/>
>>>>>>> 1191af61
    </message>
</context>
<context>
    <name>ShowDesktopPlugin</name>
    <message>
        <source>Show Desktop</source>
        <translation>Desktop anzeigen</translation>
    </message>
    <message>
        <source>Undock</source>
        <translation>Abdocken</translation>
    </message>
</context>
<context>
    <name>ShutdownPlugin</name>
    <message>
        <source>Shut down</source>
        <translation>Herunterfahren</translation>
    </message>
    <message>
        <source>Suspend</source>
        <translation>Bereitschaftszustand</translation>
    </message>
    <message>
        <source>Hibernate</source>
        <translation>Ruhezustand</translation>
    </message>
    <message>
        <source>Lock</source>
        <translation>Sperren</translation>
    </message>
    <message>
        <source>Log out</source>
        <translation>Abmelden</translation>
    </message>
    <message>
        <source>Switch account</source>
        <translation>Konto wechseln</translation>
    </message>
    <message>
        <source>Power settings</source>
        <translation>Energieeinstellungen</translation>
    </message>
    <message>
        <source>Reboot</source>
        <translation>Neu starten</translation>
    </message>
    <message>
        <source>Power</source>
        <translation>Energie</translation>
    </message>
</context>
<context>
    <name>SoundApplet</name>
    <message>
        <source>Volume</source>
        <translation>Lautstärke</translation>
    </message>
</context>
<context>
    <name>SoundDevicesWidget</name>
    <message>
        <source>Output Device</source>
        <translation>Ausgabegerät</translation>
    </message>
    <message>
        <source>Sound settings</source>
        <translation>Toneinstellungen</translation>
    </message>
</context>
<context>
    <name>SoundItem</name>
    <message>
        <source>Unmute</source>
        <translation>Stummschalten aufheben</translation>
    </message>
    <message>
        <source>Mute</source>
        <translation>Stummschalten</translation>
    </message>
    <message>
        <source>Sound settings</source>
        <translation>Toneinstellungen</translation>
    </message>
    <message>
        <source>Volume %1</source>
        <translation>Lautstärke %1</translation>
    </message>
    <message>
        <source>No output devices</source>
        <translation>Keine Ausgabegeräte</translation>
    </message>
</context>
<context>
    <name>SoundPlugin</name>
    <message>
        <source>Sound</source>
        <translation>Ton</translation>
    </message>
</context>
<context>
    <name>TrashPlugin</name>
    <message>
        <source>Trash</source>
        <translation>Papierkorb</translation>
    </message>
    <message>
        <source>Trash - %1 file</source>
        <translation>Papierkorb - %1 Datei</translation>
    </message>
    <message>
        <source>Trash - %1 files</source>
        <translation>Papierkorb - %1 Dateien</translation>
    </message>
    <message>
        <source>Move to Trash</source>
        <translation>In den Papierkorb verschieben</translation>
    </message>
</context>
<context>
    <name>TrashWidget</name>
    <message>
        <source>Open</source>
        <translation>Öffnen</translation>
    </message>
    <message>
        <source>Empty</source>
        <translation>Leeren</translation>
    </message>
</context>
<context>
    <name>WindowManager</name>
    <message>
        <source>Exit Safe Mode</source>
        <translation>Abgesicherten Modus beenden</translation>
    </message>
    <message>
        <source>Dock - Safe Mode</source>
        <translation>Dock - Abgesicherter Modus</translation>
    </message>
    <message>
        <source>The Dock is in safe mode, please exit to show it properly</source>
        <translation>Das Dock befindet sich im abgesicherten Modus, bitte beenden, um es richtig anzuzeigen</translation>
    </message>
</context>
</TS><|MERGE_RESOLUTION|>--- conflicted
+++ resolved
@@ -171,73 +171,10 @@
     </message>
 </context>
 <context>
-<<<<<<< HEAD
-    <name>DatetimeWidget</name>
-    <message>
-        <source>Monday</source>
-        <translation>Montag</translation>
-    </message>
-    <message>
-        <source>Tuesday</source>
-        <translation>Dienstag</translation>
-    </message>
-    <message>
-        <source>Wednesday</source>
-        <translation>Mittwoch</translation>
-    </message>
-    <message>
-        <source>Thursday</source>
-        <translation>Donnerstag</translation>
-    </message>
-    <message>
-        <source>Friday</source>
-        <translation>Freitag</translation>
-    </message>
-    <message>
-        <source>Saturday</source>
-        <translation>Samstag</translation>
-    </message>
-    <message>
-        <source>Sunday</source>
-        <translation>Sonntag</translation>
-    </message>
-    <message>
-        <source>monday</source>
-        <translation>Montag</translation>
-    </message>
-    <message>
-        <source>tuesday</source>
-        <translation>Dienstag</translation>
-    </message>
-    <message>
-        <source>wednesday</source>
-        <translation>Mittwoch</translation>
-    </message>
-    <message>
-        <source>thursday</source>
-        <translation>Donnerstag</translation>
-    </message>
-    <message>
-        <source>friday</source>
-        <translation>Freitag</translation>
-    </message>
-    <message>
-        <source>saturday</source>
-        <translation>Samstag</translation>
-    </message>
-    <message>
-        <source>sunday</source>
-        <translation>Sonntag</translation>
-    </message>
-    <message>
-        <source>%1year%2month%3day</source>
-        <translation type="unfinished"/>
-=======
     <name>DevCollaborationWidget</name>
     <message>
         <source>PC collaboration</source>
         <translation>PC-Zusammenarbeit</translation>
->>>>>>> 1191af61
     </message>
 </context>
 <context>
@@ -292,8 +229,243 @@
     </message>
 </context>
 <context>
-<<<<<<< HEAD
-    <name>MainWindow</name>
+    <name>MenuWorker</name>
+    <message>
+        <source>Fashion Mode</source>
+        <translation>Design-Modus</translation>
+    </message>
+    <message>
+        <source>Efficient Mode</source>
+        <translation>Effizienzmodus</translation>
+    </message>
+    <message>
+        <source>Top</source>
+        <translation>Oben</translation>
+    </message>
+    <message>
+        <source>Bottom</source>
+        <translation>Unten</translation>
+    </message>
+    <message>
+        <source>Left</source>
+        <translation>Links</translation>
+    </message>
+    <message>
+        <source>Right</source>
+        <translation>Rechts</translation>
+    </message>
+    <message>
+        <source>Keep Shown</source>
+        <translation>Angezeigt lassen</translation>
+    </message>
+    <message>
+        <source>Keep Hidden</source>
+        <translation>Ausgeblendet lassen</translation>
+    </message>
+    <message>
+        <source>Smart Hide</source>
+        <translation>Intelligentes Ausblenden</translation>
+    </message>
+    <message>
+        <source>Mode</source>
+        <translation>Modus</translation>
+    </message>
+    <message>
+        <source>Location</source>
+        <translation>Ort</translation>
+    </message>
+    <message>
+        <source>Status</source>
+        <translation>Status</translation>
+    </message>
+    <message>
+        <source>Dock settings</source>
+        <translation>Dock-Einstellungen</translation>
+    </message>
+</context>
+<context>
+    <name>MultitaskingPlugin</name>
+    <message>
+        <source>Multitasking View</source>
+        <translation>Multitasking-Ansicht</translation>
+    </message>
+    <message>
+        <source>Undock</source>
+        <translation>Abdocken</translation>
+    </message>
+</context>
+<context>
+    <name>OnboardPlugin</name>
+    <message>
+        <source>Onboard</source>
+        <translation>Touch-Tastatur</translation>
+    </message>
+</context>
+<context>
+    <name>PowerPlugin</name>
+    <message>
+        <source>Capacity %1, %2 min remaining</source>
+        <translation>Kapazität %1, %2 Min. verbleibend</translation>
+    </message>
+    <message>
+        <source>Capacity %1, %2 hr %3 min remaining</source>
+        <translation>Kapazität %1, %2 Std. %3 Min. verbleibend</translation>
+    </message>
+    <message>
+        <source>Charging %1, %2 min until full</source>
+        <translation>%1 wird aufgeladen, %2 Min. bis vollständig geladen</translation>
+    </message>
+    <message>
+        <source>Charging %1, %2 hr %3 min until full</source>
+        <translation>%1 wird aufgeladen, %2 Std. %3 Min. bis vollständig geladen</translation>
+    </message>
+    <message>
+        <source>Capacity %1</source>
+        <translation>Kapazität %1</translation>
+    </message>
+    <message>
+        <source>Charging %1</source>
+        <translation>%1 wird aufgeladen</translation>
+    </message>
+    <message>
+        <source>Capacity %1 ...</source>
+        <translation>Kapazität %1 ...</translation>
+    </message>
+    <message>
+        <source>Capacity %1, fully charged</source>
+        <translation>Kapazität %1, vollständig geladen</translation>
+    </message>
+    <message>
+        <source>Battery</source>
+        <translation type="unfinished"/>
+    </message>
+</context>
+<context>
+    <name>ShowDesktopPlugin</name>
+    <message>
+        <source>Show Desktop</source>
+        <translation>Desktop anzeigen</translation>
+    </message>
+    <message>
+        <source>Undock</source>
+        <translation>Abdocken</translation>
+    </message>
+</context>
+<context>
+    <name>ShutdownPlugin</name>
+    <message>
+        <source>Shut down</source>
+        <translation>Herunterfahren</translation>
+    </message>
+    <message>
+        <source>Suspend</source>
+        <translation>Bereitschaftszustand</translation>
+    </message>
+    <message>
+        <source>Hibernate</source>
+        <translation>Ruhezustand</translation>
+    </message>
+    <message>
+        <source>Lock</source>
+        <translation>Sperren</translation>
+    </message>
+    <message>
+        <source>Log out</source>
+        <translation>Abmelden</translation>
+    </message>
+    <message>
+        <source>Switch account</source>
+        <translation>Konto wechseln</translation>
+    </message>
+    <message>
+        <source>Power settings</source>
+        <translation>Energieeinstellungen</translation>
+    </message>
+    <message>
+        <source>Reboot</source>
+        <translation>Neu starten</translation>
+    </message>
+    <message>
+        <source>Power</source>
+        <translation>Energie</translation>
+    </message>
+</context>
+<context>
+    <name>SoundApplet</name>
+    <message>
+        <source>Device</source>
+        <translation>Gerät</translation>
+    </message>
+</context>
+<context>
+    <name>SoundDevicesWidget</name>
+    <message>
+        <source>Output Device</source>
+        <translation>Ausgabegerät</translation>
+    </message>
+    <message>
+        <source>Sound settings</source>
+        <translation>Toneinstellungen</translation>
+    </message>
+</context>
+<context>
+    <name>SoundItem</name>
+    <message>
+        <source>Unmute</source>
+        <translation>Stummschalten aufheben</translation>
+    </message>
+    <message>
+        <source>Mute</source>
+        <translation>Stummschalten</translation>
+    </message>
+    <message>
+        <source>Sound settings</source>
+        <translation>Toneinstellungen</translation>
+    </message>
+    <message>
+        <source>Volume %1</source>
+        <translation>Lautstärke %1</translation>
+    </message>
+</context>
+<context>
+    <name>SoundPlugin</name>
+    <message>
+        <source>Sound</source>
+        <translation>Ton</translation>
+    </message>
+</context>
+<context>
+    <name>TrashPlugin</name>
+    <message>
+        <source>Trash</source>
+        <translation>Papierkorb</translation>
+    </message>
+    <message>
+        <source>Trash - %1 file</source>
+        <translation>Papierkorb - %1 Datei</translation>
+    </message>
+    <message>
+        <source>Trash - %1 files</source>
+        <translation>Papierkorb - %1 Dateien</translation>
+    </message>
+    <message>
+        <source>Move to Trash</source>
+        <translation>In den Papierkorb verschieben</translation>
+    </message>
+</context>
+<context>
+    <name>TrashWidget</name>
+    <message>
+        <source>Open</source>
+        <translation>Öffnen</translation>
+    </message>
+    <message>
+        <source>Empty</source>
+        <translation>Leeren</translation>
+    </message>
+</context>
+<context>
+    <name>WindowManager</name>
     <message>
         <source>Exit Safe Mode</source>
         <translation>Abgesicherten Modus beenden</translation>
@@ -307,403 +479,4 @@
         <translation>Das Dock befindet sich im abgesicherten Modus, bitte beenden, um es richtig anzuzeigen</translation>
     </message>
 </context>
-<context>
-=======
->>>>>>> 1191af61
-    <name>MenuWorker</name>
-    <message>
-        <source>Fashion Mode</source>
-        <translation>Design-Modus</translation>
-    </message>
-    <message>
-        <source>Efficient Mode</source>
-        <translation>Effizienzmodus</translation>
-    </message>
-    <message>
-        <source>Top</source>
-        <translation>Oben</translation>
-    </message>
-    <message>
-        <source>Bottom</source>
-        <translation>Unten</translation>
-    </message>
-    <message>
-        <source>Left</source>
-        <translation>Links</translation>
-    </message>
-    <message>
-        <source>Right</source>
-        <translation>Rechts</translation>
-    </message>
-    <message>
-        <source>Keep Shown</source>
-        <translation>Angezeigt lassen</translation>
-    </message>
-    <message>
-        <source>Keep Hidden</source>
-        <translation>Ausgeblendet lassen</translation>
-    </message>
-    <message>
-        <source>Smart Hide</source>
-        <translation>Intelligentes Ausblenden</translation>
-    </message>
-    <message>
-        <source>Mode</source>
-        <translation>Modus</translation>
-    </message>
-    <message>
-        <source>Location</source>
-        <translation>Ort</translation>
-    </message>
-    <message>
-        <source>Status</source>
-        <translation>Status</translation>
-    </message>
-    <message>
-        <source>Dock settings</source>
-        <translation>Dock-Einstellungen</translation>
-    </message>
-</context>
-<context>
-<<<<<<< HEAD
-    <name>ModuleWidget</name>
-    <message>
-        <source>Size</source>
-        <translation>Größe</translation>
-        <extra-child_page>Dock</extra-child_page>
-        <extra-contents_path>/personalization/Dock</extra-contents_path>
-    </message>
-    <message>
-        <source>Multiple Displays</source>
-        <translation>Mehrfachbildschirm</translation>
-        <extra-child_page>Dock</extra-child_page>
-        <extra-contents_path>/personalization/Dock</extra-contents_path>
-    </message>
-    <message>
-        <source>Plugin Area</source>
-        <translation>Pluginbereich</translation>
-        <extra-child_page>Dock</extra-child_page>
-        <extra-contents_path>/personalization/Dock</extra-contents_path>
-    </message>
-    <message>
-        <source>Select which icons appear in the Dock</source>
-        <translation>Wählen Sie aus, welche Symbole im Dock erscheinen sollen</translation>
-    </message>
-    <message>
-        <source>Fashion mode</source>
-        <translation>Design-Modus</translation>
-    </message>
-    <message>
-        <source>Efficient mode</source>
-        <translation>Effizienzmodus</translation>
-    </message>
-    <message>
-        <source>Mode</source>
-        <translation>Modus</translation>
-        <extra-child_page>Dock</extra-child_page>
-        <extra-contents_path>/personalization/Dock</extra-contents_path>
-    </message>
-    <message>
-        <source>Top</source>
-        <translation>Oben</translation>
-    </message>
-    <message>
-        <source>Bottom</source>
-        <translation>Unten</translation>
-    </message>
-    <message>
-        <source>Left</source>
-        <translation>Links</translation>
-    </message>
-    <message>
-        <source>Right</source>
-        <translation>Rechts</translation>
-    </message>
-    <message>
-        <source>Location</source>
-        <translation>Standort</translation>
-        <extra-child_page>Dock</extra-child_page>
-        <extra-contents_path>/personalization/Dock</extra-contents_path>
-    </message>
-    <message>
-        <source>Keep shown</source>
-        <translation>Angezeigt lassen</translation>
-    </message>
-    <message>
-        <source>Keep hidden</source>
-        <translation>Ausgeblendet lassen</translation>
-    </message>
-    <message>
-        <source>Smart hide</source>
-        <translation>Intelligentes Ausblenden</translation>
-    </message>
-    <message>
-        <source>Status</source>
-        <translation>Status</translation>
-        <extra-child_page>Dock</extra-child_page>
-        <extra-contents_path>/personalization/Dock</extra-contents_path>
-    </message>
-    <message>
-        <source>Small</source>
-        <translation>Klein</translation>
-    </message>
-    <message>
-        <source>Large</source>
-        <translation>Groß</translation>
-    </message>
-    <message>
-        <source>Show Dock</source>
-        <translation>Dock anzeigen</translation>
-    </message>
-    <message>
-        <source>On screen where the cursor is</source>
-        <translation>Auf dem Bildschirm, wo sich der Zeiger befindet</translation>
-    </message>
-    <message>
-        <source>Only on main screen</source>
-        <translation>Nur auf dem Hauptbildschirm</translation>
-    </message>
-</context>
-<context>
-=======
->>>>>>> 1191af61
-    <name>MultitaskingPlugin</name>
-    <message>
-        <source>Multitasking View</source>
-        <translation>Multitasking-Ansicht</translation>
-    </message>
-    <message>
-        <source>Undock</source>
-        <translation>Abdocken</translation>
-    </message>
-</context>
-<context>
-    <name>OnboardPlugin</name>
-    <message>
-        <source>Onboard</source>
-        <translation>Touch-Tastatur</translation>
-    </message>
-</context>
-<context>
-    <name>PowerPlugin</name>
-    <message>
-<<<<<<< HEAD
-        <source>Power</source>
-        <translation>Ausschalten / Abmelden</translation>
-    </message>
-    <message>
-        <source>Power settings</source>
-        <translation>Energieeinstellungen</translation>
-    </message>
-    <message>
-=======
->>>>>>> 1191af61
-        <source>Capacity %1, %2 min remaining</source>
-        <translation>Kapazität %1, %2 Min. verbleibend</translation>
-    </message>
-    <message>
-        <source>Capacity %1, %2 hr %3 min remaining</source>
-        <translation>Kapazität %1, %2 Std. %3 Min. verbleibend</translation>
-    </message>
-    <message>
-        <source>Charging %1, %2 min until full</source>
-        <translation>%1 wird aufgeladen, %2 Min. bis vollständig geladen</translation>
-    </message>
-    <message>
-        <source>Charging %1, %2 hr %3 min until full</source>
-        <translation>%1 wird aufgeladen, %2 Std. %3 Min. bis vollständig geladen</translation>
-    </message>
-    <message>
-        <source>Capacity %1</source>
-        <translation>Kapazität %1</translation>
-    </message>
-    <message>
-        <source>Charging %1</source>
-        <translation>%1 wird aufgeladen</translation>
-    </message>
-    <message>
-        <source>Capacity %1 ...</source>
-        <translation>Kapazität %1 ...</translation>
-    </message>
-    <message>
-        <source>Capacity %1, fully charged</source>
-        <translation>Kapazität %1, vollständig geladen</translation>
-    </message>
-    <message>
-<<<<<<< HEAD
-        <source>Dock</source>
-        <translation>Dock</translation>
-    </message>
-    <message>
-        <source>Mode</source>
-        <translation>Modus</translation>
-    </message>
-    <message>
-        <source>Location</source>
-        <translation>Standort</translation>
-    </message>
-    <message>
-        <source>Status</source>
-        <translation>Status</translation>
-    </message>
-    <message>
-        <source>Size</source>
-        <translation>Größe</translation>
-    </message>
-    <message>
-        <source>Show Dock</source>
-        <translation>Dock anzeigen</translation>
-    </message>
-    <message>
-        <source>Plugin Area</source>
-        <translation>Pluginbereich</translation>
-=======
-        <source>Battery</source>
-        <translation type="unfinished"/>
->>>>>>> 1191af61
-    </message>
-</context>
-<context>
-    <name>ShowDesktopPlugin</name>
-    <message>
-        <source>Show Desktop</source>
-        <translation>Desktop anzeigen</translation>
-    </message>
-    <message>
-        <source>Undock</source>
-        <translation>Abdocken</translation>
-    </message>
-</context>
-<context>
-    <name>ShutdownPlugin</name>
-    <message>
-        <source>Shut down</source>
-        <translation>Herunterfahren</translation>
-    </message>
-    <message>
-        <source>Suspend</source>
-        <translation>Bereitschaftszustand</translation>
-    </message>
-    <message>
-        <source>Hibernate</source>
-        <translation>Ruhezustand</translation>
-    </message>
-    <message>
-        <source>Lock</source>
-        <translation>Sperren</translation>
-    </message>
-    <message>
-        <source>Log out</source>
-        <translation>Abmelden</translation>
-    </message>
-    <message>
-        <source>Switch account</source>
-        <translation>Konto wechseln</translation>
-    </message>
-    <message>
-        <source>Power settings</source>
-        <translation>Energieeinstellungen</translation>
-    </message>
-    <message>
-        <source>Reboot</source>
-        <translation>Neu starten</translation>
-    </message>
-    <message>
-        <source>Power</source>
-        <translation>Energie</translation>
-    </message>
-</context>
-<context>
-    <name>SoundApplet</name>
-    <message>
-        <source>Volume</source>
-        <translation>Lautstärke</translation>
-    </message>
-</context>
-<context>
-    <name>SoundDevicesWidget</name>
-    <message>
-        <source>Output Device</source>
-        <translation>Ausgabegerät</translation>
-    </message>
-    <message>
-        <source>Sound settings</source>
-        <translation>Toneinstellungen</translation>
-    </message>
-</context>
-<context>
-    <name>SoundItem</name>
-    <message>
-        <source>Unmute</source>
-        <translation>Stummschalten aufheben</translation>
-    </message>
-    <message>
-        <source>Mute</source>
-        <translation>Stummschalten</translation>
-    </message>
-    <message>
-        <source>Sound settings</source>
-        <translation>Toneinstellungen</translation>
-    </message>
-    <message>
-        <source>Volume %1</source>
-        <translation>Lautstärke %1</translation>
-    </message>
-    <message>
-        <source>No output devices</source>
-        <translation>Keine Ausgabegeräte</translation>
-    </message>
-</context>
-<context>
-    <name>SoundPlugin</name>
-    <message>
-        <source>Sound</source>
-        <translation>Ton</translation>
-    </message>
-</context>
-<context>
-    <name>TrashPlugin</name>
-    <message>
-        <source>Trash</source>
-        <translation>Papierkorb</translation>
-    </message>
-    <message>
-        <source>Trash - %1 file</source>
-        <translation>Papierkorb - %1 Datei</translation>
-    </message>
-    <message>
-        <source>Trash - %1 files</source>
-        <translation>Papierkorb - %1 Dateien</translation>
-    </message>
-    <message>
-        <source>Move to Trash</source>
-        <translation>In den Papierkorb verschieben</translation>
-    </message>
-</context>
-<context>
-    <name>TrashWidget</name>
-    <message>
-        <source>Open</source>
-        <translation>Öffnen</translation>
-    </message>
-    <message>
-        <source>Empty</source>
-        <translation>Leeren</translation>
-    </message>
-</context>
-<context>
-    <name>WindowManager</name>
-    <message>
-        <source>Exit Safe Mode</source>
-        <translation>Abgesicherten Modus beenden</translation>
-    </message>
-    <message>
-        <source>Dock - Safe Mode</source>
-        <translation>Dock - Abgesicherter Modus</translation>
-    </message>
-    <message>
-        <source>The Dock is in safe mode, please exit to show it properly</source>
-        <translation>Das Dock befindet sich im abgesicherten Modus, bitte beenden, um es richtig anzuzeigen</translation>
-    </message>
-</context>
 </TS>