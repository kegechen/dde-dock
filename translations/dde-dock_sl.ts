<?xml version="1.0" ?><!DOCTYPE TS><TS version="2.1" language="sl">
<context>
    <name>AbstractPluginsController</name>
    <message>
        <source>The plugin %1 is not compatible with the system.</source>
        <translation>Vtičnik %1 ni združljiv s sistemom.</translation>
    </message>
</context>
<context>
    <name>AirplaneModeApplet</name>
    <message>
        <source>Airplane Mode</source>
        <translation type="unfinished"/>
    </message>
</context>
<context>
    <name>AirplaneModeItem</name>
    <message>
        <source>Airplane mode enabled</source>
        <translation type="unfinished"/>
    </message>
    <message>
        <source>Turn off</source>
        <translation>Izklopi</translation>
    </message>
    <message>
        <source>Turn on</source>
        <translation>Vklopi</translation>
    </message>
    <message>
        <source>Airplane Mode settings</source>
        <translation type="unfinished"/>
    </message>
    <message>
        <source>Airplane mode disabled</source>
        <translation type="unfinished"/>
    </message>
</context>
<context>
    <name>AirplaneModePlugin</name>
    <message>
        <source>Airplane Mode</source>
        <translation type="unfinished"/>
    </message>
</context>
<context>
    <name>AppMultiItem</name>
    <message>
        <source>Open</source>
        <translation>Odpri</translation>
    </message>
</context>
<context>
    <name>BloothAdapterWidget</name>
    <message>
        <source>My Devices</source>
        <translation>Moje naprave</translation>
    </message>
    <message>
        <source>Other Devices</source>
        <translation>Druge naprave</translation>
    </message>
</context>
<context>
    <name>BluetoothApplet</name>
    <message>
        <source>Bluetooth settings</source>
        <translation>Bluetooth nastavitve</translation>
    </message>
</context>
<context>
    <name>BluetoothItem</name>
    <message>
        <source>Turn off</source>
        <translation>Izklopi</translation>
    </message>
    <message>
        <source>Turn on</source>
        <translation>Vklopi</translation>
    </message>
    <message>
        <source>Bluetooth settings</source>
        <translation>Bluetooth nastavitve</translation>
    </message>
    <message>
        <source>%1 connected</source>
        <translation>%1 je povezan</translation>
    </message>
    <message>
        <source>Connecting...</source>
        <translation>Povezovanje...</translation>
    </message>
    <message>
        <source>Bluetooth</source>
        <translation>Bluetooth</translation>
    </message>
    <message>
        <source>Turned off</source>
        <translation>Izklopljen</translation>
    </message>
</context>
<context>
    <name>BluetoothMainWidget</name>
    <message>
        <source>Bluetooth</source>
        <translation>Bluetooth</translation>
    </message>
    <message>
        <source>Turn on</source>
        <translation>Vklopi</translation>
    </message>
    <message>
        <source>Turn off</source>
        <translation>Izklopi</translation>
    </message>
</context>
<context>
    <name>BluetoothPlugin</name>
    <message>
        <source>Bluetooth</source>
        <translation>Bluetooth</translation>
    </message>
    <message>
        <source>Turn on</source>
        <translation>Vklopi</translation>
    </message>
    <message>
        <source>Turn off</source>
        <translation>Izklopi</translation>
    </message>
</context>
<context>
    <name>DBusAdaptors</name>
    <message>
        <source>Add keyboard layout</source>
        <translation>Dodaj razpored tipk</translation>
    </message>
</context>
<context>
    <name>DateTimeDisplayer</name>
    <message>
        <source>12-hour time</source>
        <translation>12 urni čas</translation>
    </message>
    <message>
        <source>24-hour time</source>
        <translation>24 urni čas</translation>
    </message>
    <message>
        <source>Time settings</source>
        <translation>Nastavitve časa</translation>
    </message>
</context>
<context>
    <name>DatetimePlugin</name>
    <message>
        <source>Datetime</source>
        <translation>Datum in čas</translation>
    </message>
    <message>
        <source>12-hour time</source>
        <translation>12 urni čas</translation>
    </message>
    <message>
        <source>24-hour time</source>
        <translation>24 urni čas</translation>
    </message>
    <message>
        <source>Time settings</source>
        <translation>Nastavitve časa</translation>
    </message>
</context>
<context>
<<<<<<< HEAD
    <name>DatetimeWidget</name>
    <message>
        <source>Monday</source>
        <translation>Ponedeljek</translation>
    </message>
    <message>
        <source>Tuesday</source>
        <translation>Torek</translation>
    </message>
    <message>
        <source>Wednesday</source>
        <translation>Sreda</translation>
    </message>
    <message>
        <source>Thursday</source>
        <translation>Četrtek</translation>
    </message>
    <message>
        <source>Friday</source>
        <translation>Petek</translation>
    </message>
    <message>
        <source>Saturday</source>
        <translation>Sobota</translation>
    </message>
    <message>
        <source>Sunday</source>
        <translation>Nedelja</translation>
    </message>
    <message>
        <source>monday</source>
        <translation>ponedeljek</translation>
    </message>
    <message>
        <source>tuesday</source>
        <translation type="unfinished"/>
    </message>
    <message>
        <source>wednesday</source>
        <translation type="unfinished"/>
    </message>
    <message>
        <source>thursday</source>
        <translation type="unfinished"/>
    </message>
    <message>
        <source>friday</source>
        <translation type="unfinished"/>
    </message>
    <message>
        <source>saturday</source>
        <translation type="unfinished"/>
    </message>
    <message>
        <source>sunday</source>
        <translation type="unfinished"/>
    </message>
    <message>
        <source>%1year%2month%3day</source>
=======
    <name>DevCollaborationWidget</name>
    <message>
        <source>PC collaboration</source>
>>>>>>> 1191af61
        <translation type="unfinished"/>
    </message>
</context>
<context>
    <name>DialogManager</name>
    <message>
        <source>Are you sure you want to empty %1 items?</source>
        <translation>Želite počisiti %1 predmetov?</translation>
    </message>
    <message>
        <source>Cancel</source>
        <translation>Prekini</translation>
    </message>
    <message>
        <source>Delete</source>
        <translation>Izbriši</translation>
    </message>
    <message>
        <source>This action cannot be restored</source>
        <translation>Tega dejanja se ne da razveljaviti</translation>
    </message>
</context>
<context>
    <name>DisplaySettingWidget</name>
    <message>
        <source>Multi-Screen Collaboration</source>
        <translation type="unfinished"/>
    </message>
</context>
<context>
    <name>DockPluginController</name>
    <message>
        <source>The plugin %1 is not compatible with the system.</source>
        <translation type="unfinished"/>
    </message>
</context>
<context>
    <name>HomeMonitorPlugin</name>
    <message>
        <source>Enabled</source>
        <translation type="unfinished"/>
    </message>
    <message>
        <source>Disabled</source>
        <translation>Onemogočeno</translation>
    </message>
</context>
<context>
    <name>LauncherItem</name>
    <message>
        <source>Launcher</source>
        <translation>Zaganjalnik</translation>
    </message>
</context>
<context>
    <name>MenuWorker</name>
    <message>
        <source>Fashion Mode</source>
        <translation>Modni način</translation>
    </message>
    <message>
        <source>Efficient Mode</source>
        <translation>Učinkovit način</translation>
    </message>
    <message>
        <source>Top</source>
        <translation>Vrh</translation>
    </message>
    <message>
        <source>Bottom</source>
        <translation>Dno</translation>
    </message>
    <message>
        <source>Left</source>
        <translation>Levo</translation>
    </message>
    <message>
        <source>Right</source>
        <translation>Desno</translation>
    </message>
    <message>
        <source>Keep Shown</source>
        <translation>Ohrani prikazano</translation>
    </message>
    <message>
        <source>Keep Hidden</source>
        <translation>Ohrani skrito</translation>
    </message>
    <message>
        <source>Smart Hide</source>
        <translation>Pametno skrivanje</translation>
    </message>
    <message>
        <source>Mode</source>
        <translation>Način</translation>
    </message>
    <message>
        <source>Location</source>
        <translation>Položaj</translation>
    </message>
    <message>
        <source>Status</source>
        <translation>Status</translation>
    </message>
    <message>
        <source>Dock settings</source>
        <translation type="unfinished"/>
    </message>
</context>
<context>
<<<<<<< HEAD
    <name>ModuleWidget</name>
    <message>
        <source>Size</source>
        <translation>Velikost</translation>
        <extra-child_page>Dock</extra-child_page>
        <extra-contents_path>/personalization/Dock</extra-contents_path>
    </message>
    <message>
        <source>Multiple Displays</source>
        <translation>Več zaslonov</translation>
        <extra-child_page>Dock</extra-child_page>
        <extra-contents_path>/personalization/Dock</extra-contents_path>
    </message>
    <message>
        <source>Plugin Area</source>
        <translation type="unfinished"/>
        <extra-child_page>Dock</extra-child_page>
        <extra-contents_path>/personalization/Dock</extra-contents_path>
    </message>
    <message>
        <source>Select which icons appear in the Dock</source>
        <translation type="unfinished"/>
    </message>
    <message>
        <source>Fashion mode</source>
        <translation type="unfinished"/>
    </message>
    <message>
        <source>Efficient mode</source>
        <translation type="unfinished"/>
    </message>
    <message>
        <source>Mode</source>
        <translation>Način</translation>
        <extra-child_page>Dock</extra-child_page>
        <extra-contents_path>/personalization/Dock</extra-contents_path>
    </message>
    <message>
        <source>Top</source>
        <translation>Vrh</translation>
    </message>
    <message>
        <source>Bottom</source>
        <translation>Dno</translation>
    </message>
    <message>
        <source>Left</source>
        <translation>Levo</translation>
    </message>
    <message>
        <source>Right</source>
        <translation>Desno</translation>
    </message>
    <message>
        <source>Location</source>
        <translation>Položaj</translation>
        <extra-child_page>Dock</extra-child_page>
        <extra-contents_path>/personalization/Dock</extra-contents_path>
    </message>
    <message>
        <source>Keep shown</source>
        <translation type="unfinished"/>
    </message>
    <message>
        <source>Keep hidden</source>
        <translation type="unfinished"/>
    </message>
    <message>
        <source>Smart hide</source>
        <translation type="unfinished"/>
    </message>
    <message>
        <source>Status</source>
        <translation>Status</translation>
        <extra-child_page>Dock</extra-child_page>
        <extra-contents_path>/personalization/Dock</extra-contents_path>
    </message>
    <message>
        <source>Small</source>
        <translation>Majhno</translation>
    </message>
    <message>
        <source>Large</source>
        <translation>Veliko</translation>
    </message>
    <message>
        <source>Show Dock</source>
        <translation type="unfinished"/>
    </message>
    <message>
        <source>On screen where the cursor is</source>
        <translation>Na zaslonu s kurzorjem</translation>
    </message>
    <message>
        <source>Only on main screen</source>
        <translation>Zgolj na glavnem zaslonu</translation>
    </message>
</context>
<context>
=======
>>>>>>> 1191af61
    <name>MultitaskingPlugin</name>
    <message>
        <source>Multitasking View</source>
        <translation>Prikaz večopravilnosti</translation>
    </message>
    <message>
        <source>Undock</source>
        <translation>Odveži</translation>
    </message>
</context>
<context>
    <name>OnboardPlugin</name>
    <message>
        <source>Onboard</source>
        <translation>Na plošči</translation>
    </message>
</context>
<context>
    <name>PowerPlugin</name>
    <message>
        <source>Capacity %1, %2 min remaining</source>
        <translation>Zmogljivost %1 za %2 min</translation>
    </message>
    <message>
        <source>Capacity %1, %2 hr %3 min remaining</source>
        <translation>Zmogljivost %1 za %2 ur in %3 min</translation>
    </message>
    <message>
        <source>Charging %1, %2 min until full</source>
        <translation>Polnjenje %1 bo končano čez %2 min</translation>
    </message>
    <message>
        <source>Charging %1, %2 hr %3 min until full</source>
        <translation>Polnjenje %1 bo končano čez %2 ur in %3 min</translation>
    </message>
    <message>
        <source>Capacity %1</source>
        <translation>Zmogljivost %1</translation>
    </message>
    <message>
        <source>Charging %1</source>
        <translation>Polnim %1</translation>
    </message>
    <message>
        <source>Capacity %1 ...</source>
        <translation>Zmogljvost %1 ..</translation>
    </message>
    <message>
        <source>Capacity %1, fully charged</source>
        <translation>Zmogljivost %1 - polno</translation>
    </message>
    <message>
<<<<<<< HEAD
        <source>Dock</source>
        <translation>Zasidraj</translation>
    </message>
    <message>
        <source>Mode</source>
        <translation>Način</translation>
    </message>
    <message>
        <source>Location</source>
        <translation>Položaj</translation>
    </message>
    <message>
        <source>Status</source>
        <translation>Status</translation>
    </message>
    <message>
        <source>Size</source>
        <translation>Velikost</translation>
    </message>
    <message>
        <source>Show Dock</source>
        <translation type="unfinished"/>
    </message>
    <message>
        <source>Plugin Area</source>
=======
        <source>Battery</source>
>>>>>>> 1191af61
        <translation type="unfinished"/>
    </message>
</context>
<context>
    <name>ShowDesktopPlugin</name>
    <message>
        <source>Show Desktop</source>
        <translation>Prikaži namizje</translation>
    </message>
    <message>
        <source>Undock</source>
        <translation>Odveži</translation>
    </message>
</context>
<context>
    <name>ShutdownPlugin</name>
    <message>
        <source>Shut down</source>
        <translation>zaustavitev sistema</translation>
    </message>
    <message>
        <source>Suspend</source>
        <translation>Mirovanje</translation>
    </message>
    <message>
        <source>Hibernate</source>
        <translation>spanje</translation>
    </message>
    <message>
        <source>Lock</source>
        <translation>Zakleni</translation>
    </message>
    <message>
        <source>Log out</source>
        <translation>Odjava</translation>
    </message>
    <message>
        <source>Switch account</source>
        <translation>Preklopi račun</translation>
    </message>
    <message>
        <source>Power settings</source>
        <translation>Nastavitve energijske porabe</translation>
    </message>
    <message>
        <source>Reboot</source>
        <translation>Ponovni zagon</translation>
    </message>
    <message>
        <source>Power</source>
        <translation>Napajanje</translation>
    </message>
</context>
<context>
    <name>SoundApplet</name>
    <message>
        <source>Volume</source>
        <translation>Glasnost</translation>
    </message>
</context>
<context>
    <name>SoundDevicesWidget</name>
    <message>
        <source>Output Device</source>
        <translation>Izhodna naprava</translation>
    </message>
    <message>
        <source>Sound settings</source>
        <translation>Nastavitve zvoka</translation>
    </message>
</context>
<context>
    <name>SoundItem</name>
    <message>
        <source>Unmute</source>
        <translation>Omogoči zvok</translation>
    </message>
    <message>
        <source>Mute</source>
        <translation>Utišaj</translation>
    </message>
    <message>
        <source>Sound settings</source>
        <translation>Nastavitve zvoka</translation>
    </message>
    <message>
        <source>Volume %1</source>
        <translation>Glasnost %1</translation>
    </message>
    <message>
        <source>No output devices</source>
        <translation type="unfinished"/>
    </message>
</context>
<context>
    <name>SoundPlugin</name>
    <message>
        <source>Sound</source>
        <translation>Zvok</translation>
    </message>
</context>
<context>
    <name>TrashPlugin</name>
    <message>
        <source>Trash</source>
        <translation>Smeti</translation>
    </message>
    <message>
        <source>Trash - %1 file</source>
        <translation>Zavrzi - %1 datoteko</translation>
    </message>
    <message>
        <source>Trash - %1 files</source>
        <translation>Zavrzi - %1 datoteke</translation>
    </message>
    <message>
        <source>Move to Trash</source>
        <translation>Premakni v koš</translation>
    </message>
</context>
<context>
    <name>TrashWidget</name>
    <message>
        <source>Open</source>
        <translation>Odpri</translation>
    </message>
    <message>
        <source>Empty</source>
        <translation>Prazno</translation>
    </message>
</context>
<context>
    <name>WindowManager</name>
    <message>
        <source>Exit Safe Mode</source>
        <translation>Zapri varni način</translation>
    </message>
    <message>
        <source>Dock - Safe Mode</source>
        <translation>Varni način sidrišča</translation>
    </message>
    <message>
        <source>The Dock is in safe mode, please exit to show it properly</source>
        <translation>Sidrišče deluje v varnem načinu. Izhod za pravilen prikaz</translation>
    </message>
</context>
</TS><|MERGE_RESOLUTION|>--- conflicted
+++ resolved
@@ -171,71 +171,9 @@
     </message>
 </context>
 <context>
-<<<<<<< HEAD
-    <name>DatetimeWidget</name>
-    <message>
-        <source>Monday</source>
-        <translation>Ponedeljek</translation>
-    </message>
-    <message>
-        <source>Tuesday</source>
-        <translation>Torek</translation>
-    </message>
-    <message>
-        <source>Wednesday</source>
-        <translation>Sreda</translation>
-    </message>
-    <message>
-        <source>Thursday</source>
-        <translation>Četrtek</translation>
-    </message>
-    <message>
-        <source>Friday</source>
-        <translation>Petek</translation>
-    </message>
-    <message>
-        <source>Saturday</source>
-        <translation>Sobota</translation>
-    </message>
-    <message>
-        <source>Sunday</source>
-        <translation>Nedelja</translation>
-    </message>
-    <message>
-        <source>monday</source>
-        <translation>ponedeljek</translation>
-    </message>
-    <message>
-        <source>tuesday</source>
-        <translation type="unfinished"/>
-    </message>
-    <message>
-        <source>wednesday</source>
-        <translation type="unfinished"/>
-    </message>
-    <message>
-        <source>thursday</source>
-        <translation type="unfinished"/>
-    </message>
-    <message>
-        <source>friday</source>
-        <translation type="unfinished"/>
-    </message>
-    <message>
-        <source>saturday</source>
-        <translation type="unfinished"/>
-    </message>
-    <message>
-        <source>sunday</source>
-        <translation type="unfinished"/>
-    </message>
-    <message>
-        <source>%1year%2month%3day</source>
-=======
     <name>DevCollaborationWidget</name>
     <message>
         <source>PC collaboration</source>
->>>>>>> 1191af61
         <translation type="unfinished"/>
     </message>
 </context>
@@ -346,108 +284,6 @@
     </message>
 </context>
 <context>
-<<<<<<< HEAD
-    <name>ModuleWidget</name>
-    <message>
-        <source>Size</source>
-        <translation>Velikost</translation>
-        <extra-child_page>Dock</extra-child_page>
-        <extra-contents_path>/personalization/Dock</extra-contents_path>
-    </message>
-    <message>
-        <source>Multiple Displays</source>
-        <translation>Več zaslonov</translation>
-        <extra-child_page>Dock</extra-child_page>
-        <extra-contents_path>/personalization/Dock</extra-contents_path>
-    </message>
-    <message>
-        <source>Plugin Area</source>
-        <translation type="unfinished"/>
-        <extra-child_page>Dock</extra-child_page>
-        <extra-contents_path>/personalization/Dock</extra-contents_path>
-    </message>
-    <message>
-        <source>Select which icons appear in the Dock</source>
-        <translation type="unfinished"/>
-    </message>
-    <message>
-        <source>Fashion mode</source>
-        <translation type="unfinished"/>
-    </message>
-    <message>
-        <source>Efficient mode</source>
-        <translation type="unfinished"/>
-    </message>
-    <message>
-        <source>Mode</source>
-        <translation>Način</translation>
-        <extra-child_page>Dock</extra-child_page>
-        <extra-contents_path>/personalization/Dock</extra-contents_path>
-    </message>
-    <message>
-        <source>Top</source>
-        <translation>Vrh</translation>
-    </message>
-    <message>
-        <source>Bottom</source>
-        <translation>Dno</translation>
-    </message>
-    <message>
-        <source>Left</source>
-        <translation>Levo</translation>
-    </message>
-    <message>
-        <source>Right</source>
-        <translation>Desno</translation>
-    </message>
-    <message>
-        <source>Location</source>
-        <translation>Položaj</translation>
-        <extra-child_page>Dock</extra-child_page>
-        <extra-contents_path>/personalization/Dock</extra-contents_path>
-    </message>
-    <message>
-        <source>Keep shown</source>
-        <translation type="unfinished"/>
-    </message>
-    <message>
-        <source>Keep hidden</source>
-        <translation type="unfinished"/>
-    </message>
-    <message>
-        <source>Smart hide</source>
-        <translation type="unfinished"/>
-    </message>
-    <message>
-        <source>Status</source>
-        <translation>Status</translation>
-        <extra-child_page>Dock</extra-child_page>
-        <extra-contents_path>/personalization/Dock</extra-contents_path>
-    </message>
-    <message>
-        <source>Small</source>
-        <translation>Majhno</translation>
-    </message>
-    <message>
-        <source>Large</source>
-        <translation>Veliko</translation>
-    </message>
-    <message>
-        <source>Show Dock</source>
-        <translation type="unfinished"/>
-    </message>
-    <message>
-        <source>On screen where the cursor is</source>
-        <translation>Na zaslonu s kurzorjem</translation>
-    </message>
-    <message>
-        <source>Only on main screen</source>
-        <translation>Zgolj na glavnem zaslonu</translation>
-    </message>
-</context>
-<context>
-=======
->>>>>>> 1191af61
     <name>MultitaskingPlugin</name>
     <message>
         <source>Multitasking View</source>
@@ -500,35 +336,7 @@
         <translation>Zmogljivost %1 - polno</translation>
     </message>
     <message>
-<<<<<<< HEAD
-        <source>Dock</source>
-        <translation>Zasidraj</translation>
-    </message>
-    <message>
-        <source>Mode</source>
-        <translation>Način</translation>
-    </message>
-    <message>
-        <source>Location</source>
-        <translation>Položaj</translation>
-    </message>
-    <message>
-        <source>Status</source>
-        <translation>Status</translation>
-    </message>
-    <message>
-        <source>Size</source>
-        <translation>Velikost</translation>
-    </message>
-    <message>
-        <source>Show Dock</source>
-        <translation type="unfinished"/>
-    </message>
-    <message>
-        <source>Plugin Area</source>
-=======
         <source>Battery</source>
->>>>>>> 1191af61
         <translation type="unfinished"/>
     </message>
 </context>
@@ -585,8 +393,8 @@
 <context>
     <name>SoundApplet</name>
     <message>
-        <source>Volume</source>
-        <translation>Glasnost</translation>
+        <source>Device</source>
+        <translation>Naprava</translation>
     </message>
 </context>
 <context>
@@ -618,10 +426,6 @@
         <source>Volume %1</source>
         <translation>Glasnost %1</translation>
     </message>
-    <message>
-        <source>No output devices</source>
-        <translation type="unfinished"/>
-    </message>
 </context>
 <context>
     <name>SoundPlugin</name>
