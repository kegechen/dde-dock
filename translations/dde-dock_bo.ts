--- conflicted
+++ resolved
@@ -171,71 +171,9 @@
     </message>
 </context>
 <context>
-<<<<<<< HEAD
-    <name>DatetimeWidget</name>
-    <message>
-        <source>Monday</source>
-        <translation>གཟའ་ཟླ་བ།</translation>
-    </message>
-    <message>
-        <source>Tuesday</source>
-        <translation>གཟའ་མིག་དམར།</translation>
-    </message>
-    <message>
-        <source>Wednesday</source>
-        <translation>གཟའ་ལྷག་པ།</translation>
-    </message>
-    <message>
-        <source>Thursday</source>
-        <translation>གཟའ་ཕུར་བུ།</translation>
-    </message>
-    <message>
-        <source>Friday</source>
-        <translation>གཟའ་པ་སངས།</translation>
-    </message>
-    <message>
-        <source>Saturday</source>
-        <translation>གཟའ་སྤེན་པ།</translation>
-    </message>
-    <message>
-        <source>Sunday</source>
-        <translation>གཟའ་ཉི་མ།</translation>
-    </message>
-    <message>
-        <source>monday</source>
-        <translation>གཟའ་ཟླ་བ། </translation>
-    </message>
-    <message>
-        <source>tuesday</source>
-        <translation type="unfinished"/>
-    </message>
-    <message>
-        <source>wednesday</source>
-        <translation type="unfinished"/>
-    </message>
-    <message>
-        <source>thursday</source>
-        <translation type="unfinished"/>
-    </message>
-    <message>
-        <source>friday</source>
-        <translation type="unfinished"/>
-    </message>
-    <message>
-        <source>saturday</source>
-        <translation type="unfinished"/>
-    </message>
-    <message>
-        <source>sunday</source>
-        <translation>གཟའ་ཉི་མ།</translation>
-    </message>
-    <message>
-        <source>%1year%2month%3day</source>
-=======
     <name>DevCollaborationWidget</name>
     <message>
         <source>PC collaboration</source>
->>>>>>> 1191af61
         <translation type="unfinished"/>
     </message>
 </context>
@@ -346,108 +284,6 @@
     </message>
 </context>
 <context>
-<<<<<<< HEAD
-    <name>ModuleWidget</name>
-    <message>
-        <source>Size</source>
-        <translation>ཆེ་ཆུང་།</translation>
-        <extra-child_page>Dock</extra-child_page>
-        <extra-contents_path>/personalization/Dock</extra-contents_path>
-    </message>
-    <message>
-        <source>Multiple Displays</source>
-        <translation>བརྙན་མང་མངོན་སྟོན་སྒྲིག་འགོད།</translation>
-        <extra-child_page>Dock</extra-child_page>
-        <extra-contents_path>/personalization/Dock</extra-contents_path>
-    </message>
-    <message>
-        <source>Plugin Area</source>
-        <translation>ལྷུ་ལག་ཁུལ་ཁོངས།</translation>
-        <extra-child_page>Dock</extra-child_page>
-        <extra-contents_path>/personalization/Dock</extra-contents_path>
-    </message>
-    <message>
-        <source>Select which icons appear in the Dock</source>
-        <translation>ལས་འགན་ཚན་བྱང་གི་ལྷུ་ལག་ཁུལ་དུ་མངོན་པའི་པར་རིས་འདེམས་པ།</translation>
-    </message>
-    <message>
-        <source>Fashion mode</source>
-        <translation>དར་སྲོལ་དཔེ་རྣམ།</translation>
-    </message>
-    <message>
-        <source>Efficient mode</source>
-        <translation>ལས་ཆོད་ཆེ་བའི་དཔེ་རྣམ།</translation>
-    </message>
-    <message>
-        <source>Mode</source>
-        <translation>དཔེ་རྣམ།</translation>
-        <extra-child_page>Dock</extra-child_page>
-        <extra-contents_path>/personalization/Dock</extra-contents_path>
-    </message>
-    <message>
-        <source>Top</source>
-        <translation>གོང་།</translation>
-    </message>
-    <message>
-        <source>Bottom</source>
-        <translation>འོག</translation>
-    </message>
-    <message>
-        <source>Left</source>
-        <translation>གཡོན།</translation>
-    </message>
-    <message>
-        <source>Right</source>
-        <translation>གཡས།</translation>
-    </message>
-    <message>
-        <source>Location</source>
-        <translation>གནས་ས།</translation>
-        <extra-child_page>Dock</extra-child_page>
-        <extra-contents_path>/personalization/Dock</extra-contents_path>
-    </message>
-    <message>
-        <source>Keep shown</source>
-        <translation>རྟག་ཏུ་མངོན་པ།</translation>
-    </message>
-    <message>
-        <source>Keep hidden</source>
-        <translation>རྟག་ཏུ་ཡིབ་པ།</translation>
-    </message>
-    <message>
-        <source>Smart hide</source>
-        <translation>རིག་ནུས་གབ་ཡིབ།</translation>
-    </message>
-    <message>
-        <source>Status</source>
-        <translation>རྣམ་པ།</translation>
-        <extra-child_page>Dock</extra-child_page>
-        <extra-contents_path>/personalization/Dock</extra-contents_path>
-    </message>
-    <message>
-        <source>Small</source>
-        <translation>ཆུང་ངུ།</translation>
-    </message>
-    <message>
-        <source>Large</source>
-        <translation>ཆེ་བ།</translation>
-    </message>
-    <message>
-        <source>Show Dock</source>
-        <translation>ལས་འགན་ཚན་བྱང་གི་གནས་ས།</translation>
-    </message>
-    <message>
-        <source>On screen where the cursor is</source>
-        <translation>ཙི་གུའི་གནས་ཡུལ་ལྟར་མངོན་པ།</translation>
-    </message>
-    <message>
-        <source>Only on main screen</source>
-        <translation>བརྙན་ཡོལ་ཨ་མ་ཁོ་ན་མངོན་པ།</translation>
-    </message>
-</context>
-<context>
-=======
->>>>>>> 1191af61
     <name>MultitaskingPlugin</name>
     <message>
         <source>Multitasking View</source>
@@ -500,37 +336,8 @@
         <translation>གློག་ཚད་%1 ཁེངས་ཟིན།</translation>
     </message>
     <message>
-<<<<<<< HEAD
-        <source>Dock</source>
-        <translation>ལས་འགན་ཚན་བྱང་།</translation>
-    </message>
-    <message>
-        <source>Mode</source>
-        <translation>དཔེ་རྣམ།</translation>
-    </message>
-    <message>
-        <source>Location</source>
-        <translation>གནས་ས།</translation>
-    </message>
-    <message>
-        <source>Status</source>
-        <translation>རྣམ་པ།</translation>
-    </message>
-    <message>
-        <source>Size</source>
-        <translation>ཆེ་ཆུང་།</translation>
-    </message>
-    <message>
-        <source>Show Dock</source>
-        <translation>ལས་འགན་ཚན་བྱང་གི་གནས་ས།</translation>
-    </message>
-    <message>
-        <source>Plugin Area</source>
-        <translation>ལྷུ་ལག་ཁུལ་ཁོངས།</translation>
-=======
         <source>Battery</source>
         <translation type="unfinished"/>
->>>>>>> 1191af61
     </message>
 </context>
 <context>
@@ -586,8 +393,8 @@
 <context>
     <name>SoundApplet</name>
     <message>
-        <source>Volume</source>
-        <translation type="unfinished"/>
+        <source>Device</source>
+        <translation>སྒྲིག་ཆས།</translation>
     </message>
 </context>
 <context>
@@ -619,10 +426,6 @@
         <source>Volume %1</source>
         <translation>མིག་སྔའི་སྐད་གདངས་%1</translation>
     </message>
-    <message>
-        <source>No output devices</source>
-        <translation type="unfinished"/>
-    </message>
 </context>
 <context>
     <name>SoundPlugin</name>
