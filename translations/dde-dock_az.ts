<?xml version="1.0" ?><!DOCTYPE TS><TS language="az" version="2.1">
<context>
    <name>AbstractPluginsController</name>
    <message>
        <source>The plugin %1 is not compatible with the system.</source>
        <translation>%1 qoşması sistem ilə uyğun deyil.</translation>
    </message>
</context>
<context>
    <name>AppDragWidget</name>
    <message>
        <source>Remove</source>
        <translation>Silmək</translation>
    </message>
</context>
<context>
    <name>BluetoothApplet</name>
    <message>
        <source>Bluetooth settings</source>
        <translation>Bluetooth ayarları</translation>
    </message>
</context>
<context>
    <name>BluetoothItem</name>
    <message>
        <source>Turn off</source>
        <translation>Söndürmək</translation>
    </message>
    <message>
        <source>Turn on</source>
        <translation>Açmaq</translation>
    </message>
    <message>
        <source>Bluetooth settings</source>
        <translation>Bluetooth ayarları</translation>
    </message>
    <message>
        <source>%1 connected</source>
        <translation>%1 qoşuldu</translation>
    </message>
    <message>
        <source>Connecting...</source>
        <translation>Qoşulur...</translation>
    </message>
    <message>
        <source>Bluetooth</source>
        <translation>Bluetooth</translation>
    </message>
    <message>
        <source>Turned off</source>
        <translation>Söndürüldü</translation>
    </message>
</context>
<context>
    <name>BluetoothPlugin</name>
    <message>
        <source>Bluetooth</source>
        <translation>Bluetooth</translation>
    </message>
</context>
<context>
    <name>DBusAdaptors</name>
    <message>
        <source>Add keyboard layout</source>
        <translation>Klaviatura qatı əlavə etmək</translation>
    </message>
</context>
<context>
    <name>DatetimePlugin</name>
    <message>
        <source>Datetime</source>
        <translation>Tarix və vaxt</translation>
    </message>
    <message>
        <source>12-hour time</source>
        <translation>12 saat vaxt formatı</translation>
    </message>
    <message>
        <source>24-hour time</source>
        <translation>24 saat vaxt formatı</translation>
    </message>
    <message>
        <source>Time settings</source>
        <translation>Vaxt ayarları</translation>
    </message>
</context>
<context>
    <name>DeviceItem</name>
    <message>
        <source>Enable network</source>
        <translation>Şəbəkəni açmaq</translation>
    </message>
    <message>
        <source>Disable network</source>
        <translation>Şəbəkəni söndürmək</translation>
    </message>
    <message>
        <source>Network settings</source>
        <translation>Şəbəkə ayarları</translation>
    </message>
</context>
<context>
    <name>DialogManager</name>
    <message>
        <source>Are you sure you want to empty %1 items?</source>
        <translation>%1 elementi boşaltmaq istədiyinizə əminsiniz?</translation>
    </message>
    <message>
        <source>Cancel</source>
        <translation>İmtina</translation>
    </message>
    <message>
        <source>Delete</source>
        <translation>Silmək</translation>
    </message>
    <message>
        <source>This action cannot be restored</source>
        <translation>Bu əməliyyat bərpa edilə bilməz</translation>
    </message>
</context>
<context>
    <name>DiskControlItem</name>
    <message>
        <source>Unknown device</source>
        <translation>Naməlum cihaz</translation>
    </message>
    <message>
        <source>Unknown volume</source>
        <translation>Naməlum həcm</translation>
    </message>
</context>
<context>
    <name>DiskMountPlugin</name>
    <message>
        <source>Disk</source>
        <translation>Disk</translation>
    </message>
    <message>
        <source>Open</source>
        <translation>Aç</translation>
    </message>
    <message>
        <source>Unmount all</source>
        <translation>Hamısını çıxartmaq</translation>
<<<<<<< HEAD
    </message>
</context>
<context>
    <name>LauncherItem</name>
    <message>
        <source>Launcher</source>
        <translation>Başladıcı</translation>
    </message>
</context>
<context>
=======
    </message>
</context>
<context>
    <name>LauncherItem</name>
    <message>
        <source>Launcher</source>
        <translation>Başladıcı</translation>
    </message>
</context>
<context>
    <name>MainWindow</name>
    <message>
        <source>Exit Safe Mode</source>
        <translation type="unfinished"/>
    </message>
    <message>
        <source>Dock - Safe Mode</source>
        <translation type="unfinished"/>
    </message>
    <message>
        <source>The Dock is in safe mode, please exit to show it properly</source>
        <translation type="unfinished"/>
    </message>
</context>
<context>
>>>>>>> 1721db7f
    <name>MenuWorker</name>
    <message>
        <source>Fashion Mode</source>
        <translation>Müasir rejim</translation>
    </message>
    <message>
        <source>Efficient Mode</source>
        <translation>Səmərəli rejim</translation>
    </message>
    <message>
        <source>Top</source>
        <translation>Yuxarı</translation>
    </message>
    <message>
        <source>Bottom</source>
        <translation>Aşağı</translation>
    </message>
    <message>
        <source>Left</source>
        <translation>Sol</translation>
    </message>
    <message>
        <source>Right</source>
        <translation>Sağ</translation>
    </message>
    <message>
        <source>Keep Shown</source>
        <translation>Görünsün</translation>
    </message>
    <message>
        <source>Keep Hidden</source>
        <translation>Gizlədilsin</translation>
    </message>
    <message>
        <source>Smart Hide</source>
        <translation>Ağıllı gizlətmə</translation>
    </message>
    <message>
        <source>Mode</source>
        <translation>Rejim</translation>
    </message>
    <message>
        <source>Location</source>
        <translation>Yerləşmə</translation>
    </message>
    <message>
        <source>Status</source>
        <translation>Vəziyyəti</translation>
    </message>
    <message>
        <source>Plugins</source>
        <translation>Qoşmalar</translation>
    </message>
</context>
<context>
    <name>MultitaskingPlugin</name>
    <message>
        <source>Multitasking View</source>
        <translation>Çoxtapşırıqlı görünüş</translation>
    </message>
    <message>
        <source>Undock</source>
        <translation>Ayırmaq</translation>
    </message>
</context>
<context>
    <name>NetworkItem</name>
    <message>
        <source>Disable wired connection</source>
        <translation>Simli bağlantını söndürmək</translation>
    </message>
    <message>
        <source>Enable wired connection</source>
        <translation>Simli bağlantını qoşmaq</translation>
    </message>
    <message>
        <source>Disable wireless connection</source>
        <translation>Simsiz bağlantını söndürmək</translation>
    </message>
    <message>
        <source>Enable wireless connection</source>
        <translation>Simsiz bağlantını qoşmaq</translation>
    </message>
    <message>
        <source>Disable network</source>
        <translation>Şəbəkəni söndürmək</translation>
    </message>
    <message>
        <source>Enable network</source>
        <translation>Şəbəkəni qoşmaq</translation>
    </message>
    <message>
        <source>Network settings</source>
        <translation>Şəbəkə ayarları</translation>
    </message>
    <message>
        <source>Device disabled</source>
        <translation>Cihaz söndürülüb</translation>
    </message>
    <message>
        <source>Wireless connection: %1</source>
        <translation>Simsiz bağlantı: %1</translation>
    </message>
    <message>
        <source>Wired connection: %1</source>
        <translation>Simli bağlantı: %1</translation>
    </message>
    <message>
        <source>Not connected</source>
        <translation>Qoşulmayıb</translation>
    </message>
    <message>
        <source>Connecting</source>
        <translation>Bağlanılır</translation>
    </message>
    <message>
        <source>Connected but no Internet access</source>
        <translation>Qoşulub, lakin internetə giriş yoxdur</translation>
    </message>
    <message>
        <source>Network cable unplugged</source>
        <translation>Şəbəkə kabeli çıxarılıb</translation>
    </message>
    <message>
        <source>Wireless Network</source>
        <translation>Simsiz şəbəkə</translation>
    </message>
    <message>
        <source>Wired Network</source>
        <translation>Simli şəbəkə</translation>
    </message>
    <message>
        <source>Connection failed</source>
        <translation>Qoşulma alınmadı</translation>
    </message>
</context>
<context>
    <name>NetworkPlugin</name>
    <message>
        <source>Network</source>
        <translation>Şəbəkə</translation>
    </message>
    <message>
        <source>Wired Network</source>
        <translation>Simli şəbəkə</translation>
    </message>
    <message>
        <source>Wired Network %1</source>
        <translation>%1 Simli şəbəkəsi</translation>
    </message>
</context>
<context>
    <name>OnboardPlugin</name>
    <message>
        <source>Onboard</source>
        <translation>Ekran Klaviaturası</translation>
    </message>
    <message>
        <source>Settings</source>
        <translation>Tənzimləmələr</translation>
    </message>
</context>
<context>
    <name>PowerPlugin</name>
    <message>
        <source>Power</source>
        <translation>Elektrik qidalanması</translation>
    </message>
    <message>
        <source>Power settings</source>
        <translation>Elektrik enerjisi ayarları</translation>
    </message>
    <message>
        <source>Capacity %1, %2 min remaining</source>
        <translation>Tutum %1, %2 dəq qalır</translation>
    </message>
    <message>
        <source>Capacity %1, %2 hr %3 min remaining</source>
        <translation>Tutum %1, %2 saat %3 dəq qalır</translation>
    </message>
    <message>
        <source>Charging %1, %2 min until full</source>
        <translation>Yüklənmə %1, dolmağa %2 dəq qalır</translation>
    </message>
    <message>
        <source>Charging %1, %2 hr %3 min until full</source>
        <translation>Yüklənmə %1, dolmağa %2 saat %3 dəq qalır</translation>
    </message>
    <message>
        <source>Charged</source>
        <translation>Yükləndi</translation>
    </message>
    <message>
        <source>Capacity %1</source>
        <translation>Tutum %1</translation>
    </message>
    <message>
        <source>Charging %1</source>
        <translation>Yüklənmə %1</translation>
    </message>
    <message>
        <source>Capacity %1 ...</source>
        <translation>Tutum %1...</translation>
    </message>
    <message>
        <source>Capacity %1, fully charged</source>
        <translation>Tutum %1, tam yükləndi</translation>
    </message>
</context>
<context>
    <name>ShowDesktopPlugin</name>
    <message>
        <source>Show Desktop</source>
        <translation>Masaüstünü göstərin</translation>
    </message>
    <message>
        <source>Undock</source>
        <translation>Ayırmaq</translation>
    </message>
</context>
<context>
    <name>ShutdownPlugin</name>
    <message>
        <source>Power</source>
        <translation>Elektrik qidalanması</translation>
    </message>
    <message>
        <source>Shut down</source>
        <translation>Sistemi söndür</translation>
    </message>
    <message>
        <source>Suspend</source>
        <translation>Gözlət</translation>
    </message>
    <message>
        <source>Hibernate</source>
        <translation>Yuxu rejimi</translation>
    </message>
    <message>
        <source>Lock</source>
        <translation>Kilidləmək</translation>
    </message>
    <message>
        <source>Log out</source>
        <translation>Çıxış</translation>
    </message>
    <message>
        <source>Switch account</source>
        <translation>Hesabı dəyişmək</translation>
    </message>
    <message>
        <source>Power settings</source>
        <translation>Elektrik enerjisi ayarları</translation>
    </message>
    <message>
        <source>Reboot</source>
        <translation>Yenidən başlatmaq</translation>
    </message>
</context>
<context>
    <name>SoundApplet</name>
    <message>
        <source>Device</source>
        <translation>Avadanlıq</translation>
    </message>
</context>
<context>
    <name>SoundItem</name>
    <message>
        <source>Unmute</source>
        <translation>Susdurmaq</translation>
    </message>
    <message>
        <source>Mute</source>
        <translation>Səssiz</translation>
    </message>
    <message>
        <source>Sound settings</source>
        <translation>Səs ayarları</translation>
    </message>
    <message>
        <source>Volume %1</source>
        <translation>Səs %1</translation>
    </message>
</context>
<context>
    <name>SoundPlugin</name>
    <message>
        <source>Sound</source>
        <translation>Səs</translation>
    </message>
</context>
<context>
    <name>TrashPlugin</name>
    <message>
        <source>Trash</source>
        <translation>Zibil Qutusu</translation>
    </message>
    <message>
        <source>Trash - %1 file</source>
        <translation>Səbət - %1 fayl</translation>
    </message>
    <message>
        <source>Trash - %1 files</source>
        <translation>Səbət - %1 fayl</translation>
    </message>
</context>
<context>
    <name>TrashWidget</name>
    <message>
        <source>Open</source>
        <translation>Aç</translation>
    </message>
    <message>
        <source>Empty</source>
        <translation>Boş</translation>
    </message>
</context>
<context>
    <name>TrayPlugin</name>
    <message>
        <source>System Tray</source>
        <translation>Sistem çubuğu</translation>
    </message>
</context>
<context>
    <name>WirelessList</name>
    <message>
        <source>Wireless Network</source>
        <translation>Simsiz şəbəkə</translation>
    </message>
    <message>
        <source>Wireless Network %1</source>
        <translation>Simsiz şəbəkə %1</translation>
    </message>
</context>
</TS><|MERGE_RESOLUTION|>--- conflicted
+++ resolved
@@ -142,7 +142,6 @@
     <message>
         <source>Unmount all</source>
         <translation>Hamısını çıxartmaq</translation>
-<<<<<<< HEAD
     </message>
 </context>
 <context>
@@ -153,17 +152,6 @@
     </message>
 </context>
 <context>
-=======
-    </message>
-</context>
-<context>
-    <name>LauncherItem</name>
-    <message>
-        <source>Launcher</source>
-        <translation>Başladıcı</translation>
-    </message>
-</context>
-<context>
     <name>MainWindow</name>
     <message>
         <source>Exit Safe Mode</source>
@@ -179,7 +167,6 @@
     </message>
 </context>
 <context>
->>>>>>> 1721db7f
     <name>MenuWorker</name>
     <message>
         <source>Fashion Mode</source>
