--- conflicted
+++ resolved
@@ -171,71 +171,9 @@
     </message>
 </context>
 <context>
-<<<<<<< HEAD
-    <name>DatetimeWidget</name>
-    <message>
-        <source>Monday</source>
-        <translation>Luni</translation>
-    </message>
-    <message>
-        <source>Tuesday</source>
-        <translation>Marţi</translation>
-    </message>
-    <message>
-        <source>Wednesday</source>
-        <translation>Miercuri</translation>
-    </message>
-    <message>
-        <source>Thursday</source>
-        <translation>Joi</translation>
-    </message>
-    <message>
-        <source>Friday</source>
-        <translation>Vineri</translation>
-    </message>
-    <message>
-        <source>Saturday</source>
-        <translation>Sâmbătă</translation>
-    </message>
-    <message>
-        <source>Sunday</source>
-        <translation>Duminică</translation>
-    </message>
-    <message>
-        <source>monday</source>
-        <translation>luni</translation>
-    </message>
-    <message>
-        <source>tuesday</source>
-        <translation type="unfinished"/>
-    </message>
-    <message>
-        <source>wednesday</source>
-        <translation type="unfinished"/>
-    </message>
-    <message>
-        <source>thursday</source>
-        <translation type="unfinished"/>
-    </message>
-    <message>
-        <source>friday</source>
-        <translation type="unfinished"/>
-    </message>
-    <message>
-        <source>saturday</source>
-        <translation type="unfinished"/>
-    </message>
-    <message>
-        <source>sunday</source>
-        <translation type="unfinished"/>
-    </message>
-    <message>
-        <source>%1year%2month%3day</source>
-=======
     <name>DevCollaborationWidget</name>
     <message>
         <source>PC collaboration</source>
->>>>>>> 1191af61
         <translation type="unfinished"/>
     </message>
 </context>
@@ -346,108 +284,6 @@
     </message>
 </context>
 <context>
-<<<<<<< HEAD
-    <name>ModuleWidget</name>
-    <message>
-        <source>Size</source>
-        <translation>Dimensiune</translation>
-        <extra-child_page>Dock</extra-child_page>
-        <extra-contents_path>/personalization/Dock</extra-contents_path>
-    </message>
-    <message>
-        <source>Multiple Displays</source>
-        <translation>Afișaje multiple</translation>
-        <extra-child_page>Dock</extra-child_page>
-        <extra-contents_path>/personalization/Dock</extra-contents_path>
-    </message>
-    <message>
-        <source>Plugin Area</source>
-        <translation type="unfinished"/>
-        <extra-child_page>Dock</extra-child_page>
-        <extra-contents_path>/personalization/Dock</extra-contents_path>
-    </message>
-    <message>
-        <source>Select which icons appear in the Dock</source>
-        <translation type="unfinished"/>
-    </message>
-    <message>
-        <source>Fashion mode</source>
-        <translation>Mod fashion</translation>
-    </message>
-    <message>
-        <source>Efficient mode</source>
-        <translation>Mod eficient</translation>
-    </message>
-    <message>
-        <source>Mode</source>
-        <translation>Mod</translation>
-        <extra-child_page>Dock</extra-child_page>
-        <extra-contents_path>/personalization/Dock</extra-contents_path>
-    </message>
-    <message>
-        <source>Top</source>
-        <translation>Sus</translation>
-    </message>
-    <message>
-        <source>Bottom</source>
-        <translation>Jos</translation>
-    </message>
-    <message>
-        <source>Left</source>
-        <translation>Stânga</translation>
-    </message>
-    <message>
-        <source>Right</source>
-        <translation>Dreapta</translation>
-    </message>
-    <message>
-        <source>Location</source>
-        <translation>Locație</translation>
-        <extra-child_page>Dock</extra-child_page>
-        <extra-contents_path>/personalization/Dock</extra-contents_path>
-    </message>
-    <message>
-        <source>Keep shown</source>
-        <translation type="unfinished"/>
-    </message>
-    <message>
-        <source>Keep hidden</source>
-        <translation>Păstraţi ascuns</translation>
-    </message>
-    <message>
-        <source>Smart hide</source>
-        <translation>Ascundere inteligentă</translation>
-    </message>
-    <message>
-        <source>Status</source>
-        <translation>Stare</translation>
-        <extra-child_page>Dock</extra-child_page>
-        <extra-contents_path>/personalization/Dock</extra-contents_path>
-    </message>
-    <message>
-        <source>Small</source>
-        <translation>Mic</translation>
-    </message>
-    <message>
-        <source>Large</source>
-        <translation>Mare</translation>
-    </message>
-    <message>
-        <source>Show Dock</source>
-        <translation type="unfinished"/>
-    </message>
-    <message>
-        <source>On screen where the cursor is</source>
-        <translation type="unfinished"/>
-    </message>
-    <message>
-        <source>Only on main screen</source>
-        <translation type="unfinished"/>
-    </message>
-</context>
-<context>
-=======
->>>>>>> 1191af61
     <name>MultitaskingPlugin</name>
     <message>
         <source>Multitasking View</source>
@@ -500,35 +336,7 @@
         <translation>Capacitate %1, complet încărcat</translation>
     </message>
     <message>
-<<<<<<< HEAD
-        <source>Dock</source>
-        <translation>Dock</translation>
-    </message>
-    <message>
-        <source>Mode</source>
-        <translation>Mod</translation>
-    </message>
-    <message>
-        <source>Location</source>
-        <translation>Locație</translation>
-    </message>
-    <message>
-        <source>Status</source>
-        <translation>Stare</translation>
-    </message>
-    <message>
-        <source>Size</source>
-        <translation>Dimensiune</translation>
-    </message>
-    <message>
-        <source>Show Dock</source>
-        <translation type="unfinished"/>
-    </message>
-    <message>
-        <source>Plugin Area</source>
-=======
         <source>Battery</source>
->>>>>>> 1191af61
         <translation type="unfinished"/>
     </message>
 </context>
@@ -585,8 +393,8 @@
 <context>
     <name>SoundApplet</name>
     <message>
-        <source>Volume</source>
-        <translation>Volum</translation>
+        <source>Device</source>
+        <translation>Dispozitiv</translation>
     </message>
 </context>
 <context>
@@ -618,10 +426,6 @@
         <source>Volume %1</source>
         <translation>Volum %1</translation>
     </message>
-    <message>
-        <source>No output devices</source>
-        <translation type="unfinished"/>
-    </message>
 </context>
 <context>
     <name>SoundPlugin</name>
