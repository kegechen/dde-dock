--- conflicted
+++ resolved
@@ -424,20 +424,8 @@
         <translation>Capacity %1 ...</translation>
     </message>
     <message>
-<<<<<<< HEAD
-        <location filename="../plugins/power/powerplugin.cpp" line="274"/>
-        <source>Charging %1, %2 min until full</source>
-        <translation>Charging %1, %2 min until full</translation>
-    </message>
-    <message>
-        <location filename="../plugins/power/powerplugin.cpp" line="276"/>
-        <location filename="../plugins/power/powerplugin.cpp" line="282"/>
-        <source>Charging %1</source>
-        <translation>Charging %1</translation>
-=======
         <source>Charged</source>
         <translation>Charged</translation>
->>>>>>> 3c6ffa85
     </message>
     <message>
         <location filename="../plugins/power/powerplugin.cpp" line="280"/>
