--- conflicted
+++ resolved
@@ -171,71 +171,9 @@
     </message>
 </context>
 <context>
-<<<<<<< HEAD
-    <name>DatetimeWidget</name>
-    <message>
-        <source>Monday</source>
-        <translation>Понедељак</translation>
-    </message>
-    <message>
-        <source>Tuesday</source>
-        <translation>Уторак</translation>
-    </message>
-    <message>
-        <source>Wednesday</source>
-        <translation>Среда</translation>
-    </message>
-    <message>
-        <source>Thursday</source>
-        <translation>Четвртак</translation>
-    </message>
-    <message>
-        <source>Friday</source>
-        <translation>Петак</translation>
-    </message>
-    <message>
-        <source>Saturday</source>
-        <translation>Субота</translation>
-    </message>
-    <message>
-        <source>Sunday</source>
-        <translation>Недеља</translation>
-    </message>
-    <message>
-        <source>monday</source>
-        <translation>понедељак</translation>
-    </message>
-    <message>
-        <source>tuesday</source>
-        <translation type="unfinished"/>
-    </message>
-    <message>
-        <source>wednesday</source>
-        <translation type="unfinished"/>
-    </message>
-    <message>
-        <source>thursday</source>
-        <translation type="unfinished"/>
-    </message>
-    <message>
-        <source>friday</source>
-        <translation type="unfinished"/>
-    </message>
-    <message>
-        <source>saturday</source>
-        <translation type="unfinished"/>
-    </message>
-    <message>
-        <source>sunday</source>
-        <translation type="unfinished"/>
-    </message>
-    <message>
-        <source>%1year%2month%3day</source>
-=======
     <name>DevCollaborationWidget</name>
     <message>
         <source>PC collaboration</source>
->>>>>>> 1191af61
         <translation type="unfinished"/>
     </message>
 </context>
@@ -346,108 +284,6 @@
     </message>
 </context>
 <context>
-<<<<<<< HEAD
-    <name>ModuleWidget</name>
-    <message>
-        <source>Size</source>
-        <translation>Величина</translation>
-        <extra-child_page>Dock</extra-child_page>
-        <extra-contents_path>/personalization/Dock</extra-contents_path>
-    </message>
-    <message>
-        <source>Multiple Displays</source>
-        <translation>Вишеструки прикази</translation>
-        <extra-child_page>Dock</extra-child_page>
-        <extra-contents_path>/personalization/Dock</extra-contents_path>
-    </message>
-    <message>
-        <source>Plugin Area</source>
-        <translation type="unfinished"/>
-        <extra-child_page>Dock</extra-child_page>
-        <extra-contents_path>/personalization/Dock</extra-contents_path>
-    </message>
-    <message>
-        <source>Select which icons appear in the Dock</source>
-        <translation type="unfinished"/>
-    </message>
-    <message>
-        <source>Fashion mode</source>
-        <translation type="unfinished"/>
-    </message>
-    <message>
-        <source>Efficient mode</source>
-        <translation type="unfinished"/>
-    </message>
-    <message>
-        <source>Mode</source>
-        <translation>Режим</translation>
-        <extra-child_page>Dock</extra-child_page>
-        <extra-contents_path>/personalization/Dock</extra-contents_path>
-    </message>
-    <message>
-        <source>Top</source>
-        <translation>Врх</translation>
-    </message>
-    <message>
-        <source>Bottom</source>
-        <translation>Дно</translation>
-    </message>
-    <message>
-        <source>Left</source>
-        <translation>Лево</translation>
-    </message>
-    <message>
-        <source>Right</source>
-        <translation>Десно</translation>
-    </message>
-    <message>
-        <source>Location</source>
-        <translation>Позиција</translation>
-        <extra-child_page>Dock</extra-child_page>
-        <extra-contents_path>/personalization/Dock</extra-contents_path>
-    </message>
-    <message>
-        <source>Keep shown</source>
-        <translation type="unfinished"/>
-    </message>
-    <message>
-        <source>Keep hidden</source>
-        <translation type="unfinished"/>
-    </message>
-    <message>
-        <source>Smart hide</source>
-        <translation type="unfinished"/>
-    </message>
-    <message>
-        <source>Status</source>
-        <translation>Стање</translation>
-        <extra-child_page>Dock</extra-child_page>
-        <extra-contents_path>/personalization/Dock</extra-contents_path>
-    </message>
-    <message>
-        <source>Small</source>
-        <translation>Мала</translation>
-    </message>
-    <message>
-        <source>Large</source>
-        <translation>Велика</translation>
-    </message>
-    <message>
-        <source>Show Dock</source>
-        <translation type="unfinished"/>
-    </message>
-    <message>
-        <source>On screen where the cursor is</source>
-        <translation>На екрану где је показивач</translation>
-    </message>
-    <message>
-        <source>Only on main screen</source>
-        <translation>Само на главном екрану</translation>
-    </message>
-</context>
-<context>
-=======
->>>>>>> 1191af61
     <name>MultitaskingPlugin</name>
     <message>
         <source>Multitasking View</source>
@@ -500,35 +336,7 @@
         <translation>Ниво %1, напуњено</translation>
     </message>
     <message>
-<<<<<<< HEAD
-        <source>Dock</source>
-        <translation>Закачи</translation>
-    </message>
-    <message>
-        <source>Mode</source>
-        <translation>Режим</translation>
-    </message>
-    <message>
-        <source>Location</source>
-        <translation>Позиција</translation>
-    </message>
-    <message>
-        <source>Status</source>
-        <translation>Стање</translation>
-    </message>
-    <message>
-        <source>Size</source>
-        <translation>Величина</translation>
-    </message>
-    <message>
-        <source>Show Dock</source>
-        <translation type="unfinished"/>
-    </message>
-    <message>
-        <source>Plugin Area</source>
-=======
         <source>Battery</source>
->>>>>>> 1191af61
         <translation type="unfinished"/>
     </message>
 </context>
@@ -585,8 +393,8 @@
 <context>
     <name>SoundApplet</name>
     <message>
-        <source>Volume</source>
-        <translation type="unfinished"/>
+        <source>Device</source>
+        <translation>Уређај</translation>
     </message>
 </context>
 <context>
@@ -618,10 +426,6 @@
         <source>Volume %1</source>
         <translation>Јачина %1</translation>
     </message>
-    <message>
-        <source>No output devices</source>
-        <translation type="unfinished"/>
-    </message>
 </context>
 <context>
     <name>SoundPlugin</name>
