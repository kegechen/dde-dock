<?xml version="1.0" ?><!DOCTYPE TS><TS version="2.1" language="it">
<context>
    <name>AbstractPluginsController</name>
    <message>
        <source>The plugin %1 is not compatible with the system.</source>
        <translation>Il plugin %1 non risulta compatibile col Sistema.</translation>
    </message>
</context>
<context>
    <name>AirplaneModeApplet</name>
    <message>
        <source>Airplane Mode</source>
        <translation>Modalità aereo</translation>
    </message>
</context>
<context>
    <name>AirplaneModeItem</name>
    <message>
        <source>Airplane mode enabled</source>
        <translation>Modalità aereo abilitata</translation>
    </message>
    <message>
        <source>Turn off</source>
        <translation>Disattiva</translation>
    </message>
    <message>
        <source>Turn on</source>
        <translation>Attiva</translation>
    </message>
    <message>
        <source>Airplane Mode settings</source>
        <translation>Gestione modalità aereo</translation>
    </message>
    <message>
        <source>Airplane mode disabled</source>
        <translation>Modalità aereo disabilitata</translation>
    </message>
</context>
<context>
    <name>AirplaneModePlugin</name>
    <message>
        <source>Airplane Mode</source>
        <translation>Modalità aereo</translation>
    </message>
</context>
<context>
    <name>AppMultiItem</name>
    <message>
        <source>Open</source>
        <translation>Apri</translation>
    </message>
</context>
<context>
    <name>BloothAdapterWidget</name>
    <message>
        <source>My Devices</source>
        <translation>I miei dispositivi</translation>
    </message>
    <message>
        <source>Other Devices</source>
        <translation>Altri dispositivi</translation>
    </message>
</context>
<context>
    <name>BluetoothApplet</name>
    <message>
        <source>Bluetooth settings</source>
        <translation>Impostazioni Bluetooth</translation>
    </message>
</context>
<context>
    <name>BluetoothItem</name>
    <message>
        <source>Turn off</source>
        <translation>Disattiva</translation>
    </message>
    <message>
        <source>Turn on</source>
        <translation>Attiva</translation>
    </message>
    <message>
        <source>Bluetooth settings</source>
        <translation>Impostazioni Bluetooth</translation>
    </message>
    <message>
        <source>%1 connected</source>
        <translation>%1 connesso</translation>
    </message>
    <message>
        <source>Connecting...</source>
        <translation>Connessione in corso...</translation>
    </message>
    <message>
        <source>Bluetooth</source>
        <translation>Bluetooth</translation>
    </message>
    <message>
        <source>Turned off</source>
        <translation>Disattivato</translation>
    </message>
</context>
<context>
    <name>BluetoothMainWidget</name>
    <message>
        <source>Bluetooth</source>
        <translation>Bluetooth</translation>
    </message>
    <message>
        <source>Turn on</source>
        <translation>Attiva</translation>
    </message>
    <message>
        <source>Turn off</source>
        <translation>Disattiva</translation>
    </message>
</context>
<context>
    <name>BluetoothPlugin</name>
    <message>
        <source>Bluetooth</source>
        <translation>Bluetooth</translation>
    </message>
    <message>
        <source>Turn on</source>
        <translation>Attiva</translation>
    </message>
    <message>
        <source>Turn off</source>
        <translation>Disattiva</translation>
    </message>
</context>
<context>
    <name>DBusAdaptors</name>
    <message>
        <source>Add keyboard layout</source>
        <translation>Aggiungi un layout della Tastiera</translation>
    </message>
</context>
<context>
    <name>DateTimeDisplayer</name>
    <message>
        <source>12-hour time</source>
        <translation>Formato 12 ore</translation>
    </message>
    <message>
        <source>24-hour time</source>
        <translation>Formato 24 ore</translation>
    </message>
    <message>
        <source>Time settings</source>
        <translation>Impostazioni orarie</translation>
    </message>
</context>
<context>
    <name>DatetimePlugin</name>
    <message>
        <source>Datetime</source>
        <translation>Orologio</translation>
    </message>
    <message>
        <source>12-hour time</source>
        <translation>Formato 12 ore</translation>
    </message>
    <message>
        <source>24-hour time</source>
        <translation>Formato 24 ore</translation>
    </message>
    <message>
        <source>Time settings</source>
        <translation>Impostazioni orarie</translation>
    </message>
</context>
<context>
<<<<<<< HEAD
    <name>DatetimeWidget</name>
    <message>
        <source>Monday</source>
        <translation>Lunedì</translation>
    </message>
    <message>
        <source>Tuesday</source>
        <translation>Martedì</translation>
    </message>
    <message>
        <source>Wednesday</source>
        <translation>Mercoledì</translation>
    </message>
    <message>
        <source>Thursday</source>
        <translation>Giovedì</translation>
    </message>
    <message>
        <source>Friday</source>
        <translation>Venerdì</translation>
    </message>
    <message>
        <source>Saturday</source>
        <translation>Sabato</translation>
    </message>
    <message>
        <source>Sunday</source>
        <translation>Domenica</translation>
    </message>
    <message>
        <source>monday</source>
        <translation>lunedì</translation>
    </message>
    <message>
        <source>tuesday</source>
        <translation>martedì</translation>
    </message>
    <message>
        <source>wednesday</source>
        <translation>mercoledì</translation>
    </message>
    <message>
        <source>thursday</source>
        <translation>giovedì</translation>
    </message>
    <message>
        <source>friday</source>
        <translation>venerdì</translation>
    </message>
    <message>
        <source>saturday</source>
        <translation>sabato</translation>
    </message>
    <message>
        <source>sunday</source>
        <translation>domenica</translation>
    </message>
    <message>
        <source>%1year%2month%3day</source>
        <translation>%1year%2month%3day</translation>
=======
    <name>DevCollaborationWidget</name>
    <message>
        <source>PC collaboration</source>
        <translation type="unfinished"/>
>>>>>>> 1191af61
    </message>
</context>
<context>
    <name>DialogManager</name>
    <message>
        <source>Are you sure you want to empty %1 items?</source>
        <translation>Sicuro di voler eliminare %1 elementi?</translation>
    </message>
    <message>
        <source>Cancel</source>
        <translation>Annulla</translation>
    </message>
    <message>
        <source>Delete</source>
        <translation>Elimina</translation>
    </message>
    <message>
        <source>This action cannot be restored</source>
        <translation>Questa azione non può esser annullata</translation>
    </message>
</context>
<context>
    <name>DisplaySettingWidget</name>
    <message>
        <source>Multi-Screen Collaboration</source>
        <translation type="unfinished"/>
    </message>
</context>
<context>
    <name>DockPluginController</name>
    <message>
        <source>The plugin %1 is not compatible with the system.</source>
        <translation type="unfinished"/>
    </message>
</context>
<context>
    <name>HomeMonitorPlugin</name>
    <message>
        <source>Enabled</source>
        <translation>Attivo</translation>
    </message>
    <message>
        <source>Disabled</source>
        <translation>Disabilitato</translation>
    </message>
</context>
<context>
    <name>LauncherItem</name>
    <message>
        <source>Launcher</source>
        <translation>Launcher</translation>
    </message>
</context>
<context>
    <name>MenuWorker</name>
    <message>
        <source>Fashion Mode</source>
        <translation>Fashion</translation>
    </message>
    <message>
        <source>Efficient Mode</source>
        <translation>Efficient</translation>
    </message>
    <message>
        <source>Top</source>
        <translation>Sopra</translation>
    </message>
    <message>
        <source>Bottom</source>
        <translation>Sotto</translation>
    </message>
    <message>
        <source>Left</source>
        <translation>Sinistra</translation>
    </message>
    <message>
        <source>Right</source>
        <translation>Destra</translation>
    </message>
    <message>
        <source>Keep Shown</source>
        <translation>Mostra sempre</translation>
    </message>
    <message>
        <source>Keep Hidden</source>
        <translation>Lascia nascosta</translation>
    </message>
    <message>
        <source>Smart Hide</source>
        <translation>Nascondi automaticamente</translation>
    </message>
    <message>
        <source>Mode</source>
        <translation>Modalità</translation>
    </message>
    <message>
        <source>Location</source>
        <translation>Posizione</translation>
    </message>
    <message>
        <source>Status</source>
        <translation>Comportamento</translation>
    </message>
    <message>
        <source>Dock settings</source>
        <translation>Impostazioni Dock</translation>
    </message>
</context>
<context>
<<<<<<< HEAD
    <name>ModuleWidget</name>
    <message>
        <source>Size</source>
        <translation>Dimensioni</translation>
        <extra-child_page>Dock</extra-child_page>
        <extra-contents_path>/personalization/Dock</extra-contents_path>
    </message>
    <message>
        <source>Multiple Displays</source>
        <translation>Display multipli</translation>
        <extra-child_page>Dock</extra-child_page>
        <extra-contents_path>/personalization/Dock</extra-contents_path>
    </message>
    <message>
        <source>Plugin Area</source>
        <translation>Area plugin</translation>
        <extra-child_page>Dock</extra-child_page>
        <extra-contents_path>/personalization/Dock</extra-contents_path>
    </message>
    <message>
        <source>Select which icons appear in the Dock</source>
        <translation>Seleziona quali icone appaiono nel Dock</translation>
    </message>
    <message>
        <source>Fashion mode</source>
        <translation>Modalità Fashion</translation>
    </message>
    <message>
        <source>Efficient mode</source>
        <translation>Modalità Efficient</translation>
    </message>
    <message>
        <source>Mode</source>
        <translation>Modalità</translation>
        <extra-child_page>Dock</extra-child_page>
        <extra-contents_path>/personalization/Dock</extra-contents_path>
    </message>
    <message>
        <source>Top</source>
        <translation>Top</translation>
    </message>
    <message>
        <source>Bottom</source>
        <translation>Sotto</translation>
    </message>
    <message>
        <source>Left</source>
        <translation>Sinistra</translation>
    </message>
    <message>
        <source>Right</source>
        <translation>Destra</translation>
    </message>
    <message>
        <source>Location</source>
        <translation>Posizione</translation>
        <extra-child_page>Dock</extra-child_page>
        <extra-contents_path>/personalization/Dock</extra-contents_path>
    </message>
    <message>
        <source>Keep shown</source>
        <translation>Mostra sempre</translation>
    </message>
    <message>
        <source>Keep hidden</source>
        <translation>Nascondi sempre</translation>
    </message>
    <message>
        <source>Smart hide</source>
        <translation>Nascondi automaticamente</translation>
    </message>
    <message>
        <source>Status</source>
        <translation>Comportamento</translation>
        <extra-child_page>Dock</extra-child_page>
        <extra-contents_path>/personalization/Dock</extra-contents_path>
    </message>
    <message>
        <source>Small</source>
        <translation>Piccolo</translation>
    </message>
    <message>
        <source>Large</source>
        <translation>Grande</translation>
    </message>
    <message>
        <source>Show Dock</source>
        <translation>Mostra la Dock</translation>
    </message>
    <message>
        <source>On screen where the cursor is</source>
        <translation>Sullo schermo dove è presente il cursore</translation>
    </message>
    <message>
        <source>Only on main screen</source>
        <translation>Solo sullo schermo principale</translation>
    </message>
</context>
<context>
=======
>>>>>>> 1191af61
    <name>MultitaskingPlugin</name>
    <message>
        <source>Multitasking View</source>
        <translation>Vista Multitasking</translation>
    </message>
    <message>
        <source>Undock</source>
        <translation>Sgancia</translation>
    </message>
</context>
<context>
    <name>OnboardPlugin</name>
    <message>
        <source>Onboard</source>
        <translation>Tastiera</translation>
    </message>
</context>
<context>
    <name>PowerPlugin</name>
    <message>
        <source>Capacity %1, %2 min remaining</source>
        <translation>Autonomia %1, %2 min. rimanenti</translation>
    </message>
    <message>
        <source>Capacity %1, %2 hr %3 min remaining</source>
        <translation>Autonomia %1, %2 ore e %3 min. rimanenti</translation>
    </message>
    <message>
        <source>Charging %1, %2 min until full</source>
        <translation>Carica %1, %2 min. per la carica completa</translation>
    </message>
    <message>
        <source>Charging %1, %2 hr %3 min until full</source>
        <translation>Carica %1, %2 ore e %3 min. per la carica completa</translation>
    </message>
    <message>
        <source>Capacity %1</source>
        <translation>Carica %1</translation>
    </message>
    <message>
        <source>Charging %1</source>
        <translation>In carica %1</translation>
    </message>
    <message>
        <source>Capacity %1 ...</source>
        <translation>Carica %1 ...</translation>
    </message>
    <message>
        <source>Capacity %1, fully charged</source>
        <translation>Carica completa, capacità %1</translation>
    </message>
    <message>
<<<<<<< HEAD
        <source>Dock</source>
        <translation>Dock</translation>
    </message>
    <message>
        <source>Mode</source>
        <translation>Modalità</translation>
    </message>
    <message>
        <source>Location</source>
        <translation>Posizione</translation>
    </message>
    <message>
        <source>Status</source>
        <translation>Comportamento</translation>
    </message>
    <message>
        <source>Size</source>
        <translation>Dimensioni</translation>
    </message>
    <message>
        <source>Show Dock</source>
        <translation>Mostra la Dock</translation>
    </message>
    <message>
        <source>Plugin Area</source>
        <translation>Area plugin</translation>
=======
        <source>Battery</source>
        <translation type="unfinished"/>
>>>>>>> 1191af61
    </message>
</context>
<context>
    <name>ShowDesktopPlugin</name>
    <message>
        <source>Show Desktop</source>
        <translation>Mostra Desktop</translation>
    </message>
    <message>
        <source>Undock</source>
        <translation>Sgancia</translation>
    </message>
</context>
<context>
    <name>ShutdownPlugin</name>
    <message>
        <source>Shut down</source>
        <translation>Spegni</translation>
    </message>
    <message>
        <source>Suspend</source>
        <translation>Sospendi</translation>
    </message>
    <message>
        <source>Hibernate</source>
        <translation>Ibernazione</translation>
    </message>
    <message>
        <source>Lock</source>
        <translation>Blocca</translation>
    </message>
    <message>
        <source>Log out</source>
        <translation>Logout</translation>
    </message>
    <message>
        <source>Switch account</source>
        <translation>Cambia account</translation>
    </message>
    <message>
        <source>Power settings</source>
        <translation>Impostazioni Alimentazione</translation>
    </message>
    <message>
        <source>Reboot</source>
        <translation>Riavvia</translation>
    </message>
    <message>
        <source>Power</source>
        <translation>Alimentazione</translation>
    </message>
</context>
<context>
    <name>SoundApplet</name>
    <message>
        <source>Volume</source>
        <translation>Volume</translation>
    </message>
</context>
<context>
    <name>SoundDevicesWidget</name>
    <message>
        <source>Output Device</source>
        <translation>Dispositivo output</translation>
    </message>
    <message>
        <source>Sound settings</source>
        <translation>Impostazioni audio</translation>
    </message>
</context>
<context>
    <name>SoundItem</name>
    <message>
        <source>Unmute</source>
        <translation>Abilita suoni</translation>
    </message>
    <message>
        <source>Mute</source>
        <translation>Muto</translation>
    </message>
    <message>
        <source>Sound settings</source>
        <translation>Impostazioni audio</translation>
    </message>
    <message>
        <source>Volume %1</source>
        <translation>Volume %1</translation>
    </message>
    <message>
        <source>No output devices</source>
        <translation>Nessun dispositivo di output</translation>
    </message>
</context>
<context>
    <name>SoundPlugin</name>
    <message>
        <source>Sound</source>
        <translation>Audio</translation>
    </message>
</context>
<context>
    <name>TrashPlugin</name>
    <message>
        <source>Trash</source>
        <translation>Cestino</translation>
    </message>
    <message>
        <source>Trash - %1 file</source>
        <translation>Cestino - %1 file</translation>
    </message>
    <message>
        <source>Trash - %1 files</source>
        <translation>Cestino - %1 file</translation>
    </message>
    <message>
        <source>Move to Trash</source>
        <translation>Muovi nel cestino</translation>
    </message>
</context>
<context>
    <name>TrashWidget</name>
    <message>
        <source>Open</source>
        <translation>Apri</translation>
    </message>
    <message>
        <source>Empty</source>
        <translation>Svuota</translation>
    </message>
</context>
<context>
    <name>WindowManager</name>
    <message>
        <source>Exit Safe Mode</source>
        <translation>Esci dalla modalità provvisoria</translation>
    </message>
    <message>
        <source>Dock - Safe Mode</source>
        <translation>Dock - Modalità provvisoria</translation>
    </message>
    <message>
        <source>The Dock is in safe mode, please exit to show it properly</source>
        <translation>La Dock è in modalità provvisoria, esci per mostrarla in modo tradizionale</translation>
    </message>
</context>
</TS><|MERGE_RESOLUTION|>--- conflicted
+++ resolved
@@ -171,73 +171,10 @@
     </message>
 </context>
 <context>
-<<<<<<< HEAD
-    <name>DatetimeWidget</name>
-    <message>
-        <source>Monday</source>
-        <translation>Lunedì</translation>
-    </message>
-    <message>
-        <source>Tuesday</source>
-        <translation>Martedì</translation>
-    </message>
-    <message>
-        <source>Wednesday</source>
-        <translation>Mercoledì</translation>
-    </message>
-    <message>
-        <source>Thursday</source>
-        <translation>Giovedì</translation>
-    </message>
-    <message>
-        <source>Friday</source>
-        <translation>Venerdì</translation>
-    </message>
-    <message>
-        <source>Saturday</source>
-        <translation>Sabato</translation>
-    </message>
-    <message>
-        <source>Sunday</source>
-        <translation>Domenica</translation>
-    </message>
-    <message>
-        <source>monday</source>
-        <translation>lunedì</translation>
-    </message>
-    <message>
-        <source>tuesday</source>
-        <translation>martedì</translation>
-    </message>
-    <message>
-        <source>wednesday</source>
-        <translation>mercoledì</translation>
-    </message>
-    <message>
-        <source>thursday</source>
-        <translation>giovedì</translation>
-    </message>
-    <message>
-        <source>friday</source>
-        <translation>venerdì</translation>
-    </message>
-    <message>
-        <source>saturday</source>
-        <translation>sabato</translation>
-    </message>
-    <message>
-        <source>sunday</source>
-        <translation>domenica</translation>
-    </message>
-    <message>
-        <source>%1year%2month%3day</source>
-        <translation>%1year%2month%3day</translation>
-=======
     <name>DevCollaborationWidget</name>
     <message>
         <source>PC collaboration</source>
         <translation type="unfinished"/>
->>>>>>> 1191af61
     </message>
 </context>
 <context>
@@ -347,108 +284,6 @@
     </message>
 </context>
 <context>
-<<<<<<< HEAD
-    <name>ModuleWidget</name>
-    <message>
-        <source>Size</source>
-        <translation>Dimensioni</translation>
-        <extra-child_page>Dock</extra-child_page>
-        <extra-contents_path>/personalization/Dock</extra-contents_path>
-    </message>
-    <message>
-        <source>Multiple Displays</source>
-        <translation>Display multipli</translation>
-        <extra-child_page>Dock</extra-child_page>
-        <extra-contents_path>/personalization/Dock</extra-contents_path>
-    </message>
-    <message>
-        <source>Plugin Area</source>
-        <translation>Area plugin</translation>
-        <extra-child_page>Dock</extra-child_page>
-        <extra-contents_path>/personalization/Dock</extra-contents_path>
-    </message>
-    <message>
-        <source>Select which icons appear in the Dock</source>
-        <translation>Seleziona quali icone appaiono nel Dock</translation>
-    </message>
-    <message>
-        <source>Fashion mode</source>
-        <translation>Modalità Fashion</translation>
-    </message>
-    <message>
-        <source>Efficient mode</source>
-        <translation>Modalità Efficient</translation>
-    </message>
-    <message>
-        <source>Mode</source>
-        <translation>Modalità</translation>
-        <extra-child_page>Dock</extra-child_page>
-        <extra-contents_path>/personalization/Dock</extra-contents_path>
-    </message>
-    <message>
-        <source>Top</source>
-        <translation>Top</translation>
-    </message>
-    <message>
-        <source>Bottom</source>
-        <translation>Sotto</translation>
-    </message>
-    <message>
-        <source>Left</source>
-        <translation>Sinistra</translation>
-    </message>
-    <message>
-        <source>Right</source>
-        <translation>Destra</translation>
-    </message>
-    <message>
-        <source>Location</source>
-        <translation>Posizione</translation>
-        <extra-child_page>Dock</extra-child_page>
-        <extra-contents_path>/personalization/Dock</extra-contents_path>
-    </message>
-    <message>
-        <source>Keep shown</source>
-        <translation>Mostra sempre</translation>
-    </message>
-    <message>
-        <source>Keep hidden</source>
-        <translation>Nascondi sempre</translation>
-    </message>
-    <message>
-        <source>Smart hide</source>
-        <translation>Nascondi automaticamente</translation>
-    </message>
-    <message>
-        <source>Status</source>
-        <translation>Comportamento</translation>
-        <extra-child_page>Dock</extra-child_page>
-        <extra-contents_path>/personalization/Dock</extra-contents_path>
-    </message>
-    <message>
-        <source>Small</source>
-        <translation>Piccolo</translation>
-    </message>
-    <message>
-        <source>Large</source>
-        <translation>Grande</translation>
-    </message>
-    <message>
-        <source>Show Dock</source>
-        <translation>Mostra la Dock</translation>
-    </message>
-    <message>
-        <source>On screen where the cursor is</source>
-        <translation>Sullo schermo dove è presente il cursore</translation>
-    </message>
-    <message>
-        <source>Only on main screen</source>
-        <translation>Solo sullo schermo principale</translation>
-    </message>
-</context>
-<context>
-=======
->>>>>>> 1191af61
     <name>MultitaskingPlugin</name>
     <message>
         <source>Multitasking View</source>
@@ -501,37 +336,8 @@
         <translation>Carica completa, capacità %1</translation>
     </message>
     <message>
-<<<<<<< HEAD
-        <source>Dock</source>
-        <translation>Dock</translation>
-    </message>
-    <message>
-        <source>Mode</source>
-        <translation>Modalità</translation>
-    </message>
-    <message>
-        <source>Location</source>
-        <translation>Posizione</translation>
-    </message>
-    <message>
-        <source>Status</source>
-        <translation>Comportamento</translation>
-    </message>
-    <message>
-        <source>Size</source>
-        <translation>Dimensioni</translation>
-    </message>
-    <message>
-        <source>Show Dock</source>
-        <translation>Mostra la Dock</translation>
-    </message>
-    <message>
-        <source>Plugin Area</source>
-        <translation>Area plugin</translation>
-=======
         <source>Battery</source>
         <translation type="unfinished"/>
->>>>>>> 1191af61
     </message>
 </context>
 <context>
@@ -587,8 +393,8 @@
 <context>
     <name>SoundApplet</name>
     <message>
-        <source>Volume</source>
-        <translation>Volume</translation>
+        <source>Device</source>
+        <translation>Dispositivo</translation>
     </message>
 </context>
 <context>
@@ -620,10 +426,6 @@
         <source>Volume %1</source>
         <translation>Volume %1</translation>
     </message>
-    <message>
-        <source>No output devices</source>
-        <translation>Nessun dispositivo di output</translation>
-    </message>
 </context>
 <context>
     <name>SoundPlugin</name>
