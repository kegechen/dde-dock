--- conflicted
+++ resolved
@@ -171,71 +171,9 @@
     </message>
 </context>
 <context>
-<<<<<<< HEAD
-    <name>DatetimeWidget</name>
-    <message>
-        <source>Monday</source>
-        <translation>Lundi</translation>
-    </message>
-    <message>
-        <source>Tuesday</source>
-        <translation>Mardi</translation>
-    </message>
-    <message>
-        <source>Wednesday</source>
-        <translation>Mercredi</translation>
-    </message>
-    <message>
-        <source>Thursday</source>
-        <translation>Jeudi</translation>
-    </message>
-    <message>
-        <source>Friday</source>
-        <translation>Vendredi</translation>
-    </message>
-    <message>
-        <source>Saturday</source>
-        <translation>Samedi</translation>
-    </message>
-    <message>
-        <source>Sunday</source>
-        <translation>Dimanche</translation>
-    </message>
-    <message>
-        <source>monday</source>
-        <translation>lundi</translation>
-    </message>
-    <message>
-        <source>tuesday</source>
-        <translation type="unfinished"/>
-    </message>
-    <message>
-        <source>wednesday</source>
-        <translation type="unfinished"/>
-    </message>
-    <message>
-        <source>thursday</source>
-        <translation type="unfinished"/>
-    </message>
-    <message>
-        <source>friday</source>
-        <translation type="unfinished"/>
-    </message>
-    <message>
-        <source>saturday</source>
-        <translation type="unfinished"/>
-    </message>
-    <message>
-        <source>sunday</source>
-        <translation type="unfinished"/>
-    </message>
-    <message>
-        <source>%1year%2month%3day</source>
-=======
     <name>DevCollaborationWidget</name>
     <message>
         <source>PC collaboration</source>
->>>>>>> 1191af61
         <translation type="unfinished"/>
     </message>
 </context>
@@ -343,108 +281,6 @@
     <message>
         <source>Dock settings</source>
         <translation>Paramètres du dock</translation>
-<<<<<<< HEAD
-    </message>
-</context>
-<context>
-    <name>ModuleWidget</name>
-    <message>
-        <source>Size</source>
-        <translation>Taille</translation>
-        <extra-child_page>Dock</extra-child_page>
-        <extra-contents_path>/personalization/Dock</extra-contents_path>
-    </message>
-    <message>
-        <source>Multiple Displays</source>
-        <translation>Affichages multiples</translation>
-        <extra-child_page>Dock</extra-child_page>
-        <extra-contents_path>/personalization/Dock</extra-contents_path>
-    </message>
-    <message>
-        <source>Plugin Area</source>
-        <translation>Zone de plugins</translation>
-        <extra-child_page>Dock</extra-child_page>
-        <extra-contents_path>/personalization/Dock</extra-contents_path>
-    </message>
-    <message>
-        <source>Select which icons appear in the Dock</source>
-        <translation>Sélectionner les icônes qui apparaissent dans le dock</translation>
-    </message>
-    <message>
-        <source>Fashion mode</source>
-        <translation>Mode dock</translation>
-    </message>
-    <message>
-        <source>Efficient mode</source>
-        <translation>Mode étendu </translation>
-    </message>
-    <message>
-        <source>Mode</source>
-        <translation>Mode</translation>
-        <extra-child_page>Dock</extra-child_page>
-        <extra-contents_path>/personalization/Dock</extra-contents_path>
-    </message>
-    <message>
-        <source>Top</source>
-        <translation>Haut</translation>
-    </message>
-    <message>
-        <source>Bottom</source>
-        <translation>Bas</translation>
-    </message>
-    <message>
-        <source>Left</source>
-        <translation>Gauche</translation>
-    </message>
-    <message>
-        <source>Right</source>
-        <translation>Droite</translation>
-    </message>
-    <message>
-        <source>Location</source>
-        <translation>Emplacement</translation>
-        <extra-child_page>Dock</extra-child_page>
-        <extra-contents_path>/personalization/Dock</extra-contents_path>
-    </message>
-    <message>
-        <source>Keep shown</source>
-        <translation>Garder affiché</translation>
-    </message>
-    <message>
-        <source>Keep hidden</source>
-        <translation>Maintenir caché</translation>
-    </message>
-    <message>
-        <source>Smart hide</source>
-        <translation>Masquer intelligemment</translation>
-    </message>
-    <message>
-        <source>Status</source>
-        <translation>Statut</translation>
-        <extra-child_page>Dock</extra-child_page>
-        <extra-contents_path>/personalization/Dock</extra-contents_path>
-    </message>
-    <message>
-        <source>Small</source>
-        <translation>Petit</translation>
-    </message>
-    <message>
-        <source>Large</source>
-        <translation>Grand</translation>
-    </message>
-    <message>
-        <source>Show Dock</source>
-        <translation>Afficher le dock</translation>
-    </message>
-    <message>
-        <source>On screen where the cursor is</source>
-        <translation>Sur l&apos;écran où se trouve le curseur</translation>
-    </message>
-    <message>
-        <source>Only on main screen</source>
-        <translation>Uniquement sur l&apos;écran principal</translation>
-=======
->>>>>>> 1191af61
     </message>
 </context>
 <context>
@@ -500,37 +336,8 @@
         <translation>Capacité %1, complètement chargé</translation>
     </message>
     <message>
-<<<<<<< HEAD
-        <source>Dock</source>
-        <translation>Dock</translation>
-    </message>
-    <message>
-        <source>Mode</source>
-        <translation>Mode</translation>
-    </message>
-    <message>
-        <source>Location</source>
-        <translation>Emplacement</translation>
-    </message>
-    <message>
-        <source>Status</source>
-        <translation>Statut</translation>
-    </message>
-    <message>
-        <source>Size</source>
-        <translation>Taille</translation>
-    </message>
-    <message>
-        <source>Show Dock</source>
-        <translation>Afficher le dock</translation>
-    </message>
-    <message>
-        <source>Plugin Area</source>
-        <translation>Zone de plugins</translation>
-=======
         <source>Battery</source>
         <translation type="unfinished"/>
->>>>>>> 1191af61
     </message>
 </context>
 <context>
@@ -586,8 +393,8 @@
 <context>
     <name>SoundApplet</name>
     <message>
-        <source>Volume</source>
-        <translation>Volume</translation>
+        <source>Device</source>
+        <translation>Périphérique</translation>
     </message>
 </context>
 <context>
@@ -619,10 +426,6 @@
         <source>Volume %1</source>
         <translation>Volume %1</translation>
     </message>
-    <message>
-        <source>No output devices</source>
-        <translation type="unfinished"/>
-    </message>
 </context>
 <context>
     <name>SoundPlugin</name>
