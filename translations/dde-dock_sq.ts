<?xml version="1.0" ?><!DOCTYPE TS><TS version="2.1" language="sq">
<context>
    <name>AbstractPluginsController</name>
    <message>
        <source>The plugin %1 is not compatible with the system.</source>
        <translation>Shtojca %1 s’është e përputhshme me sistemin.</translation>
    </message>
</context>
<context>
    <name>AirplaneModeApplet</name>
    <message>
        <source>Airplane Mode</source>
        <translation>Mënyra Aeroplan</translation>
    </message>
</context>
<context>
    <name>AirplaneModeItem</name>
    <message>
        <source>Airplane mode enabled</source>
        <translation>Mënyra aeroplan e aktivizuar</translation>
    </message>
    <message>
        <source>Turn off</source>
        <translation>Çaktivizoje</translation>
    </message>
    <message>
        <source>Turn on</source>
        <translation>Aktivizoje</translation>
    </message>
    <message>
        <source>Airplane Mode settings</source>
        <translation>Rregullime Mënyre Aeroplan</translation>
    </message>
    <message>
        <source>Airplane mode disabled</source>
        <translation>Mënyra aeroplan e çaktivizuar</translation>
    </message>
</context>
<context>
    <name>AirplaneModePlugin</name>
    <message>
        <source>Airplane Mode</source>
        <translation>Mënyra Aeroplan</translation>
    </message>
</context>
<context>
    <name>AppMultiItem</name>
    <message>
        <source>Open</source>
        <translation>Hape</translation>
    </message>
</context>
<context>
    <name>BloothAdapterWidget</name>
    <message>
        <source>My Devices</source>
        <translation>Pajisjet e Mia</translation>
    </message>
    <message>
        <source>Other Devices</source>
        <translation>Pajisje të Tjera</translation>
    </message>
</context>
<context>
    <name>BluetoothApplet</name>
    <message>
        <source>Bluetooth settings</source>
        <translation>Rregullime Bluetooth-i</translation>
    </message>
</context>
<context>
    <name>BluetoothItem</name>
    <message>
        <source>Turn off</source>
        <translation>Çaktivizoje</translation>
    </message>
    <message>
        <source>Turn on</source>
        <translation>Aktivizoje</translation>
    </message>
    <message>
        <source>Bluetooth settings</source>
        <translation>Rregullime Bluetooth-i</translation>
    </message>
    <message>
        <source>%1 connected</source>
        <translation>%1 e lidhur</translation>
    </message>
    <message>
        <source>Connecting...</source>
        <translation>Po lidhet…</translation>
    </message>
    <message>
        <source>Bluetooth</source>
        <translation>Bluetooth</translation>
    </message>
    <message>
        <source>Turned off</source>
        <translation>Çaktivizuar</translation>
    </message>
</context>
<context>
    <name>BluetoothMainWidget</name>
    <message>
        <source>Bluetooth</source>
        <translation>Bluetooth</translation>
    </message>
    <message>
        <source>Turn on</source>
        <translation>Aktivizoje</translation>
    </message>
    <message>
        <source>Turn off</source>
        <translation>Çaktivizoje</translation>
    </message>
</context>
<context>
    <name>BluetoothPlugin</name>
    <message>
        <source>Bluetooth</source>
        <translation>Bluetooth</translation>
    </message>
    <message>
        <source>Turn on</source>
        <translation>Aktivizoje</translation>
    </message>
    <message>
        <source>Turn off</source>
        <translation>Çaktivizoje</translation>
    </message>
</context>
<context>
    <name>DBusAdaptors</name>
    <message>
        <source>Add keyboard layout</source>
        <translation>Shtoni skemë tastiere</translation>
    </message>
</context>
<context>
    <name>DateTimeDisplayer</name>
    <message>
        <source>12-hour time</source>
        <translation>Kohë 12-orëshe</translation>
    </message>
    <message>
        <source>24-hour time</source>
        <translation>Kohë 24-orëshe</translation>
    </message>
    <message>
        <source>Time settings</source>
        <translation>Rregullime kohe</translation>
    </message>
</context>
<context>
    <name>DatetimePlugin</name>
    <message>
        <source>Datetime</source>
        <translation>Datë dhe kohë</translation>
    </message>
    <message>
        <source>12-hour time</source>
        <translation>orë 12-orëshe</translation>
    </message>
    <message>
        <source>24-hour time</source>
        <translation>orë 24-orëshe</translation>
    </message>
    <message>
        <source>Time settings</source>
        <translation>Rregullime kohe</translation>
    </message>
</context>
<context>
<<<<<<< HEAD
    <name>DatetimeWidget</name>
    <message>
        <source>Monday</source>
        <translation>E hënë</translation>
    </message>
    <message>
        <source>Tuesday</source>
        <translation>E martë</translation>
    </message>
    <message>
        <source>Wednesday</source>
        <translation>E mërkurë</translation>
    </message>
    <message>
        <source>Thursday</source>
        <translation>E enjte</translation>
    </message>
    <message>
        <source>Friday</source>
        <translation>E premte</translation>
    </message>
    <message>
        <source>Saturday</source>
        <translation>E shtunë</translation>
    </message>
    <message>
        <source>Sunday</source>
        <translation>E diel</translation>
    </message>
    <message>
        <source>monday</source>
        <translation>e hënë</translation>
    </message>
    <message>
        <source>tuesday</source>
        <translation>e martë</translation>
    </message>
    <message>
        <source>wednesday</source>
        <translation>e mërkurë</translation>
    </message>
    <message>
        <source>thursday</source>
        <translation>e enjte</translation>
    </message>
    <message>
        <source>friday</source>
        <translation>e premte</translation>
    </message>
    <message>
        <source>saturday</source>
        <translation>e shtunë</translation>
    </message>
    <message>
        <source>sunday</source>
        <translation>e diel</translation>
    </message>
    <message>
        <source>%1year%2month%3day</source>
        <translation type="unfinished"/>
=======
    <name>DevCollaborationWidget</name>
    <message>
        <source>PC collaboration</source>
        <translation>Bashkëpunim me PC</translation>
>>>>>>> 1191af61
    </message>
</context>
<context>
    <name>DialogManager</name>
    <message>
        <source>Are you sure you want to empty %1 items?</source>
        <translation>Jeni i sigurt se doni të zbrazen %1 objekte?</translation>
    </message>
    <message>
        <source>Cancel</source>
        <translation>Anuloje</translation>
    </message>
    <message>
        <source>Delete</source>
        <translation>Fshije</translation>
    </message>
    <message>
        <source>This action cannot be restored</source>
        <translation>Për këtë veprim s’mund të bëhet rikthim</translation>
    </message>
</context>
<context>
    <name>DisplaySettingWidget</name>
    <message>
        <source>Multi-Screen Collaboration</source>
        <translation>Bashkëpunim me Shumë Ekrane</translation>
    </message>
</context>
<context>
    <name>DockPluginController</name>
    <message>
        <source>The plugin %1 is not compatible with the system.</source>
        <translation type="unfinished"/>
    </message>
</context>
<context>
    <name>HomeMonitorPlugin</name>
    <message>
        <source>Enabled</source>
        <translation>Aktivizuar</translation>
    </message>
    <message>
        <source>Disabled</source>
        <translation>Çaktivizuar</translation>
    </message>
</context>
<context>
    <name>LauncherItem</name>
    <message>
        <source>Launcher</source>
        <translation>Nisës</translation>
    </message>
</context>
<context>
    <name>MenuWorker</name>
    <message>
        <source>Fashion Mode</source>
        <translation>Mënyra Modë</translation>
    </message>
    <message>
        <source>Efficient Mode</source>
        <translation>Mënyra Efikasitet</translation>
    </message>
    <message>
        <source>Top</source>
        <translation>Në krye</translation>
    </message>
    <message>
        <source>Bottom</source>
        <translation>Në fund</translation>
    </message>
    <message>
        <source>Left</source>
        <translation>Majtas</translation>
    </message>
    <message>
        <source>Right</source>
        <translation>Djathtas</translation>
    </message>
    <message>
        <source>Keep Shown</source>
        <translation>Mbaje të Shfaqur</translation>
    </message>
    <message>
        <source>Keep Hidden</source>
        <translation>Mbaje të Fshehur</translation>
    </message>
    <message>
        <source>Smart Hide</source>
        <translation>Fshehje e Mençur</translation>
    </message>
    <message>
        <source>Mode</source>
        <translation>Mënyrë</translation>
    </message>
    <message>
        <source>Location</source>
        <translation>Vendndodhje</translation>
    </message>
    <message>
        <source>Status</source>
        <translation>Gjendje</translation>
    </message>
    <message>
        <source>Dock settings</source>
        <translation>Rregullime paneli</translation>
    </message>
</context>
<context>
<<<<<<< HEAD
    <name>ModuleWidget</name>
    <message>
        <source>Size</source>
        <translation>Madhësi</translation>
        <extra-child_page>Dock</extra-child_page>
        <extra-contents_path>/personalization/Dock</extra-contents_path>
    </message>
    <message>
        <source>Multiple Displays</source>
        <translation>Shumë Ekrane</translation>
        <extra-child_page>Dock</extra-child_page>
        <extra-contents_path>/personalization/Dock</extra-contents_path>
    </message>
    <message>
        <source>Plugin Area</source>
        <translation>Zonë Shtojcash</translation>
        <extra-child_page>Dock</extra-child_page>
        <extra-contents_path>/personalization/Dock</extra-contents_path>
    </message>
    <message>
        <source>Select which icons appear in the Dock</source>
        <translation>Përzgjidhni cilat ikona shfaqen te Paneli</translation>
    </message>
    <message>
        <source>Fashion mode</source>
        <translation>Mënyra modë</translation>
    </message>
    <message>
        <source>Efficient mode</source>
        <translation>Mënyra efikasitet</translation>
    </message>
    <message>
        <source>Mode</source>
        <translation>Mënyrë</translation>
        <extra-child_page>Dock</extra-child_page>
        <extra-contents_path>/personalization/Dock</extra-contents_path>
    </message>
    <message>
        <source>Top</source>
        <translation>Në Krye</translation>
    </message>
    <message>
        <source>Bottom</source>
        <translation>Në Fund</translation>
    </message>
    <message>
        <source>Left</source>
        <translation>Majtas</translation>
    </message>
    <message>
        <source>Right</source>
        <translation>Djathtas</translation>
    </message>
    <message>
        <source>Location</source>
        <translation>Vendndodhje</translation>
        <extra-child_page>Dock</extra-child_page>
        <extra-contents_path>/personalization/Dock</extra-contents_path>
    </message>
    <message>
        <source>Keep shown</source>
        <translation>Mbaje të shfaqur</translation>
    </message>
    <message>
        <source>Keep hidden</source>
        <translation>Mbaje të fshehur</translation>
    </message>
    <message>
        <source>Smart hide</source>
        <translation>Fshehje e mençur</translation>
    </message>
    <message>
        <source>Status</source>
        <translation>Gjendje</translation>
        <extra-child_page>Dock</extra-child_page>
        <extra-contents_path>/personalization/Dock</extra-contents_path>
    </message>
    <message>
        <source>Small</source>
        <translation>I vogël</translation>
    </message>
    <message>
        <source>Large</source>
        <translation>I madh</translation>
    </message>
    <message>
        <source>Show Dock</source>
        <translation>Shfaqe Panelin</translation>
    </message>
    <message>
        <source>On screen where the cursor is</source>
        <translation>Në ekranin ku është kursori</translation>
    </message>
    <message>
        <source>Only on main screen</source>
        <translation>Vetëm në ekranin kryesor</translation>
    </message>
</context>
<context>
=======
>>>>>>> 1191af61
    <name>MultitaskingPlugin</name>
    <message>
        <source>Multitasking View</source>
        <translation>Pamje Multitasking</translation>
    </message>
    <message>
        <source>Undock</source>
        <translation>Hiqe nga paneli</translation>
    </message>
</context>
<context>
    <name>OnboardPlugin</name>
    <message>
        <source>Onboard</source>
        <translation type="unfinished"/>
    </message>
</context>
<context>
    <name>PowerPlugin</name>
    <message>
        <source>Capacity %1, %2 min remaining</source>
        <translation>Kapacitet %1, edhe %2 min</translation>
    </message>
    <message>
        <source>Capacity %1, %2 hr %3 min remaining</source>
        <translation>Kapacitet %1, edhe %2 hr %3 min</translation>
    </message>
    <message>
        <source>Charging %1, %2 min until full</source>
        <translation>Po ngarkohet %1, edhe %2 min deri sa të jetë plot</translation>
    </message>
    <message>
        <source>Charging %1, %2 hr %3 min until full</source>
        <translation>Po ngarkohet %1, edhe %2 hr e %3 minuta deri sa të jetë plot</translation>
    </message>
    <message>
        <source>Capacity %1</source>
        <translation>Kapacitet %1</translation>
    </message>
    <message>
        <source>Charging %1</source>
        <translation>Po ngarkohet %1</translation>
    </message>
    <message>
        <source>Capacity %1 ...</source>
        <translation>Kapacitet %1…</translation>
    </message>
    <message>
        <source>Capacity %1, fully charged</source>
        <translation>Kapacitet %1, plotësisht e ngarkuar</translation>
    </message>
    <message>
<<<<<<< HEAD
        <source>Dock</source>
        <translation>Panel</translation>
    </message>
    <message>
        <source>Mode</source>
        <translation>Mënyrë</translation>
    </message>
    <message>
        <source>Location</source>
        <translation>Vendndodhje</translation>
    </message>
    <message>
        <source>Status</source>
        <translation>Gjendje</translation>
    </message>
    <message>
        <source>Size</source>
        <translation>Madhësi</translation>
    </message>
    <message>
        <source>Show Dock</source>
        <translation>Shfaqe Panelin</translation>
    </message>
    <message>
        <source>Plugin Area</source>
        <translation>Zonë Shtojcash</translation>
=======
        <source>Battery</source>
        <translation type="unfinished"/>
>>>>>>> 1191af61
    </message>
</context>
<context>
    <name>ShowDesktopPlugin</name>
    <message>
        <source>Show Desktop</source>
        <translation>Shfaq Desktopin</translation>
    </message>
    <message>
        <source>Undock</source>
        <translation>Hiqe nga paneli</translation>
    </message>
</context>
<context>
    <name>ShutdownPlugin</name>
    <message>
        <source>Shut down</source>
        <translation>Fike</translation>
    </message>
    <message>
        <source>Suspend</source>
        <translation>Pezulloje</translation>
    </message>
    <message>
        <source>Hibernate</source>
        <translation>Plogështoje</translation>
    </message>
    <message>
        <source>Lock</source>
        <translation>Kyçe</translation>
    </message>
    <message>
        <source>Log out</source>
        <translation>Dilni</translation>
    </message>
    <message>
        <source>Switch account</source>
        <translation>Këmbeni llogari</translation>
    </message>
    <message>
        <source>Power settings</source>
        <translation>Rregullime energjie</translation>
    </message>
    <message>
        <source>Reboot</source>
        <translation>Rinisu</translation>
    </message>
    <message>
        <source>Power</source>
        <translation>Energji</translation>
    </message>
</context>
<context>
    <name>SoundApplet</name>
    <message>
        <source>Volume</source>
        <translation>Volum</translation>
    </message>
</context>
<context>
    <name>SoundDevicesWidget</name>
    <message>
        <source>Output Device</source>
        <translation>Pajisje Në Dalje</translation>
    </message>
    <message>
        <source>Sound settings</source>
        <translation>Rregullime zëri</translation>
    </message>
</context>
<context>
    <name>SoundItem</name>
    <message>
        <source>Unmute</source>
        <translation>Ktheji zërin</translation>
    </message>
    <message>
        <source>Mute</source>
        <translation>Hiqi zërin</translation>
    </message>
    <message>
        <source>Sound settings</source>
        <translation>Rregullime zëri</translation>
    </message>
    <message>
        <source>Volume %1</source>
        <translation>Volumi %1</translation>
    </message>
    <message>
        <source>No output devices</source>
        <translation>S’ka pajisje output-i</translation>
    </message>
</context>
<context>
    <name>SoundPlugin</name>
    <message>
        <source>Sound</source>
        <translation>Zë</translation>
    </message>
</context>
<context>
    <name>TrashPlugin</name>
    <message>
        <source>Trash</source>
        <translation>Hedhurina</translation>
    </message>
    <message>
        <source>Trash - %1 file</source>
        <translation>Hedhurina - %1 kartelë</translation>
    </message>
    <message>
        <source>Trash - %1 files</source>
        <translation>Hedhurina - %1 kartela</translation>
    </message>
    <message>
        <source>Move to Trash</source>
        <translation>Shpjere te Hedhurina</translation>
    </message>
</context>
<context>
    <name>TrashWidget</name>
    <message>
        <source>Open</source>
        <translation>Hap</translation>
    </message>
    <message>
        <source>Empty</source>
        <translation>Zbraze</translation>
    </message>
</context>
<context>
    <name>WindowManager</name>
    <message>
        <source>Exit Safe Mode</source>
        <translation>Dil nga Mënyra e Parrezik</translation>
    </message>
    <message>
        <source>Dock - Safe Mode</source>
        <translation>Panel - Mënyra e Parrezik</translation>
    </message>
    <message>
        <source>The Dock is in safe mode, please exit to show it properly</source>
        <translation>Paneli gjendet nën mënyrën e parrezik, ju lutemi, dilni prej saj, që të shfaqet si duhet</translation>
    </message>
</context>
</TS><|MERGE_RESOLUTION|>--- conflicted
+++ resolved
@@ -171,73 +171,10 @@
     </message>
 </context>
 <context>
-<<<<<<< HEAD
-    <name>DatetimeWidget</name>
-    <message>
-        <source>Monday</source>
-        <translation>E hënë</translation>
-    </message>
-    <message>
-        <source>Tuesday</source>
-        <translation>E martë</translation>
-    </message>
-    <message>
-        <source>Wednesday</source>
-        <translation>E mërkurë</translation>
-    </message>
-    <message>
-        <source>Thursday</source>
-        <translation>E enjte</translation>
-    </message>
-    <message>
-        <source>Friday</source>
-        <translation>E premte</translation>
-    </message>
-    <message>
-        <source>Saturday</source>
-        <translation>E shtunë</translation>
-    </message>
-    <message>
-        <source>Sunday</source>
-        <translation>E diel</translation>
-    </message>
-    <message>
-        <source>monday</source>
-        <translation>e hënë</translation>
-    </message>
-    <message>
-        <source>tuesday</source>
-        <translation>e martë</translation>
-    </message>
-    <message>
-        <source>wednesday</source>
-        <translation>e mërkurë</translation>
-    </message>
-    <message>
-        <source>thursday</source>
-        <translation>e enjte</translation>
-    </message>
-    <message>
-        <source>friday</source>
-        <translation>e premte</translation>
-    </message>
-    <message>
-        <source>saturday</source>
-        <translation>e shtunë</translation>
-    </message>
-    <message>
-        <source>sunday</source>
-        <translation>e diel</translation>
-    </message>
-    <message>
-        <source>%1year%2month%3day</source>
-        <translation type="unfinished"/>
-=======
     <name>DevCollaborationWidget</name>
     <message>
         <source>PC collaboration</source>
         <translation>Bashkëpunim me PC</translation>
->>>>>>> 1191af61
     </message>
 </context>
 <context>
@@ -347,108 +284,6 @@
     </message>
 </context>
 <context>
-<<<<<<< HEAD
-    <name>ModuleWidget</name>
-    <message>
-        <source>Size</source>
-        <translation>Madhësi</translation>
-        <extra-child_page>Dock</extra-child_page>
-        <extra-contents_path>/personalization/Dock</extra-contents_path>
-    </message>
-    <message>
-        <source>Multiple Displays</source>
-        <translation>Shumë Ekrane</translation>
-        <extra-child_page>Dock</extra-child_page>
-        <extra-contents_path>/personalization/Dock</extra-contents_path>
-    </message>
-    <message>
-        <source>Plugin Area</source>
-        <translation>Zonë Shtojcash</translation>
-        <extra-child_page>Dock</extra-child_page>
-        <extra-contents_path>/personalization/Dock</extra-contents_path>
-    </message>
-    <message>
-        <source>Select which icons appear in the Dock</source>
-        <translation>Përzgjidhni cilat ikona shfaqen te Paneli</translation>
-    </message>
-    <message>
-        <source>Fashion mode</source>
-        <translation>Mënyra modë</translation>
-    </message>
-    <message>
-        <source>Efficient mode</source>
-        <translation>Mënyra efikasitet</translation>
-    </message>
-    <message>
-        <source>Mode</source>
-        <translation>Mënyrë</translation>
-        <extra-child_page>Dock</extra-child_page>
-        <extra-contents_path>/personalization/Dock</extra-contents_path>
-    </message>
-    <message>
-        <source>Top</source>
-        <translation>Në Krye</translation>
-    </message>
-    <message>
-        <source>Bottom</source>
-        <translation>Në Fund</translation>
-    </message>
-    <message>
-        <source>Left</source>
-        <translation>Majtas</translation>
-    </message>
-    <message>
-        <source>Right</source>
-        <translation>Djathtas</translation>
-    </message>
-    <message>
-        <source>Location</source>
-        <translation>Vendndodhje</translation>
-        <extra-child_page>Dock</extra-child_page>
-        <extra-contents_path>/personalization/Dock</extra-contents_path>
-    </message>
-    <message>
-        <source>Keep shown</source>
-        <translation>Mbaje të shfaqur</translation>
-    </message>
-    <message>
-        <source>Keep hidden</source>
-        <translation>Mbaje të fshehur</translation>
-    </message>
-    <message>
-        <source>Smart hide</source>
-        <translation>Fshehje e mençur</translation>
-    </message>
-    <message>
-        <source>Status</source>
-        <translation>Gjendje</translation>
-        <extra-child_page>Dock</extra-child_page>
-        <extra-contents_path>/personalization/Dock</extra-contents_path>
-    </message>
-    <message>
-        <source>Small</source>
-        <translation>I vogël</translation>
-    </message>
-    <message>
-        <source>Large</source>
-        <translation>I madh</translation>
-    </message>
-    <message>
-        <source>Show Dock</source>
-        <translation>Shfaqe Panelin</translation>
-    </message>
-    <message>
-        <source>On screen where the cursor is</source>
-        <translation>Në ekranin ku është kursori</translation>
-    </message>
-    <message>
-        <source>Only on main screen</source>
-        <translation>Vetëm në ekranin kryesor</translation>
-    </message>
-</context>
-<context>
-=======
->>>>>>> 1191af61
     <name>MultitaskingPlugin</name>
     <message>
         <source>Multitasking View</source>
@@ -501,37 +336,8 @@
         <translation>Kapacitet %1, plotësisht e ngarkuar</translation>
     </message>
     <message>
-<<<<<<< HEAD
-        <source>Dock</source>
-        <translation>Panel</translation>
-    </message>
-    <message>
-        <source>Mode</source>
-        <translation>Mënyrë</translation>
-    </message>
-    <message>
-        <source>Location</source>
-        <translation>Vendndodhje</translation>
-    </message>
-    <message>
-        <source>Status</source>
-        <translation>Gjendje</translation>
-    </message>
-    <message>
-        <source>Size</source>
-        <translation>Madhësi</translation>
-    </message>
-    <message>
-        <source>Show Dock</source>
-        <translation>Shfaqe Panelin</translation>
-    </message>
-    <message>
-        <source>Plugin Area</source>
-        <translation>Zonë Shtojcash</translation>
-=======
         <source>Battery</source>
         <translation type="unfinished"/>
->>>>>>> 1191af61
     </message>
 </context>
 <context>
@@ -587,8 +393,8 @@
 <context>
     <name>SoundApplet</name>
     <message>
-        <source>Volume</source>
-        <translation>Volum</translation>
+        <source>Device</source>
+        <translation>Pajisje</translation>
     </message>
 </context>
 <context>
@@ -620,10 +426,6 @@
         <source>Volume %1</source>
         <translation>Volumi %1</translation>
     </message>
-    <message>
-        <source>No output devices</source>
-        <translation>S’ka pajisje output-i</translation>
-    </message>
 </context>
 <context>
     <name>SoundPlugin</name>
