<?xml version="1.0" ?><!DOCTYPE TS><TS version="2.1" language="ru">
<context>
    <name>AbstractPluginsController</name>
    <message>
        <source>The plugin %1 is not compatible with the system.</source>
        <translation>Плагин %1 не совместим с системой.</translation>
    </message>
</context>
<context>
    <name>AirplaneModeApplet</name>
    <message>
        <source>Airplane Mode</source>
        <translation>Авиарежим</translation>
    </message>
</context>
<context>
    <name>AirplaneModeItem</name>
    <message>
        <source>Airplane mode enabled</source>
        <translation>Авиарежим включён</translation>
    </message>
    <message>
        <source>Turn off</source>
        <translation>Выключить</translation>
    </message>
    <message>
        <source>Turn on</source>
        <translation>Включить</translation>
    </message>
    <message>
        <source>Airplane Mode settings</source>
        <translation>Настройки Авиарежима</translation>
    </message>
    <message>
        <source>Airplane mode disabled</source>
        <translation>Авиарежим выключен</translation>
    </message>
</context>
<context>
    <name>AirplaneModePlugin</name>
    <message>
        <source>Airplane Mode</source>
        <translation>Авиарежим</translation>
    </message>
</context>
<context>
    <name>AppMultiItem</name>
    <message>
        <source>Open</source>
        <translation>Открыть</translation>
    </message>
</context>
<context>
    <name>BloothAdapterWidget</name>
    <message>
        <source>My Devices</source>
        <translation>Мои устройства</translation>
    </message>
    <message>
        <source>Other Devices</source>
        <translation>Другие устройства</translation>
    </message>
</context>
<context>
    <name>BluetoothApplet</name>
    <message>
        <source>Bluetooth settings</source>
        <translation>Настройки Bluetooth</translation>
    </message>
</context>
<context>
    <name>BluetoothItem</name>
    <message>
        <source>Turn off</source>
        <translation>Выключить</translation>
    </message>
    <message>
        <source>Turn on</source>
        <translation>Включить</translation>
    </message>
    <message>
        <source>Bluetooth settings</source>
        <translation>Настройки Bluetooth</translation>
    </message>
    <message>
        <source>%1 connected</source>
        <translation>%1 подключено</translation>
    </message>
    <message>
        <source>Connecting...</source>
        <translation>Подключение...</translation>
    </message>
    <message>
        <source>Bluetooth</source>
        <translation>Bluetooth</translation>
    </message>
    <message>
        <source>Turned off</source>
        <translation>Выключен</translation>
    </message>
</context>
<context>
    <name>BluetoothMainWidget</name>
    <message>
        <source>Bluetooth</source>
        <translation>Bluetooth</translation>
    </message>
    <message>
        <source>Turn on</source>
        <translation>Включить</translation>
    </message>
    <message>
        <source>Turn off</source>
        <translation>Выключить</translation>
    </message>
</context>
<context>
    <name>BluetoothPlugin</name>
    <message>
        <source>Bluetooth</source>
        <translation>Bluetooth</translation>
    </message>
    <message>
        <source>Turn on</source>
        <translation>Включить</translation>
    </message>
    <message>
        <source>Turn off</source>
        <translation>Выключить</translation>
    </message>
</context>
<context>
    <name>DBusAdaptors</name>
    <message>
        <source>Add keyboard layout</source>
        <translation>Добавить раскладку клавиатуры</translation>
    </message>
</context>
<context>
    <name>DateTimeDisplayer</name>
    <message>
        <source>12-hour time</source>
        <translation>12-часовой формат времени</translation>
    </message>
    <message>
        <source>24-hour time</source>
        <translation>24-часовой формат времени</translation>
    </message>
    <message>
        <source>Time settings</source>
        <translation>Настройки времени</translation>
    </message>
</context>
<context>
    <name>DatetimePlugin</name>
    <message>
        <source>Datetime</source>
        <translation>Дата и время</translation>
    </message>
    <message>
        <source>12-hour time</source>
        <translation>12-часовой формат времени</translation>
    </message>
    <message>
        <source>24-hour time</source>
        <translation>24-часовой формат времени</translation>
    </message>
    <message>
        <source>Time settings</source>
        <translation>Настройки времени</translation>
    </message>
</context>
<context>
<<<<<<< HEAD
    <name>DatetimeWidget</name>
    <message>
        <source>Monday</source>
        <translation>Понедельник</translation>
    </message>
    <message>
        <source>Tuesday</source>
        <translation>Вторник</translation>
    </message>
    <message>
        <source>Wednesday</source>
        <translation>Среда</translation>
    </message>
    <message>
        <source>Thursday</source>
        <translation>Четверг</translation>
    </message>
    <message>
        <source>Friday</source>
        <translation>Пятница</translation>
    </message>
    <message>
        <source>Saturday</source>
        <translation>Суббота</translation>
    </message>
    <message>
        <source>Sunday</source>
        <translation>Воскресенье</translation>
    </message>
    <message>
        <source>monday</source>
        <translation>понедельник</translation>
    </message>
    <message>
        <source>tuesday</source>
        <translation>Вторник</translation>
    </message>
    <message>
        <source>wednesday</source>
        <translation>Среда</translation>
    </message>
    <message>
        <source>thursday</source>
        <translation>Четверг</translation>
    </message>
    <message>
        <source>friday</source>
        <translation>Пятница</translation>
    </message>
    <message>
        <source>saturday</source>
        <translation>Суббота</translation>
    </message>
    <message>
        <source>sunday</source>
        <translation>воскресенье</translation>
    </message>
    <message>
        <source>%1year%2month%3day</source>
=======
    <name>DevCollaborationWidget</name>
    <message>
        <source>PC collaboration</source>
>>>>>>> 1191af61
        <translation type="unfinished"/>
    </message>
</context>
<context>
    <name>DialogManager</name>
    <message>
        <source>Are you sure you want to empty %1 items?</source>
        <translation>Вы уверены, что хотите очистить %1 объектов?</translation>
    </message>
    <message>
        <source>Cancel</source>
        <translation>Отмена</translation>
    </message>
    <message>
        <source>Delete</source>
        <translation>Удалить</translation>
    </message>
    <message>
        <source>This action cannot be restored</source>
        <translation>Это действие необратимо</translation>
    </message>
</context>
<context>
    <name>DisplaySettingWidget</name>
    <message>
        <source>Multi-Screen Collaboration</source>
        <translation type="unfinished"/>
    </message>
</context>
<context>
    <name>DockPluginController</name>
    <message>
        <source>The plugin %1 is not compatible with the system.</source>
        <translation type="unfinished"/>
    </message>
</context>
<context>
    <name>HomeMonitorPlugin</name>
    <message>
        <source>Enabled</source>
        <translation>Включено</translation>
    </message>
    <message>
        <source>Disabled</source>
        <translation>Отключено</translation>
    </message>
</context>
<context>
    <name>LauncherItem</name>
    <message>
        <source>Launcher</source>
        <translation>Запуск программ</translation>
    </message>
</context>
<context>
    <name>MenuWorker</name>
    <message>
        <source>Fashion Mode</source>
        <translation>Современный Режим</translation>
    </message>
    <message>
        <source>Efficient Mode</source>
        <translation>Эффективный Режим</translation>
    </message>
    <message>
        <source>Top</source>
        <translation>Сверху</translation>
    </message>
    <message>
        <source>Bottom</source>
        <translation>Снизу</translation>
    </message>
    <message>
        <source>Left</source>
        <translation>Слева</translation>
    </message>
    <message>
        <source>Right</source>
        <translation>Справа</translation>
    </message>
    <message>
        <source>Keep Shown</source>
        <translation>Отображать Всегда</translation>
    </message>
    <message>
        <source>Keep Hidden</source>
        <translation>Держать Скрытым</translation>
    </message>
    <message>
        <source>Smart Hide</source>
        <translation>Умное Скрытие</translation>
    </message>
    <message>
        <source>Mode</source>
        <translation>Режим</translation>
    </message>
    <message>
        <source>Location</source>
        <translation>Расположение</translation>
    </message>
    <message>
        <source>Status</source>
        <translation>Состояние</translation>
    </message>
    <message>
        <source>Dock settings</source>
        <translation>Настройки Dock</translation>
<<<<<<< HEAD
    </message>
</context>
<context>
    <name>ModuleWidget</name>
    <message>
        <source>Size</source>
        <translation>Размер</translation>
        <extra-child_page>Dock</extra-child_page>
        <extra-contents_path>/personalization/Dock</extra-contents_path>
    </message>
    <message>
        <source>Multiple Displays</source>
        <translation>Несколько Дисплеев</translation>
        <extra-child_page>Dock</extra-child_page>
        <extra-contents_path>/personalization/Dock</extra-contents_path>
    </message>
    <message>
        <source>Plugin Area</source>
        <translation>Область Плагина</translation>
        <extra-child_page>Dock</extra-child_page>
        <extra-contents_path>/personalization/Dock</extra-contents_path>
    </message>
    <message>
        <source>Select which icons appear in the Dock</source>
        <translation>Выбрать значки появляющиеся в Dock</translation>
    </message>
    <message>
        <source>Fashion mode</source>
        <translation>Стильный режим</translation>
    </message>
    <message>
        <source>Efficient mode</source>
        <translation>Эффективный режим</translation>
    </message>
    <message>
        <source>Mode</source>
        <translation>Режим</translation>
        <extra-child_page>Dock</extra-child_page>
        <extra-contents_path>/personalization/Dock</extra-contents_path>
    </message>
    <message>
        <source>Top</source>
        <translation>На верху</translation>
    </message>
    <message>
        <source>Bottom</source>
        <translation>Внизу</translation>
    </message>
    <message>
        <source>Left</source>
        <translation>Слева
</translation>
    </message>
    <message>
        <source>Right</source>
        <translation>Справа</translation>
    </message>
    <message>
        <source>Location</source>
        <translation>Расположение</translation>
        <extra-child_page>Dock</extra-child_page>
        <extra-contents_path>/personalization/Dock</extra-contents_path>
    </message>
    <message>
        <source>Keep shown</source>
        <translation>Отображать</translation>
    </message>
    <message>
        <source>Keep hidden</source>
        <translation>Скрывать</translation>
    </message>
    <message>
        <source>Smart hide</source>
        <translation>Умное скрытие</translation>
    </message>
    <message>
        <source>Status</source>
        <translation>Статус</translation>
        <extra-child_page>Dock</extra-child_page>
        <extra-contents_path>/personalization/Dock</extra-contents_path>
    </message>
    <message>
        <source>Small</source>
        <translation>Маленький</translation>
    </message>
    <message>
        <source>Large</source>
        <translation>Большой</translation>
    </message>
    <message>
        <source>Show Dock</source>
        <translation>Показывать Dock</translation>
    </message>
    <message>
        <source>On screen where the cursor is</source>
        <translation>На экране, где располагается курсор</translation>
    </message>
    <message>
        <source>Only on main screen</source>
        <translation>Только на главном экране</translation>
=======
>>>>>>> 1191af61
    </message>
</context>
<context>
    <name>MultitaskingPlugin</name>
    <message>
        <source>Multitasking View</source>
        <translation>Многозадачный Вид</translation>
    </message>
    <message>
        <source>Undock</source>
        <translation>Открепить</translation>
    </message>
</context>
<context>
    <name>OnboardPlugin</name>
    <message>
        <source>Onboard</source>
        <translation>Экранная Клавиатура</translation>
    </message>
</context>
<context>
    <name>PowerPlugin</name>
    <message>
        <source>Capacity %1, %2 min remaining</source>
        <translation>Емкость %1, %2 мин. осталось</translation>
    </message>
    <message>
        <source>Capacity %1, %2 hr %3 min remaining</source>
        <translation>Емкость %1, %2 час. %3 мин. осталось</translation>
    </message>
    <message>
        <source>Charging %1, %2 min until full</source>
        <translation>Зарядка %1, %2 мин. до полной зарядки</translation>
    </message>
    <message>
        <source>Charging %1, %2 hr %3 min until full</source>
        <translation>Зарядка %1, %2 час. %3 мин. до полной зарядки</translation>
    </message>
    <message>
        <source>Capacity %1</source>
        <translation>Объем %1</translation>
    </message>
    <message>
        <source>Charging %1</source>
        <translation>Заряжается %1</translation>
    </message>
    <message>
        <source>Capacity %1 ...</source>
        <translation>Заряд %1 ...</translation>
    </message>
    <message>
        <source>Capacity %1, fully charged</source>
        <translation>Заряд %1, полностью заряжен</translation>
    </message>
    <message>
<<<<<<< HEAD
        <source>Dock</source>
        <translation>Dock</translation>
    </message>
    <message>
        <source>Mode</source>
        <translation>Режим</translation>
    </message>
    <message>
        <source>Location</source>
        <translation>Расположение</translation>
    </message>
    <message>
        <source>Status</source>
        <translation>Статус</translation>
    </message>
    <message>
        <source>Size</source>
        <translation>Размер</translation>
    </message>
    <message>
        <source>Show Dock</source>
        <translation>Показывать Dock</translation>
    </message>
    <message>
        <source>Plugin Area</source>
        <translation>Область Плагина</translation>
=======
        <source>Battery</source>
        <translation type="unfinished"/>
>>>>>>> 1191af61
    </message>
</context>
<context>
    <name>ShowDesktopPlugin</name>
    <message>
        <source>Show Desktop</source>
        <translation>Показать Рабочий стол</translation>
    </message>
    <message>
        <source>Undock</source>
        <translation>Открепить</translation>
    </message>
</context>
<context>
    <name>ShutdownPlugin</name>
    <message>
        <source>Shut down</source>
        <translation>Выключить</translation>
    </message>
    <message>
        <source>Suspend</source>
        <translation>Приостановить</translation>
    </message>
    <message>
        <source>Hibernate</source>
        <translation>Спящий режим</translation>
    </message>
    <message>
        <source>Lock</source>
        <translation>Блокировать</translation>
    </message>
    <message>
        <source>Log out</source>
        <translation>Выйти</translation>
    </message>
    <message>
        <source>Switch account</source>
        <translation>Сменить пользователя</translation>
    </message>
    <message>
        <source>Power settings</source>
        <translation>Параметры питания</translation>
    </message>
    <message>
        <source>Reboot</source>
        <translation>Перезагрузить</translation>
    </message>
    <message>
        <source>Power</source>
        <translation>Питание</translation>
    </message>
</context>
<context>
    <name>SoundApplet</name>
    <message>
        <source>Volume</source>
        <translation>Громкость</translation>
    </message>
</context>
<context>
    <name>SoundDevicesWidget</name>
    <message>
        <source>Output Device</source>
        <translation>Выходное устройство</translation>
    </message>
    <message>
        <source>Sound settings</source>
        <translation>Настройки звука</translation>
    </message>
</context>
<context>
    <name>SoundItem</name>
    <message>
        <source>Unmute</source>
        <translation>Включить звук</translation>
    </message>
    <message>
        <source>Mute</source>
        <translation>Приглушить</translation>
    </message>
    <message>
        <source>Sound settings</source>
        <translation>Настройки звука</translation>
    </message>
    <message>
        <source>Volume %1</source>
        <translation>Громкость %1</translation>
    </message>
    <message>
        <source>No output devices</source>
        <translation type="unfinished"/>
    </message>
</context>
<context>
    <name>SoundPlugin</name>
    <message>
        <source>Sound</source>
        <translation>Звук</translation>
    </message>
</context>
<context>
    <name>TrashPlugin</name>
    <message>
        <source>Trash</source>
        <translation>Корзина</translation>
    </message>
    <message>
        <source>Trash - %1 file</source>
        <translation>Корзина - %1 файл</translation>
    </message>
    <message>
        <source>Trash - %1 files</source>
        <translation>Корзина - %1 файлов</translation>
    </message>
    <message>
        <source>Move to Trash</source>
        <translation>Удалить в корзину</translation>
    </message>
</context>
<context>
    <name>TrashWidget</name>
    <message>
        <source>Open</source>
        <translation>Открыть</translation>
    </message>
    <message>
        <source>Empty</source>
        <translation>Очистить</translation>
    </message>
</context>
<context>
    <name>WindowManager</name>
    <message>
        <source>Exit Safe Mode</source>
        <translation>Выйти из Безопасного Режима</translation>
    </message>
    <message>
        <source>Dock - Safe Mode</source>
        <translation>Dock - Безопасный Режим</translation>
    </message>
    <message>
        <source>The Dock is in safe mode, please exit to show it properly</source>
        <translation>Dock находится в безопасном режиме, пожалуйста, выйдите, чтобы показать ее нормально</translation>
    </message>
</context>
</TS><|MERGE_RESOLUTION|>--- conflicted
+++ resolved
@@ -171,71 +171,9 @@
     </message>
 </context>
 <context>
-<<<<<<< HEAD
-    <name>DatetimeWidget</name>
-    <message>
-        <source>Monday</source>
-        <translation>Понедельник</translation>
-    </message>
-    <message>
-        <source>Tuesday</source>
-        <translation>Вторник</translation>
-    </message>
-    <message>
-        <source>Wednesday</source>
-        <translation>Среда</translation>
-    </message>
-    <message>
-        <source>Thursday</source>
-        <translation>Четверг</translation>
-    </message>
-    <message>
-        <source>Friday</source>
-        <translation>Пятница</translation>
-    </message>
-    <message>
-        <source>Saturday</source>
-        <translation>Суббота</translation>
-    </message>
-    <message>
-        <source>Sunday</source>
-        <translation>Воскресенье</translation>
-    </message>
-    <message>
-        <source>monday</source>
-        <translation>понедельник</translation>
-    </message>
-    <message>
-        <source>tuesday</source>
-        <translation>Вторник</translation>
-    </message>
-    <message>
-        <source>wednesday</source>
-        <translation>Среда</translation>
-    </message>
-    <message>
-        <source>thursday</source>
-        <translation>Четверг</translation>
-    </message>
-    <message>
-        <source>friday</source>
-        <translation>Пятница</translation>
-    </message>
-    <message>
-        <source>saturday</source>
-        <translation>Суббота</translation>
-    </message>
-    <message>
-        <source>sunday</source>
-        <translation>воскресенье</translation>
-    </message>
-    <message>
-        <source>%1year%2month%3day</source>
-=======
     <name>DevCollaborationWidget</name>
     <message>
         <source>PC collaboration</source>
->>>>>>> 1191af61
         <translation type="unfinished"/>
     </message>
 </context>
@@ -343,109 +281,6 @@
     <message>
         <source>Dock settings</source>
         <translation>Настройки Dock</translation>
-<<<<<<< HEAD
-    </message>
-</context>
-<context>
-    <name>ModuleWidget</name>
-    <message>
-        <source>Size</source>
-        <translation>Размер</translation>
-        <extra-child_page>Dock</extra-child_page>
-        <extra-contents_path>/personalization/Dock</extra-contents_path>
-    </message>
-    <message>
-        <source>Multiple Displays</source>
-        <translation>Несколько Дисплеев</translation>
-        <extra-child_page>Dock</extra-child_page>
-        <extra-contents_path>/personalization/Dock</extra-contents_path>
-    </message>
-    <message>
-        <source>Plugin Area</source>
-        <translation>Область Плагина</translation>
-        <extra-child_page>Dock</extra-child_page>
-        <extra-contents_path>/personalization/Dock</extra-contents_path>
-    </message>
-    <message>
-        <source>Select which icons appear in the Dock</source>
-        <translation>Выбрать значки появляющиеся в Dock</translation>
-    </message>
-    <message>
-        <source>Fashion mode</source>
-        <translation>Стильный режим</translation>
-    </message>
-    <message>
-        <source>Efficient mode</source>
-        <translation>Эффективный режим</translation>
-    </message>
-    <message>
-        <source>Mode</source>
-        <translation>Режим</translation>
-        <extra-child_page>Dock</extra-child_page>
-        <extra-contents_path>/personalization/Dock</extra-contents_path>
-    </message>
-    <message>
-        <source>Top</source>
-        <translation>На верху</translation>
-    </message>
-    <message>
-        <source>Bottom</source>
-        <translation>Внизу</translation>
-    </message>
-    <message>
-        <source>Left</source>
-        <translation>Слева
-</translation>
-    </message>
-    <message>
-        <source>Right</source>
-        <translation>Справа</translation>
-    </message>
-    <message>
-        <source>Location</source>
-        <translation>Расположение</translation>
-        <extra-child_page>Dock</extra-child_page>
-        <extra-contents_path>/personalization/Dock</extra-contents_path>
-    </message>
-    <message>
-        <source>Keep shown</source>
-        <translation>Отображать</translation>
-    </message>
-    <message>
-        <source>Keep hidden</source>
-        <translation>Скрывать</translation>
-    </message>
-    <message>
-        <source>Smart hide</source>
-        <translation>Умное скрытие</translation>
-    </message>
-    <message>
-        <source>Status</source>
-        <translation>Статус</translation>
-        <extra-child_page>Dock</extra-child_page>
-        <extra-contents_path>/personalization/Dock</extra-contents_path>
-    </message>
-    <message>
-        <source>Small</source>
-        <translation>Маленький</translation>
-    </message>
-    <message>
-        <source>Large</source>
-        <translation>Большой</translation>
-    </message>
-    <message>
-        <source>Show Dock</source>
-        <translation>Показывать Dock</translation>
-    </message>
-    <message>
-        <source>On screen where the cursor is</source>
-        <translation>На экране, где располагается курсор</translation>
-    </message>
-    <message>
-        <source>Only on main screen</source>
-        <translation>Только на главном экране</translation>
-=======
->>>>>>> 1191af61
     </message>
 </context>
 <context>
@@ -501,37 +336,8 @@
         <translation>Заряд %1, полностью заряжен</translation>
     </message>
     <message>
-<<<<<<< HEAD
-        <source>Dock</source>
-        <translation>Dock</translation>
-    </message>
-    <message>
-        <source>Mode</source>
-        <translation>Режим</translation>
-    </message>
-    <message>
-        <source>Location</source>
-        <translation>Расположение</translation>
-    </message>
-    <message>
-        <source>Status</source>
-        <translation>Статус</translation>
-    </message>
-    <message>
-        <source>Size</source>
-        <translation>Размер</translation>
-    </message>
-    <message>
-        <source>Show Dock</source>
-        <translation>Показывать Dock</translation>
-    </message>
-    <message>
-        <source>Plugin Area</source>
-        <translation>Область Плагина</translation>
-=======
         <source>Battery</source>
         <translation type="unfinished"/>
->>>>>>> 1191af61
     </message>
 </context>
 <context>
@@ -587,8 +393,8 @@
 <context>
     <name>SoundApplet</name>
     <message>
-        <source>Volume</source>
-        <translation>Громкость</translation>
+        <source>Device</source>
+        <translation>Устройство</translation>
     </message>
 </context>
 <context>
@@ -620,10 +426,6 @@
         <source>Volume %1</source>
         <translation>Громкость %1</translation>
     </message>
-    <message>
-        <source>No output devices</source>
-        <translation type="unfinished"/>
-    </message>
 </context>
 <context>
     <name>SoundPlugin</name>
