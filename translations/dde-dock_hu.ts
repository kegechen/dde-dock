<?xml version="1.0" ?><!DOCTYPE TS><TS version="2.1" language="hu">
<context>
    <name>AbstractPluginsController</name>
    <message>
        <source>The plugin %1 is not compatible with the system.</source>
        <translation>A %1 bővítmény nem kompatibilis a rendszerrel.</translation>
    </message>
</context>
<context>
    <name>AirplaneModeApplet</name>
    <message>
        <source>Airplane Mode</source>
        <translation>Repülőgép üzemmód</translation>
    </message>
</context>
<context>
    <name>AirplaneModeItem</name>
    <message>
        <source>Airplane mode enabled</source>
        <translation>A repülőgép üzemmód engedélyezve</translation>
    </message>
    <message>
        <source>Turn off</source>
        <translation>Kikapcsolás</translation>
    </message>
    <message>
        <source>Turn on</source>
        <translation>Bekapcsolás</translation>
    </message>
    <message>
        <source>Airplane Mode settings</source>
        <translation>Repülőgép üzemmód beállításai</translation>
    </message>
    <message>
        <source>Airplane mode disabled</source>
        <translation>A repülőgép üzemmód letiltva</translation>
    </message>
</context>
<context>
    <name>AirplaneModePlugin</name>
    <message>
        <source>Airplane Mode</source>
        <translation>Repülőgép üzemmód</translation>
    </message>
</context>
<context>
    <name>AppMultiItem</name>
    <message>
        <source>Open</source>
        <translation>Megnyitás</translation>
    </message>
</context>
<context>
    <name>BloothAdapterWidget</name>
    <message>
        <source>My Devices</source>
        <translation>Eszközeim</translation>
    </message>
    <message>
        <source>Other Devices</source>
        <translation>Egyéb eszközök</translation>
    </message>
</context>
<context>
    <name>BluetoothApplet</name>
    <message>
        <source>Bluetooth settings</source>
        <translation>Bluetooth beállítások</translation>
    </message>
</context>
<context>
    <name>BluetoothItem</name>
    <message>
        <source>Turn off</source>
        <translation>Kikapcsolás</translation>
    </message>
    <message>
        <source>Turn on</source>
        <translation>Bekapcsolás</translation>
    </message>
    <message>
        <source>Bluetooth settings</source>
        <translation>Bluetooth beállítások</translation>
    </message>
    <message>
        <source>%1 connected</source>
        <translation>%1 kapcsolódva</translation>
    </message>
    <message>
        <source>Connecting...</source>
        <translation>Kapcsolódás...</translation>
    </message>
    <message>
        <source>Bluetooth</source>
        <translation>Bluetooth</translation>
    </message>
    <message>
        <source>Turned off</source>
        <translation>Kikapcsolva</translation>
    </message>
</context>
<context>
    <name>BluetoothMainWidget</name>
    <message>
        <source>Bluetooth</source>
        <translation>Bluetooth</translation>
    </message>
    <message>
        <source>Turn on</source>
        <translation>Bekapcsolás</translation>
    </message>
    <message>
        <source>Turn off</source>
        <translation>Kikapcsolás</translation>
    </message>
</context>
<context>
    <name>BluetoothPlugin</name>
    <message>
        <source>Bluetooth</source>
        <translation>Bluetooth</translation>
    </message>
    <message>
        <source>Turn on</source>
        <translation>Bekapcsolás</translation>
    </message>
    <message>
        <source>Turn off</source>
        <translation>Kikapcsolás</translation>
    </message>
</context>
<context>
    <name>DBusAdaptors</name>
    <message>
        <source>Add keyboard layout</source>
        <translation>Billentyűzetkiosztás megadása</translation>
    </message>
</context>
<context>
    <name>DateTimeDisplayer</name>
    <message>
        <source>12-hour time</source>
        <translation>12 órás időformátum</translation>
    </message>
    <message>
        <source>24-hour time</source>
        <translation>24 órás időformátum</translation>
    </message>
    <message>
        <source>Time settings</source>
        <translation>Idő beállításai</translation>
    </message>
</context>
<context>
    <name>DatetimePlugin</name>
    <message>
        <source>Datetime</source>
        <translation>Dátum és Idő</translation>
    </message>
    <message>
        <source>12-hour time</source>
        <translation>12 órás időformátum</translation>
    </message>
    <message>
        <source>24-hour time</source>
        <translation>24 órás időformátum</translation>
    </message>
    <message>
        <source>Time settings</source>
        <translation>Idő beállításai</translation>
    </message>
</context>
<context>
<<<<<<< HEAD
    <name>DatetimeWidget</name>
    <message>
        <source>Monday</source>
        <translation>Hétfő</translation>
    </message>
    <message>
        <source>Tuesday</source>
        <translation>Kedd</translation>
    </message>
    <message>
        <source>Wednesday</source>
        <translation>Szerda</translation>
    </message>
    <message>
        <source>Thursday</source>
        <translation>Csütörtök</translation>
    </message>
    <message>
        <source>Friday</source>
        <translation>Péntek</translation>
    </message>
    <message>
        <source>Saturday</source>
        <translation>Szombat</translation>
    </message>
    <message>
        <source>Sunday</source>
        <translation>Vasárnap</translation>
    </message>
    <message>
        <source>monday</source>
        <translation>Hétfő</translation>
    </message>
    <message>
        <source>tuesday</source>
        <translation>Kedd</translation>
    </message>
    <message>
        <source>wednesday</source>
        <translation>Szerda</translation>
    </message>
    <message>
        <source>thursday</source>
        <translation>Csütörtök</translation>
    </message>
    <message>
        <source>friday</source>
        <translation>Péntek</translation>
    </message>
    <message>
        <source>saturday</source>
        <translation>Szombat</translation>
    </message>
    <message>
        <source>sunday</source>
        <translation>Vasárnap</translation>
    </message>
    <message>
        <source>%1year%2month%3day</source>
        <translation>% 1év %2 hónap %3 nap</translation>
=======
    <name>DevCollaborationWidget</name>
    <message>
        <source>PC collaboration</source>
        <translation>PC együttműködés</translation>
>>>>>>> 1191af61
    </message>
</context>
<context>
    <name>DialogManager</name>
    <message>
        <source>Are you sure you want to empty %1 items?</source>
        <translation>Biztosan ki akarja üríteni a %1 elemet?</translation>
    </message>
    <message>
        <source>Cancel</source>
        <translation>Mégsem</translation>
    </message>
    <message>
        <source>Delete</source>
        <translation>Törlés</translation>
    </message>
    <message>
        <source>This action cannot be restored</source>
        <translation>Ezt a műveletet nem lehet visszaállítani</translation>
    </message>
</context>
<context>
    <name>DisplaySettingWidget</name>
    <message>
        <source>Multi-Screen Collaboration</source>
        <translation>Többképernyős együttműködés</translation>
    </message>
</context>
<context>
    <name>DockPluginController</name>
    <message>
        <source>The plugin %1 is not compatible with the system.</source>
        <translation type="unfinished"/>
    </message>
</context>
<context>
    <name>HomeMonitorPlugin</name>
    <message>
        <source>Enabled</source>
        <translation>Engedélyezve</translation>
    </message>
    <message>
        <source>Disabled</source>
        <translation>Letiltva</translation>
    </message>
</context>
<context>
    <name>LauncherItem</name>
    <message>
        <source>Launcher</source>
        <translation>Indító</translation>
    </message>
</context>
<context>
    <name>MenuWorker</name>
    <message>
        <source>Fashion Mode</source>
        <translation>Stílusos mód</translation>
    </message>
    <message>
        <source>Efficient Mode</source>
        <translation>Hatékony mód</translation>
    </message>
    <message>
        <source>Top</source>
        <translation>Fent</translation>
    </message>
    <message>
        <source>Bottom</source>
        <translation>Lent</translation>
    </message>
    <message>
        <source>Left</source>
        <translation>Bal</translation>
    </message>
    <message>
        <source>Right</source>
        <translation>Jobb</translation>
    </message>
    <message>
        <source>Keep Shown</source>
        <translation>Megjelenítve tartás</translation>
    </message>
    <message>
        <source>Keep Hidden</source>
        <translation>Elrejtve tartás</translation>
    </message>
    <message>
        <source>Smart Hide</source>
        <translation>Intelligens elrejtés</translation>
    </message>
    <message>
        <source>Mode</source>
        <translation>Mód</translation>
    </message>
    <message>
        <source>Location</source>
        <translation>Hely</translation>
    </message>
    <message>
        <source>Status</source>
        <translation>Állapot</translation>
    </message>
    <message>
        <source>Dock settings</source>
        <translation>Dokkoló beállításai</translation>
    </message>
</context>
<context>
<<<<<<< HEAD
    <name>ModuleWidget</name>
    <message>
        <source>Size</source>
        <translation>Méret</translation>
        <extra-child_page>Dock</extra-child_page>
        <extra-contents_path>/personalization/Dock</extra-contents_path>
    </message>
    <message>
        <source>Multiple Displays</source>
        <translation>Többképernyős mód</translation>
        <extra-child_page>Dock</extra-child_page>
        <extra-contents_path>/personalization/Dock</extra-contents_path>
    </message>
    <message>
        <source>Plugin Area</source>
        <translation>Bővítmény terület</translation>
        <extra-child_page>Dock</extra-child_page>
        <extra-contents_path>/personalization/Dock</extra-contents_path>
    </message>
    <message>
        <source>Select which icons appear in the Dock</source>
        <translation>Válassza ki, hogy mely ikonok jelenjenek meg a dokkolóban</translation>
    </message>
    <message>
        <source>Fashion mode</source>
        <translation>Stílusos mód</translation>
    </message>
    <message>
        <source>Efficient mode</source>
        <translation>Hatékony mód</translation>
    </message>
    <message>
        <source>Mode</source>
        <translation>Mód</translation>
        <extra-child_page>Dock</extra-child_page>
        <extra-contents_path>/personalization/Dock</extra-contents_path>
    </message>
    <message>
        <source>Top</source>
        <translation>Fent</translation>
    </message>
    <message>
        <source>Bottom</source>
        <translation>Lent</translation>
    </message>
    <message>
        <source>Left</source>
        <translation>Bal</translation>
    </message>
    <message>
        <source>Right</source>
        <translation>Jobb</translation>
    </message>
    <message>
        <source>Location</source>
        <translation>Hely</translation>
        <extra-child_page>Dock</extra-child_page>
        <extra-contents_path>/personalization/Dock</extra-contents_path>
    </message>
    <message>
        <source>Keep shown</source>
        <translation>Megjelenítve tartás</translation>
    </message>
    <message>
        <source>Keep hidden</source>
        <translation>Maradjon rejtett</translation>
    </message>
    <message>
        <source>Smart hide</source>
        <translation>Intelligens elrejtés</translation>
    </message>
    <message>
        <source>Status</source>
        <translation>Állapot</translation>
        <extra-child_page>Dock</extra-child_page>
        <extra-contents_path>/personalization/Dock</extra-contents_path>
    </message>
    <message>
        <source>Small</source>
        <translation>Kicsi</translation>
    </message>
    <message>
        <source>Large</source>
        <translation>Nagy</translation>
    </message>
    <message>
        <source>Show Dock</source>
        <translation>Dokkoló mutatása</translation>
    </message>
    <message>
        <source>On screen where the cursor is</source>
        <translation>A képernyőn, ahol a kurzor található</translation>
    </message>
    <message>
        <source>Only on main screen</source>
        <translation>Csak a főképernyőn</translation>
    </message>
</context>
<context>
=======
>>>>>>> 1191af61
    <name>MultitaskingPlugin</name>
    <message>
        <source>Multitasking View</source>
        <translation>Többfeladatos nézet</translation>
    </message>
    <message>
        <source>Undock</source>
        <translation>Eltávolítás a Dokkolóról</translation>
    </message>
</context>
<context>
    <name>OnboardPlugin</name>
    <message>
        <source>Onboard</source>
        <translation>Képernyő billentyűzet</translation>
    </message>
</context>
<context>
    <name>PowerPlugin</name>
    <message>
        <source>Capacity %1, %2 min remaining</source>
        <translation>Akkumulátor töltöttsége %1, %2 perc van még hátra a feltöltésig</translation>
    </message>
    <message>
        <source>Capacity %1, %2 hr %3 min remaining</source>
        <translation>Akkumulátor töltöttsége %1, %2 óra %3 perc van még hátra a feltöltésig</translation>
    </message>
    <message>
        <source>Charging %1, %2 min until full</source>
        <translation>Töltés %1, %2 perc van a feltöltés befejezéséig</translation>
    </message>
    <message>
        <source>Charging %1, %2 hr %3 min until full</source>
        <translation>Töltés %1, %2 óra %3 perc van a feltöltés befejezéséig</translation>
    </message>
    <message>
        <source>Capacity %1</source>
        <translation>Akkumulátor töltöttsége %1</translation>
    </message>
    <message>
        <source>Charging %1</source>
        <translation>Töltés %1</translation>
    </message>
    <message>
        <source>Capacity %1 ...</source>
        <translation>Akkumulátor töltöttsége %1 ...</translation>
    </message>
    <message>
        <source>Capacity %1, fully charged</source>
        <translation>Akkumulátor töltöttsége %1, teljesen feltöltve</translation>
    </message>
    <message>
<<<<<<< HEAD
        <source>Dock</source>
        <translation>Dokkoló</translation>
    </message>
    <message>
        <source>Mode</source>
        <translation>Mód</translation>
    </message>
    <message>
        <source>Location</source>
        <translation>Hely</translation>
    </message>
    <message>
        <source>Status</source>
        <translation>Állapot</translation>
    </message>
    <message>
        <source>Size</source>
        <translation>Méret</translation>
    </message>
    <message>
        <source>Show Dock</source>
        <translation>Dokkoló mutatása</translation>
    </message>
    <message>
        <source>Plugin Area</source>
        <translation>Bővítmény terület</translation>
=======
        <source>Battery</source>
        <translation type="unfinished"/>
>>>>>>> 1191af61
    </message>
</context>
<context>
    <name>ShowDesktopPlugin</name>
    <message>
        <source>Show Desktop</source>
        <translation>Asztal megjelenítése</translation>
    </message>
    <message>
        <source>Undock</source>
        <translation>Eltávolítás a Dokkolóról</translation>
    </message>
</context>
<context>
    <name>ShutdownPlugin</name>
    <message>
        <source>Shut down</source>
        <translation>Leállítás</translation>
    </message>
    <message>
        <source>Suspend</source>
        <translation>Alvó állapot</translation>
    </message>
    <message>
        <source>Hibernate</source>
        <translation>Hibernálás</translation>
    </message>
    <message>
        <source>Lock</source>
        <translation>Zárolás</translation>
    </message>
    <message>
        <source>Log out</source>
        <translation>Kijelentkezés</translation>
    </message>
    <message>
        <source>Switch account</source>
        <translation>Felhasználóváltás</translation>
    </message>
    <message>
        <source>Power settings</source>
        <translation>Energiagazdálkodási beállítások</translation>
    </message>
    <message>
        <source>Reboot</source>
        <translation>Újraindítás</translation>
    </message>
    <message>
        <source>Power</source>
        <translation>Energiaellátás</translation>
    </message>
</context>
<context>
    <name>SoundApplet</name>
    <message>
        <source>Volume</source>
        <translation>Hangerő</translation>
    </message>
</context>
<context>
    <name>SoundDevicesWidget</name>
    <message>
        <source>Output Device</source>
        <translation>Kimeneti eszköz</translation>
    </message>
    <message>
        <source>Sound settings</source>
        <translation>Hang beállítások</translation>
    </message>
</context>
<context>
    <name>SoundItem</name>
    <message>
        <source>Unmute</source>
        <translation>Némítás visszavonása</translation>
    </message>
    <message>
        <source>Mute</source>
        <translation>Némítás</translation>
    </message>
    <message>
        <source>Sound settings</source>
        <translation>Hang beállítások</translation>
    </message>
    <message>
        <source>Volume %1</source>
        <translation>Hangerő: %1</translation>
    </message>
    <message>
        <source>No output devices</source>
        <translation>Nincsenek kimeneti eszközök</translation>
    </message>
</context>
<context>
    <name>SoundPlugin</name>
    <message>
        <source>Sound</source>
        <translation>Hangok</translation>
    </message>
</context>
<context>
    <name>TrashPlugin</name>
    <message>
        <source>Trash</source>
        <translation>Kuka</translation>
    </message>
    <message>
        <source>Trash - %1 file</source>
        <translation>Kukában - %1 fájl</translation>
    </message>
    <message>
        <source>Trash - %1 files</source>
        <translation>Kukában - %1 fájlok</translation>
    </message>
    <message>
        <source>Move to Trash</source>
        <translation>Áthelyezés a Kukába</translation>
    </message>
</context>
<context>
    <name>TrashWidget</name>
    <message>
        <source>Open</source>
        <translation>Megnyitás</translation>
    </message>
    <message>
        <source>Empty</source>
        <translation>Ürítés</translation>
    </message>
</context>
<context>
    <name>WindowManager</name>
    <message>
        <source>Exit Safe Mode</source>
        <translation>Kilépés a biztonságos módból</translation>
    </message>
    <message>
        <source>Dock - Safe Mode</source>
        <translation>Dokkoló - Biztonságos mód</translation>
    </message>
    <message>
        <source>The Dock is in safe mode, please exit to show it properly</source>
        <translation>A Dokkoló biztonságos módban van. Kérjük lépjen ki a megfelelő megjelenítéshez</translation>
    </message>
</context>
</TS><|MERGE_RESOLUTION|>--- conflicted
+++ resolved
@@ -171,73 +171,10 @@
     </message>
 </context>
 <context>
-<<<<<<< HEAD
-    <name>DatetimeWidget</name>
-    <message>
-        <source>Monday</source>
-        <translation>Hétfő</translation>
-    </message>
-    <message>
-        <source>Tuesday</source>
-        <translation>Kedd</translation>
-    </message>
-    <message>
-        <source>Wednesday</source>
-        <translation>Szerda</translation>
-    </message>
-    <message>
-        <source>Thursday</source>
-        <translation>Csütörtök</translation>
-    </message>
-    <message>
-        <source>Friday</source>
-        <translation>Péntek</translation>
-    </message>
-    <message>
-        <source>Saturday</source>
-        <translation>Szombat</translation>
-    </message>
-    <message>
-        <source>Sunday</source>
-        <translation>Vasárnap</translation>
-    </message>
-    <message>
-        <source>monday</source>
-        <translation>Hétfő</translation>
-    </message>
-    <message>
-        <source>tuesday</source>
-        <translation>Kedd</translation>
-    </message>
-    <message>
-        <source>wednesday</source>
-        <translation>Szerda</translation>
-    </message>
-    <message>
-        <source>thursday</source>
-        <translation>Csütörtök</translation>
-    </message>
-    <message>
-        <source>friday</source>
-        <translation>Péntek</translation>
-    </message>
-    <message>
-        <source>saturday</source>
-        <translation>Szombat</translation>
-    </message>
-    <message>
-        <source>sunday</source>
-        <translation>Vasárnap</translation>
-    </message>
-    <message>
-        <source>%1year%2month%3day</source>
-        <translation>% 1év %2 hónap %3 nap</translation>
-=======
     <name>DevCollaborationWidget</name>
     <message>
         <source>PC collaboration</source>
         <translation>PC együttműködés</translation>
->>>>>>> 1191af61
     </message>
 </context>
 <context>
@@ -347,108 +284,6 @@
     </message>
 </context>
 <context>
-<<<<<<< HEAD
-    <name>ModuleWidget</name>
-    <message>
-        <source>Size</source>
-        <translation>Méret</translation>
-        <extra-child_page>Dock</extra-child_page>
-        <extra-contents_path>/personalization/Dock</extra-contents_path>
-    </message>
-    <message>
-        <source>Multiple Displays</source>
-        <translation>Többképernyős mód</translation>
-        <extra-child_page>Dock</extra-child_page>
-        <extra-contents_path>/personalization/Dock</extra-contents_path>
-    </message>
-    <message>
-        <source>Plugin Area</source>
-        <translation>Bővítmény terület</translation>
-        <extra-child_page>Dock</extra-child_page>
-        <extra-contents_path>/personalization/Dock</extra-contents_path>
-    </message>
-    <message>
-        <source>Select which icons appear in the Dock</source>
-        <translation>Válassza ki, hogy mely ikonok jelenjenek meg a dokkolóban</translation>
-    </message>
-    <message>
-        <source>Fashion mode</source>
-        <translation>Stílusos mód</translation>
-    </message>
-    <message>
-        <source>Efficient mode</source>
-        <translation>Hatékony mód</translation>
-    </message>
-    <message>
-        <source>Mode</source>
-        <translation>Mód</translation>
-        <extra-child_page>Dock</extra-child_page>
-        <extra-contents_path>/personalization/Dock</extra-contents_path>
-    </message>
-    <message>
-        <source>Top</source>
-        <translation>Fent</translation>
-    </message>
-    <message>
-        <source>Bottom</source>
-        <translation>Lent</translation>
-    </message>
-    <message>
-        <source>Left</source>
-        <translation>Bal</translation>
-    </message>
-    <message>
-        <source>Right</source>
-        <translation>Jobb</translation>
-    </message>
-    <message>
-        <source>Location</source>
-        <translation>Hely</translation>
-        <extra-child_page>Dock</extra-child_page>
-        <extra-contents_path>/personalization/Dock</extra-contents_path>
-    </message>
-    <message>
-        <source>Keep shown</source>
-        <translation>Megjelenítve tartás</translation>
-    </message>
-    <message>
-        <source>Keep hidden</source>
-        <translation>Maradjon rejtett</translation>
-    </message>
-    <message>
-        <source>Smart hide</source>
-        <translation>Intelligens elrejtés</translation>
-    </message>
-    <message>
-        <source>Status</source>
-        <translation>Állapot</translation>
-        <extra-child_page>Dock</extra-child_page>
-        <extra-contents_path>/personalization/Dock</extra-contents_path>
-    </message>
-    <message>
-        <source>Small</source>
-        <translation>Kicsi</translation>
-    </message>
-    <message>
-        <source>Large</source>
-        <translation>Nagy</translation>
-    </message>
-    <message>
-        <source>Show Dock</source>
-        <translation>Dokkoló mutatása</translation>
-    </message>
-    <message>
-        <source>On screen where the cursor is</source>
-        <translation>A képernyőn, ahol a kurzor található</translation>
-    </message>
-    <message>
-        <source>Only on main screen</source>
-        <translation>Csak a főképernyőn</translation>
-    </message>
-</context>
-<context>
-=======
->>>>>>> 1191af61
     <name>MultitaskingPlugin</name>
     <message>
         <source>Multitasking View</source>
@@ -501,37 +336,8 @@
         <translation>Akkumulátor töltöttsége %1, teljesen feltöltve</translation>
     </message>
     <message>
-<<<<<<< HEAD
-        <source>Dock</source>
-        <translation>Dokkoló</translation>
-    </message>
-    <message>
-        <source>Mode</source>
-        <translation>Mód</translation>
-    </message>
-    <message>
-        <source>Location</source>
-        <translation>Hely</translation>
-    </message>
-    <message>
-        <source>Status</source>
-        <translation>Állapot</translation>
-    </message>
-    <message>
-        <source>Size</source>
-        <translation>Méret</translation>
-    </message>
-    <message>
-        <source>Show Dock</source>
-        <translation>Dokkoló mutatása</translation>
-    </message>
-    <message>
-        <source>Plugin Area</source>
-        <translation>Bővítmény terület</translation>
-=======
         <source>Battery</source>
         <translation type="unfinished"/>
->>>>>>> 1191af61
     </message>
 </context>
 <context>
@@ -587,8 +393,8 @@
 <context>
     <name>SoundApplet</name>
     <message>
-        <source>Volume</source>
-        <translation>Hangerő</translation>
+        <source>Device</source>
+        <translation>Eszköz</translation>
     </message>
 </context>
 <context>
@@ -620,10 +426,6 @@
         <source>Volume %1</source>
         <translation>Hangerő: %1</translation>
     </message>
-    <message>
-        <source>No output devices</source>
-        <translation>Nincsenek kimeneti eszközök</translation>
-    </message>
 </context>
 <context>
     <name>SoundPlugin</name>
