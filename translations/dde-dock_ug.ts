--- conflicted
+++ resolved
@@ -171,71 +171,9 @@
     </message>
 </context>
 <context>
-<<<<<<< HEAD
-    <name>DatetimeWidget</name>
-    <message>
-        <source>Monday</source>
-        <translation>دۈشەنبە</translation>
-    </message>
-    <message>
-        <source>Tuesday</source>
-        <translation>سەيشەنبە</translation>
-    </message>
-    <message>
-        <source>Wednesday</source>
-        <translation>چارشەنبە</translation>
-    </message>
-    <message>
-        <source>Thursday</source>
-        <translation>پەيشەنبە</translation>
-    </message>
-    <message>
-        <source>Friday</source>
-        <translation>جۈمە</translation>
-    </message>
-    <message>
-        <source>Saturday</source>
-        <translation>شەنبە</translation>
-    </message>
-    <message>
-        <source>Sunday</source>
-        <translation>يەكشەنبە</translation>
-    </message>
-    <message>
-        <source>monday</source>
-        <translation>دۈشەنبە</translation>
-    </message>
-    <message>
-        <source>tuesday</source>
-        <translation type="unfinished"/>
-    </message>
-    <message>
-        <source>wednesday</source>
-        <translation type="unfinished"/>
-    </message>
-    <message>
-        <source>thursday</source>
-        <translation type="unfinished"/>
-    </message>
-    <message>
-        <source>friday</source>
-        <translation type="unfinished"/>
-    </message>
-    <message>
-        <source>saturday</source>
-        <translation type="unfinished"/>
-    </message>
-    <message>
-        <source>sunday</source>
-        <translation type="unfinished"/>
-    </message>
-    <message>
-        <source>%1year%2month%3day</source>
-=======
     <name>DevCollaborationWidget</name>
     <message>
         <source>PC collaboration</source>
->>>>>>> 1191af61
         <translation type="unfinished"/>
     </message>
 </context>
@@ -346,108 +284,6 @@
     </message>
 </context>
 <context>
-<<<<<<< HEAD
-    <name>ModuleWidget</name>
-    <message>
-        <source>Size</source>
-        <translation>چوڭلۇقى</translation>
-        <extra-child_page>Dock</extra-child_page>
-        <extra-contents_path>/personalization/Dock</extra-contents_path>
-    </message>
-    <message>
-        <source>Multiple Displays</source>
-        <translation>كۆپ ئېكرانلىق كۆرسىتىش تەڭشىكى</translation>
-        <extra-child_page>Dock</extra-child_page>
-        <extra-contents_path>/personalization/Dock</extra-contents_path>
-    </message>
-    <message>
-        <source>Plugin Area</source>
-        <translation>قىستۇرما رايونى</translation>
-        <extra-child_page>Dock</extra-child_page>
-        <extra-contents_path>/personalization/Dock</extra-contents_path>
-    </message>
-    <message>
-        <source>Select which icons appear in the Dock</source>
-        <translation>ۋەزىپە ئىستونى قىستۇرما رايونىدا كۆرسىتىلىدىغان سىنبەلگىنى تاللاڭ</translation>
-    </message>
-    <message>
-        <source>Fashion mode</source>
-        <translation>مودا ھالەت</translation>
-    </message>
-    <message>
-        <source>Efficient mode</source>
-        <translation>يۇقىرى ئۈنۈملۈك ھالەت</translation>
-    </message>
-    <message>
-        <source>Mode</source>
-        <translation>ھالىتى</translation>
-        <extra-child_page>Dock</extra-child_page>
-        <extra-contents_path>/personalization/Dock</extra-contents_path>
-    </message>
-    <message>
-        <source>Top</source>
-        <translation>ئۈستى</translation>
-    </message>
-    <message>
-        <source>Bottom</source>
-        <translation>ئاستى</translation>
-    </message>
-    <message>
-        <source>Left</source>
-        <translation>سول</translation>
-    </message>
-    <message>
-        <source>Right</source>
-        <translation>ئوڭ</translation>
-    </message>
-    <message>
-        <source>Location</source>
-        <translation>ئورنى</translation>
-        <extra-child_page>Dock</extra-child_page>
-        <extra-contents_path>/personalization/Dock</extra-contents_path>
-    </message>
-    <message>
-        <source>Keep shown</source>
-        <translation>داۋاملىق كۆرسىتىش</translation>
-    </message>
-    <message>
-        <source>Keep hidden</source>
-        <translation>داۋاملىق يوشۇرۇش</translation>
-    </message>
-    <message>
-        <source>Smart hide</source>
-        <translation>ئەقلىي يوشۇرۇش</translation>
-    </message>
-    <message>
-        <source>Status</source>
-        <translation>ھالىتى </translation>
-        <extra-child_page>Dock</extra-child_page>
-        <extra-contents_path>/personalization/Dock</extra-contents_path>
-    </message>
-    <message>
-        <source>Small</source>
-        <translation>كىچىك</translation>
-    </message>
-    <message>
-        <source>Large</source>
-        <translation>چوڭ</translation>
-    </message>
-    <message>
-        <source>Show Dock</source>
-        <translation>ۋەزىپە ئىستونىنىڭ ئورنى</translation>
-    </message>
-    <message>
-        <source>On screen where the cursor is</source>
-        <translation>مائۇسنىڭ ئورنىغا ئەگىشىپ كۆرۈنسۇن</translation>
-    </message>
-    <message>
-        <source>Only on main screen</source>
-        <translation>ئاساسىي ئېكراندىلا كۆرۈنسۇن</translation>
-    </message>
-</context>
-<context>
-=======
->>>>>>> 1191af61
     <name>MultitaskingPlugin</name>
     <message>
         <source>Multitasking View</source>
@@ -500,37 +336,8 @@
         <translation>توك%1، توشتى</translation>
     </message>
     <message>
-<<<<<<< HEAD
-        <source>Dock</source>
-        <translation>ۋەزىپە ئىستونى</translation>
-    </message>
-    <message>
-        <source>Mode</source>
-        <translation>ھالىتى</translation>
-    </message>
-    <message>
-        <source>Location</source>
-        <translation>ئورنى</translation>
-    </message>
-    <message>
-        <source>Status</source>
-        <translation>ھالىتى </translation>
-    </message>
-    <message>
-        <source>Size</source>
-        <translation>چوڭلۇقى</translation>
-    </message>
-    <message>
-        <source>Show Dock</source>
-        <translation>ۋەزىپە ئىستونىنىڭ ئورنى</translation>
-    </message>
-    <message>
-        <source>Plugin Area</source>
-        <translation>قىستۇرما رايونى</translation>
-=======
         <source>Battery</source>
         <translation type="unfinished"/>
->>>>>>> 1191af61
     </message>
 </context>
 <context>
@@ -586,8 +393,8 @@
 <context>
     <name>SoundApplet</name>
     <message>
-        <source>Volume</source>
-        <translation type="unfinished"/>
+        <source>Device</source>
+        <translation>ئۈسكۈنە</translation>
     </message>
 </context>
 <context>
@@ -619,10 +426,6 @@
         <source>Volume %1</source>
         <translation>ئاۋاز%1</translation>
     </message>
-    <message>
-        <source>No output devices</source>
-        <translation type="unfinished"/>
-    </message>
 </context>
 <context>
     <name>SoundPlugin</name>
