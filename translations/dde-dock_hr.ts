--- conflicted
+++ resolved
@@ -171,71 +171,9 @@
     </message>
 </context>
 <context>
-<<<<<<< HEAD
-    <name>DatetimeWidget</name>
-    <message>
-        <source>Monday</source>
-        <translation>Ponedjeljak</translation>
-    </message>
-    <message>
-        <source>Tuesday</source>
-        <translation>Utorak</translation>
-    </message>
-    <message>
-        <source>Wednesday</source>
-        <translation>Srijeda</translation>
-    </message>
-    <message>
-        <source>Thursday</source>
-        <translation>Četvrtak</translation>
-    </message>
-    <message>
-        <source>Friday</source>
-        <translation>Petak</translation>
-    </message>
-    <message>
-        <source>Saturday</source>
-        <translation>Subota</translation>
-    </message>
-    <message>
-        <source>Sunday</source>
-        <translation>Nedjelja</translation>
-    </message>
-    <message>
-        <source>monday</source>
-        <translation>ponedjeljak</translation>
-    </message>
-    <message>
-        <source>tuesday</source>
-        <translation>utorak</translation>
-    </message>
-    <message>
-        <source>wednesday</source>
-        <translation>srijeda</translation>
-    </message>
-    <message>
-        <source>thursday</source>
-        <translation>četvrtak</translation>
-    </message>
-    <message>
-        <source>friday</source>
-        <translation>petak</translation>
-    </message>
-    <message>
-        <source>saturday</source>
-        <translation>subota</translation>
-    </message>
-    <message>
-        <source>sunday</source>
-        <translation>nedjelja</translation>
-    </message>
-    <message>
-        <source>%1year%2month%3day</source>
-=======
     <name>DevCollaborationWidget</name>
     <message>
         <source>PC collaboration</source>
->>>>>>> 1191af61
         <translation type="unfinished"/>
     </message>
 </context>
@@ -346,108 +284,6 @@
     </message>
 </context>
 <context>
-<<<<<<< HEAD
-    <name>ModuleWidget</name>
-    <message>
-        <source>Size</source>
-        <translation>Veličina</translation>
-        <extra-child_page>Dock</extra-child_page>
-        <extra-contents_path>/personalization/Dock</extra-contents_path>
-    </message>
-    <message>
-        <source>Multiple Displays</source>
-        <translation>Višestruki zasloni</translation>
-        <extra-child_page>Dock</extra-child_page>
-        <extra-contents_path>/personalization/Dock</extra-contents_path>
-    </message>
-    <message>
-        <source>Plugin Area</source>
-        <translation type="unfinished"/>
-        <extra-child_page>Dock</extra-child_page>
-        <extra-contents_path>/personalization/Dock</extra-contents_path>
-    </message>
-    <message>
-        <source>Select which icons appear in the Dock</source>
-        <translation type="unfinished"/>
-    </message>
-    <message>
-        <source>Fashion mode</source>
-        <translation>Moderan način</translation>
-    </message>
-    <message>
-        <source>Efficient mode</source>
-        <translation>Učinkoviti način</translation>
-    </message>
-    <message>
-        <source>Mode</source>
-        <translation>Način</translation>
-        <extra-child_page>Dock</extra-child_page>
-        <extra-contents_path>/personalization/Dock</extra-contents_path>
-    </message>
-    <message>
-        <source>Top</source>
-        <translation>Gore</translation>
-    </message>
-    <message>
-        <source>Bottom</source>
-        <translation>Dolje</translation>
-    </message>
-    <message>
-        <source>Left</source>
-        <translation>Lijevo</translation>
-    </message>
-    <message>
-        <source>Right</source>
-        <translation>Desno</translation>
-    </message>
-    <message>
-        <source>Location</source>
-        <translation>Lokacija</translation>
-        <extra-child_page>Dock</extra-child_page>
-        <extra-contents_path>/personalization/Dock</extra-contents_path>
-    </message>
-    <message>
-        <source>Keep shown</source>
-        <translation>Drži prikazano</translation>
-    </message>
-    <message>
-        <source>Keep hidden</source>
-        <translation>Drži skriveno</translation>
-    </message>
-    <message>
-        <source>Smart hide</source>
-        <translation>Pametno skrivanje</translation>
-    </message>
-    <message>
-        <source>Status</source>
-        <translation>Status</translation>
-        <extra-child_page>Dock</extra-child_page>
-        <extra-contents_path>/personalization/Dock</extra-contents_path>
-    </message>
-    <message>
-        <source>Small</source>
-        <translation>Maleno</translation>
-    </message>
-    <message>
-        <source>Large</source>
-        <translation>Veliko</translation>
-    </message>
-    <message>
-        <source>Show Dock</source>
-        <translation type="unfinished"/>
-    </message>
-    <message>
-        <source>On screen where the cursor is</source>
-        <translation>Na zaslon gdje je pokazivač</translation>
-    </message>
-    <message>
-        <source>Only on main screen</source>
-        <translation>Samo na glavni zaslon</translation>
-    </message>
-</context>
-<context>
-=======
->>>>>>> 1191af61
     <name>MultitaskingPlugin</name>
     <message>
         <source>Multitasking View</source>
@@ -502,33 +338,6 @@
     <message>
         <source>Battery</source>
         <translation type="unfinished"/>
-<<<<<<< HEAD
-    </message>
-    <message>
-        <source>Mode</source>
-        <translation>Način</translation>
-    </message>
-    <message>
-        <source>Location</source>
-        <translation>Lokacija</translation>
-    </message>
-    <message>
-        <source>Status</source>
-        <translation>Status</translation>
-    </message>
-    <message>
-        <source>Size</source>
-        <translation>Veličina</translation>
-    </message>
-    <message>
-        <source>Show Dock</source>
-        <translation type="unfinished"/>
-    </message>
-    <message>
-        <source>Plugin Area</source>
-        <translation type="unfinished"/>
-=======
->>>>>>> 1191af61
     </message>
 </context>
 <context>
@@ -584,8 +393,8 @@
 <context>
     <name>SoundApplet</name>
     <message>
-        <source>Volume</source>
-        <translation>Glasnoća</translation>
+        <source>Device</source>
+        <translation>Uređaj</translation>
     </message>
 </context>
 <context>
@@ -617,10 +426,6 @@
         <source>Volume %1</source>
         <translation>Glasnoća %1</translation>
     </message>
-    <message>
-        <source>No output devices</source>
-        <translation type="unfinished"/>
-    </message>
 </context>
 <context>
     <name>SoundPlugin</name>
