<?xml version="1.0" ?><!DOCTYPE TS><TS version="2.1" language="ca">
<context>
    <name>AbstractPluginsController</name>
    <message>
        <source>The plugin %1 is not compatible with the system.</source>
        <translation>El connector %1 no és compatible amb el sistema.</translation>
    </message>
</context>
<context>
    <name>AirplaneModeApplet</name>
    <message>
        <source>Airplane Mode</source>
        <translation>Mode d&apos;avió</translation>
    </message>
</context>
<context>
    <name>AirplaneModeItem</name>
    <message>
        <source>Airplane mode enabled</source>
        <translation>Mode d&apos;avió activat</translation>
    </message>
    <message>
        <source>Turn off</source>
        <translation>Atura</translation>
    </message>
    <message>
        <source>Turn on</source>
        <translation>Engega</translation>
    </message>
    <message>
        <source>Airplane Mode settings</source>
        <translation>Configuració del mode avió</translation>
    </message>
    <message>
        <source>Airplane mode disabled</source>
        <translation>Mode d&apos;avió desactivat</translation>
    </message>
</context>
<context>
    <name>AirplaneModePlugin</name>
    <message>
        <source>Airplane Mode</source>
        <translation>Mode d&apos;avió</translation>
    </message>
</context>
<context>
    <name>AppMultiItem</name>
    <message>
        <source>Open</source>
        <translation>Obre</translation>
    </message>
</context>
<context>
    <name>BloothAdapterWidget</name>
    <message>
        <source>My Devices</source>
        <translation>Els meus dispositius</translation>
    </message>
    <message>
        <source>Other Devices</source>
        <translation>Altres dispositius</translation>
    </message>
</context>
<context>
    <name>BluetoothApplet</name>
    <message>
        <source>Bluetooth settings</source>
        <translation>Configuració del Bluetooth</translation>
    </message>
</context>
<context>
    <name>BluetoothItem</name>
    <message>
        <source>Turn off</source>
        <translation>Atura</translation>
    </message>
    <message>
        <source>Turn on</source>
        <translation>Engega</translation>
    </message>
    <message>
        <source>Bluetooth settings</source>
        <translation>Configuració del Bluetooth</translation>
    </message>
    <message>
        <source>%1 connected</source>
        <translation>%1 connectat</translation>
    </message>
    <message>
        <source>Connecting...</source>
        <translation>Es connecta...</translation>
    </message>
    <message>
        <source>Bluetooth</source>
        <translation>Bluetooth</translation>
    </message>
    <message>
        <source>Turned off</source>
        <translation>Apagat</translation>
    </message>
</context>
<context>
    <name>BluetoothMainWidget</name>
    <message>
        <source>Bluetooth</source>
        <translation>Bluetooth</translation>
    </message>
    <message>
        <source>Turn on</source>
        <translation>Activa</translation>
    </message>
    <message>
        <source>Turn off</source>
        <translation>Atura</translation>
    </message>
</context>
<context>
    <name>BluetoothPlugin</name>
    <message>
        <source>Bluetooth</source>
        <translation>Bluetooth</translation>
    </message>
    <message>
        <source>Turn on</source>
        <translation>Activa</translation>
    </message>
    <message>
        <source>Turn off</source>
        <translation>Atura</translation>
    </message>
</context>
<context>
    <name>DBusAdaptors</name>
    <message>
        <source>Add keyboard layout</source>
        <translation>Afegeix una disposició de teclat</translation>
    </message>
</context>
<context>
    <name>DateTimeDisplayer</name>
    <message>
        <source>12-hour time</source>
        <translation>12 hores</translation>
    </message>
    <message>
        <source>24-hour time</source>
        <translation>24 hores</translation>
    </message>
    <message>
        <source>Time settings</source>
        <translation>Configuració de l&apos;hora</translation>
    </message>
</context>
<context>
    <name>DatetimePlugin</name>
    <message>
        <source>Datetime</source>
        <translation>Dia i hora</translation>
    </message>
    <message>
        <source>12-hour time</source>
        <translation>12 hores</translation>
    </message>
    <message>
        <source>24-hour time</source>
        <translation>24 hores</translation>
    </message>
    <message>
        <source>Time settings</source>
        <translation>Configuració de l&apos;hora</translation>
    </message>
</context>
<context>
<<<<<<< HEAD
    <name>DatetimeWidget</name>
    <message>
        <source>Monday</source>
        <translation>Dilluns</translation>
    </message>
    <message>
        <source>Tuesday</source>
        <translation>Dimarts</translation>
    </message>
    <message>
        <source>Wednesday</source>
        <translation>Dimecres</translation>
    </message>
    <message>
        <source>Thursday</source>
        <translation>Dijous</translation>
    </message>
    <message>
        <source>Friday</source>
        <translation>Divendres</translation>
    </message>
    <message>
        <source>Saturday</source>
        <translation>Dissabte</translation>
    </message>
    <message>
        <source>Sunday</source>
        <translation>Diumenge</translation>
    </message>
    <message>
        <source>monday</source>
        <translation>dilluns</translation>
    </message>
    <message>
        <source>tuesday</source>
        <translation>dimarts</translation>
    </message>
    <message>
        <source>wednesday</source>
        <translation>dimecres</translation>
    </message>
    <message>
        <source>thursday</source>
        <translation>dijous</translation>
    </message>
    <message>
        <source>friday</source>
        <translation>divendres</translation>
    </message>
    <message>
        <source>saturday</source>
        <translation>dissabte</translation>
    </message>
    <message>
        <source>sunday</source>
        <translation>diumenge</translation>
    </message>
    <message>
        <source>%1year%2month%3day</source>
        <translation>%3day%2month%1year</translation>
=======
    <name>DevCollaborationWidget</name>
    <message>
        <source>PC collaboration</source>
        <translation>Col·laboració de PC</translation>
>>>>>>> 1191af61
    </message>
</context>
<context>
    <name>DialogManager</name>
    <message>
        <source>Are you sure you want to empty %1 items?</source>
        <translation>Segur que voleu eliminar %1 elements?</translation>
    </message>
    <message>
        <source>Cancel</source>
        <translation>Cancel·la</translation>
    </message>
    <message>
        <source>Delete</source>
        <translation>Elimina</translation>
    </message>
    <message>
        <source>This action cannot be restored</source>
        <translation>Aquesta acció es pot desfer.</translation>
    </message>
</context>
<context>
    <name>DisplaySettingWidget</name>
    <message>
        <source>Multi-Screen Collaboration</source>
        <translation>Col·laboració multipantalla</translation>
    </message>
</context>
<context>
    <name>DockPluginController</name>
    <message>
        <source>The plugin %1 is not compatible with the system.</source>
        <translation type="unfinished"/>
    </message>
</context>
<context>
    <name>HomeMonitorPlugin</name>
    <message>
        <source>Enabled</source>
        <translation>Habilitat</translation>
    </message>
    <message>
        <source>Disabled</source>
        <translation>Inhabilitat</translation>
    </message>
</context>
<context>
    <name>LauncherItem</name>
    <message>
        <source>Launcher</source>
        <translation>Llançador</translation>
    </message>
</context>
<context>
    <name>MenuWorker</name>
    <message>
        <source>Fashion Mode</source>
        <translation>Mode de moda</translation>
    </message>
    <message>
        <source>Efficient Mode</source>
        <translation>Mode eficient</translation>
    </message>
    <message>
        <source>Top</source>
        <translation>A dalt</translation>
    </message>
    <message>
        <source>Bottom</source>
        <translation>A baix</translation>
    </message>
    <message>
        <source>Left</source>
        <translation>A l&apos;esquerra</translation>
    </message>
    <message>
        <source>Right</source>
        <translation>A la dreta</translation>
    </message>
    <message>
        <source>Keep Shown</source>
        <translation>Mantén visible</translation>
    </message>
    <message>
        <source>Keep Hidden</source>
        <translation>Mantén ocult</translation>
    </message>
    <message>
        <source>Smart Hide</source>
        <translation>Ocultació intel·ligent</translation>
    </message>
    <message>
        <source>Mode</source>
        <translation>Mode</translation>
    </message>
    <message>
        <source>Location</source>
        <translation>Ubicació</translation>
    </message>
    <message>
        <source>Status</source>
        <translation>Estat</translation>
    </message>
    <message>
        <source>Dock settings</source>
        <translation>Paràmetres de l&apos;acoblador</translation>
    </message>
</context>
<context>
<<<<<<< HEAD
    <name>ModuleWidget</name>
    <message>
        <source>Size</source>
        <translation>Mida</translation>
        <extra-child_page>Dock</extra-child_page>
        <extra-contents_path>/personalization/Dock</extra-contents_path>
    </message>
    <message>
        <source>Multiple Displays</source>
        <translation>Pantalles múltiples</translation>
        <extra-child_page>Dock</extra-child_page>
        <extra-contents_path>/personalization/Dock</extra-contents_path>
    </message>
    <message>
        <source>Plugin Area</source>
        <translation>Àrea de connectors</translation>
        <extra-child_page>Dock</extra-child_page>
        <extra-contents_path>/personalization/Dock</extra-contents_path>
    </message>
    <message>
        <source>Select which icons appear in the Dock</source>
        <translation>Seleccioneu quines icones apareixen a l&apos;acoblador.</translation>
    </message>
    <message>
        <source>Fashion mode</source>
        <translation>Mode de moda</translation>
    </message>
    <message>
        <source>Efficient mode</source>
        <translation>Mode eficient</translation>
    </message>
    <message>
        <source>Mode</source>
        <translation>Mode</translation>
        <extra-child_page>Dock</extra-child_page>
        <extra-contents_path>/personalization/Dock</extra-contents_path>
    </message>
    <message>
        <source>Top</source>
        <translation>Dalt</translation>
    </message>
    <message>
        <source>Bottom</source>
        <translation>A baix</translation>
    </message>
    <message>
        <source>Left</source>
        <translation>A l&apos;esquerra</translation>
    </message>
    <message>
        <source>Right</source>
        <translation>A la dreta</translation>
    </message>
    <message>
        <source>Location</source>
        <translation>Ubicació</translation>
        <extra-child_page>Dock</extra-child_page>
        <extra-contents_path>/personalization/Dock</extra-contents_path>
    </message>
    <message>
        <source>Keep shown</source>
        <translation>Mantén-lo visible</translation>
    </message>
    <message>
        <source>Keep hidden</source>
        <translation>Mantén-lo amagat</translation>
    </message>
    <message>
        <source>Smart hide</source>
        <translation>Ocultació intel·ligent</translation>
    </message>
    <message>
        <source>Status</source>
        <translation>Estat</translation>
        <extra-child_page>Dock</extra-child_page>
        <extra-contents_path>/personalization/Dock</extra-contents_path>
    </message>
    <message>
        <source>Small</source>
        <translation>petit</translation>
    </message>
    <message>
        <source>Large</source>
        <translation>gros</translation>
    </message>
    <message>
        <source>Show Dock</source>
        <translation>Mostra l&apos;acoblador</translation>
    </message>
    <message>
        <source>On screen where the cursor is</source>
        <translation>A la pantalla el cursor és</translation>
    </message>
    <message>
        <source>Only on main screen</source>
        <translation>Només a la pantalla principal</translation>
    </message>
</context>
<context>
=======
>>>>>>> 1191af61
    <name>MultitaskingPlugin</name>
    <message>
        <source>Multitasking View</source>
        <translation>Vista de multitasca</translation>
    </message>
    <message>
        <source>Undock</source>
        <translation>Treu de l&apos;acoblador</translation>
    </message>
</context>
<context>
    <name>OnboardPlugin</name>
    <message>
        <source>Onboard</source>
        <translation>Abord</translation>
    </message>
</context>
<context>
    <name>PowerPlugin</name>
    <message>
        <source>Capacity %1, %2 min remaining</source>
        <translation>Capacitat: %1, %2 min restants</translation>
    </message>
    <message>
        <source>Capacity %1, %2 hr %3 min remaining</source>
        <translation>Capacitat: %1, %2 h %3 min restants</translation>
    </message>
    <message>
        <source>Charging %1, %2 min until full</source>
        <translation>Es carrega %1, %2 min per completar-la.</translation>
    </message>
    <message>
        <source>Charging %1, %2 hr %3 min until full</source>
        <translation>Es carrega %1, %2 h %3 min per completar-la.</translation>
    </message>
    <message>
        <source>Capacity %1</source>
        <translation>Capacitat %1</translation>
    </message>
    <message>
        <source>Charging %1</source>
        <translation>Carregant: %1</translation>
    </message>
    <message>
        <source>Capacity %1 ...</source>
        <translation>Capacitat %1 ...</translation>
    </message>
    <message>
        <source>Capacity %1, fully charged</source>
        <translation>Capacitat: 1%, completament carregada</translation>
    </message>
    <message>
<<<<<<< HEAD
        <source>Dock</source>
        <translation>Acoblador</translation>
    </message>
    <message>
        <source>Mode</source>
        <translation>Mode</translation>
    </message>
    <message>
        <source>Location</source>
        <translation>Ubicació</translation>
    </message>
    <message>
        <source>Status</source>
        <translation>Estat</translation>
    </message>
    <message>
        <source>Size</source>
        <translation>Mida</translation>
    </message>
    <message>
        <source>Show Dock</source>
        <translation>Mostra l&apos;acoblador</translation>
    </message>
    <message>
        <source>Plugin Area</source>
        <translation>Àrea de connectors</translation>
=======
        <source>Battery</source>
        <translation type="unfinished"/>
>>>>>>> 1191af61
    </message>
</context>
<context>
    <name>ShowDesktopPlugin</name>
    <message>
        <source>Show Desktop</source>
        <translation>Mostra l&apos;escriptori</translation>
    </message>
    <message>
        <source>Undock</source>
        <translation>Treu de l&apos;acoblador</translation>
    </message>
</context>
<context>
    <name>ShutdownPlugin</name>
    <message>
        <source>Shut down</source>
        <translation>Atura&apos;t</translation>
    </message>
    <message>
        <source>Suspend</source>
        <translation>Suspèn</translation>
    </message>
    <message>
        <source>Hibernate</source>
        <translation>Hiberna</translation>
    </message>
    <message>
        <source>Lock</source>
        <translation>Bloca</translation>
    </message>
    <message>
        <source>Log out</source>
        <translation>Surt de la sessió</translation>
    </message>
    <message>
        <source>Switch account</source>
        <translation>Canvi de compte</translation>
    </message>
    <message>
        <source>Power settings</source>
        <translation>Configuració de l&apos;energia</translation>
    </message>
    <message>
        <source>Reboot</source>
        <translation>Reinicia</translation>
    </message>
    <message>
        <source>Power</source>
        <translation>Energia</translation>
    </message>
</context>
<context>
    <name>SoundApplet</name>
    <message>
        <source>Volume</source>
        <translation>Volum</translation>
    </message>
</context>
<context>
    <name>SoundDevicesWidget</name>
    <message>
        <source>Output Device</source>
        <translation>Dispositiu de sortida</translation>
    </message>
    <message>
        <source>Sound settings</source>
        <translation>Configuració del so</translation>
    </message>
</context>
<context>
    <name>SoundItem</name>
    <message>
        <source>Unmute</source>
        <translation>Activa el so</translation>
    </message>
    <message>
        <source>Mute</source>
        <translation>Silencia</translation>
    </message>
    <message>
        <source>Sound settings</source>
        <translation>Configuració del so</translation>
    </message>
    <message>
        <source>Volume %1</source>
        <translation>Volum: %1</translation>
    </message>
    <message>
        <source>No output devices</source>
        <translation>Sense dispositius de sortida</translation>
    </message>
</context>
<context>
    <name>SoundPlugin</name>
    <message>
        <source>Sound</source>
        <translation>So</translation>
    </message>
</context>
<context>
    <name>TrashPlugin</name>
    <message>
        <source>Trash</source>
        <translation>Paperera</translation>
    </message>
    <message>
        <source>Trash - %1 file</source>
        <translation>Paperera: %1 fitxers</translation>
    </message>
    <message>
        <source>Trash - %1 files</source>
        <translation>Paperera: %1 fitxers</translation>
    </message>
    <message>
        <source>Move to Trash</source>
        <translation>Mou a la paperera</translation>
    </message>
</context>
<context>
    <name>TrashWidget</name>
    <message>
        <source>Open</source>
        <translation>Obre</translation>
    </message>
    <message>
        <source>Empty</source>
        <translation>Buit</translation>
    </message>
</context>
<context>
    <name>WindowManager</name>
    <message>
        <source>Exit Safe Mode</source>
        <translation>Surt del mode segur</translation>
    </message>
    <message>
        <source>Dock - Safe Mode</source>
        <translation>Acoblador - Mode segur</translation>
    </message>
    <message>
        <source>The Dock is in safe mode, please exit to show it properly</source>
        <translation>L&apos;acoblador està en mode segur. Si us plau, sortiu-ne perquè es mostri adequadament.</translation>
    </message>
</context>
</TS><|MERGE_RESOLUTION|>--- conflicted
+++ resolved
@@ -171,73 +171,10 @@
     </message>
 </context>
 <context>
-<<<<<<< HEAD
-    <name>DatetimeWidget</name>
-    <message>
-        <source>Monday</source>
-        <translation>Dilluns</translation>
-    </message>
-    <message>
-        <source>Tuesday</source>
-        <translation>Dimarts</translation>
-    </message>
-    <message>
-        <source>Wednesday</source>
-        <translation>Dimecres</translation>
-    </message>
-    <message>
-        <source>Thursday</source>
-        <translation>Dijous</translation>
-    </message>
-    <message>
-        <source>Friday</source>
-        <translation>Divendres</translation>
-    </message>
-    <message>
-        <source>Saturday</source>
-        <translation>Dissabte</translation>
-    </message>
-    <message>
-        <source>Sunday</source>
-        <translation>Diumenge</translation>
-    </message>
-    <message>
-        <source>monday</source>
-        <translation>dilluns</translation>
-    </message>
-    <message>
-        <source>tuesday</source>
-        <translation>dimarts</translation>
-    </message>
-    <message>
-        <source>wednesday</source>
-        <translation>dimecres</translation>
-    </message>
-    <message>
-        <source>thursday</source>
-        <translation>dijous</translation>
-    </message>
-    <message>
-        <source>friday</source>
-        <translation>divendres</translation>
-    </message>
-    <message>
-        <source>saturday</source>
-        <translation>dissabte</translation>
-    </message>
-    <message>
-        <source>sunday</source>
-        <translation>diumenge</translation>
-    </message>
-    <message>
-        <source>%1year%2month%3day</source>
-        <translation>%3day%2month%1year</translation>
-=======
     <name>DevCollaborationWidget</name>
     <message>
         <source>PC collaboration</source>
         <translation>Col·laboració de PC</translation>
->>>>>>> 1191af61
     </message>
 </context>
 <context>
@@ -347,108 +284,6 @@
     </message>
 </context>
 <context>
-<<<<<<< HEAD
-    <name>ModuleWidget</name>
-    <message>
-        <source>Size</source>
-        <translation>Mida</translation>
-        <extra-child_page>Dock</extra-child_page>
-        <extra-contents_path>/personalization/Dock</extra-contents_path>
-    </message>
-    <message>
-        <source>Multiple Displays</source>
-        <translation>Pantalles múltiples</translation>
-        <extra-child_page>Dock</extra-child_page>
-        <extra-contents_path>/personalization/Dock</extra-contents_path>
-    </message>
-    <message>
-        <source>Plugin Area</source>
-        <translation>Àrea de connectors</translation>
-        <extra-child_page>Dock</extra-child_page>
-        <extra-contents_path>/personalization/Dock</extra-contents_path>
-    </message>
-    <message>
-        <source>Select which icons appear in the Dock</source>
-        <translation>Seleccioneu quines icones apareixen a l&apos;acoblador.</translation>
-    </message>
-    <message>
-        <source>Fashion mode</source>
-        <translation>Mode de moda</translation>
-    </message>
-    <message>
-        <source>Efficient mode</source>
-        <translation>Mode eficient</translation>
-    </message>
-    <message>
-        <source>Mode</source>
-        <translation>Mode</translation>
-        <extra-child_page>Dock</extra-child_page>
-        <extra-contents_path>/personalization/Dock</extra-contents_path>
-    </message>
-    <message>
-        <source>Top</source>
-        <translation>Dalt</translation>
-    </message>
-    <message>
-        <source>Bottom</source>
-        <translation>A baix</translation>
-    </message>
-    <message>
-        <source>Left</source>
-        <translation>A l&apos;esquerra</translation>
-    </message>
-    <message>
-        <source>Right</source>
-        <translation>A la dreta</translation>
-    </message>
-    <message>
-        <source>Location</source>
-        <translation>Ubicació</translation>
-        <extra-child_page>Dock</extra-child_page>
-        <extra-contents_path>/personalization/Dock</extra-contents_path>
-    </message>
-    <message>
-        <source>Keep shown</source>
-        <translation>Mantén-lo visible</translation>
-    </message>
-    <message>
-        <source>Keep hidden</source>
-        <translation>Mantén-lo amagat</translation>
-    </message>
-    <message>
-        <source>Smart hide</source>
-        <translation>Ocultació intel·ligent</translation>
-    </message>
-    <message>
-        <source>Status</source>
-        <translation>Estat</translation>
-        <extra-child_page>Dock</extra-child_page>
-        <extra-contents_path>/personalization/Dock</extra-contents_path>
-    </message>
-    <message>
-        <source>Small</source>
-        <translation>petit</translation>
-    </message>
-    <message>
-        <source>Large</source>
-        <translation>gros</translation>
-    </message>
-    <message>
-        <source>Show Dock</source>
-        <translation>Mostra l&apos;acoblador</translation>
-    </message>
-    <message>
-        <source>On screen where the cursor is</source>
-        <translation>A la pantalla el cursor és</translation>
-    </message>
-    <message>
-        <source>Only on main screen</source>
-        <translation>Només a la pantalla principal</translation>
-    </message>
-</context>
-<context>
-=======
->>>>>>> 1191af61
     <name>MultitaskingPlugin</name>
     <message>
         <source>Multitasking View</source>
@@ -501,37 +336,8 @@
         <translation>Capacitat: 1%, completament carregada</translation>
     </message>
     <message>
-<<<<<<< HEAD
-        <source>Dock</source>
-        <translation>Acoblador</translation>
-    </message>
-    <message>
-        <source>Mode</source>
-        <translation>Mode</translation>
-    </message>
-    <message>
-        <source>Location</source>
-        <translation>Ubicació</translation>
-    </message>
-    <message>
-        <source>Status</source>
-        <translation>Estat</translation>
-    </message>
-    <message>
-        <source>Size</source>
-        <translation>Mida</translation>
-    </message>
-    <message>
-        <source>Show Dock</source>
-        <translation>Mostra l&apos;acoblador</translation>
-    </message>
-    <message>
-        <source>Plugin Area</source>
-        <translation>Àrea de connectors</translation>
-=======
         <source>Battery</source>
         <translation type="unfinished"/>
->>>>>>> 1191af61
     </message>
 </context>
 <context>
@@ -587,8 +393,8 @@
 <context>
     <name>SoundApplet</name>
     <message>
-        <source>Volume</source>
-        <translation>Volum</translation>
+        <source>Device</source>
+        <translation>Dispositiu</translation>
     </message>
 </context>
 <context>
@@ -620,10 +426,6 @@
         <source>Volume %1</source>
         <translation>Volum: %1</translation>
     </message>
-    <message>
-        <source>No output devices</source>
-        <translation>Sense dispositius de sortida</translation>
-    </message>
 </context>
 <context>
     <name>SoundPlugin</name>
