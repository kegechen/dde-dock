--- conflicted
+++ resolved
@@ -171,73 +171,10 @@
     </message>
 </context>
 <context>
-<<<<<<< HEAD
-    <name>DatetimeWidget</name>
-    <message>
-        <source>Monday</source>
-        <translation>星期一</translation>
-    </message>
-    <message>
-        <source>Tuesday</source>
-        <translation>星期二</translation>
-    </message>
-    <message>
-        <source>Wednesday</source>
-        <translation>星期三</translation>
-    </message>
-    <message>
-        <source>Thursday</source>
-        <translation>星期四</translation>
-    </message>
-    <message>
-        <source>Friday</source>
-        <translation>星期五</translation>
-    </message>
-    <message>
-        <source>Saturday</source>
-        <translation>星期六</translation>
-    </message>
-    <message>
-        <source>Sunday</source>
-        <translation>星期日</translation>
-    </message>
-    <message>
-        <source>monday</source>
-        <translation>周一</translation>
-    </message>
-    <message>
-        <source>tuesday</source>
-        <translation>周二</translation>
-    </message>
-    <message>
-        <source>wednesday</source>
-        <translation>周三</translation>
-    </message>
-    <message>
-        <source>thursday</source>
-        <translation>周四</translation>
-    </message>
-    <message>
-        <source>friday</source>
-        <translation>周五</translation>
-    </message>
-    <message>
-        <source>saturday</source>
-        <translation>周六</translation>
-    </message>
-    <message>
-        <source>sunday</source>
-        <translation>周日</translation>
-    </message>
-    <message>
-        <source>%1year%2month%3day</source>
-        <translation>%1年%2月%3日</translation>
-=======
     <name>DevCollaborationWidget</name>
     <message>
         <source>PC collaboration</source>
         <translation>电脑协同</translation>
->>>>>>> 1191af61
     </message>
 </context>
 <context>
@@ -347,108 +284,6 @@
     </message>
 </context>
 <context>
-<<<<<<< HEAD
-    <name>ModuleWidget</name>
-    <message>
-        <source>Size</source>
-        <translation>大小</translation>
-        <extra-child_page>Dock</extra-child_page>
-        <extra-contents_path>/personalization/Dock</extra-contents_path>
-    </message>
-    <message>
-        <source>Multiple Displays</source>
-        <translation>多屏显示设置</translation>
-        <extra-child_page>Dock</extra-child_page>
-        <extra-contents_path>/personalization/Dock</extra-contents_path>
-    </message>
-    <message>
-        <source>Plugin Area</source>
-        <translation>插件区域</translation>
-        <extra-child_page>Dock</extra-child_page>
-        <extra-contents_path>/personalization/Dock</extra-contents_path>
-    </message>
-    <message>
-        <source>Select which icons appear in the Dock</source>
-        <translation>选择显示在任务栏插件区域的图标</translation>
-    </message>
-    <message>
-        <source>Fashion mode</source>
-        <translation>时尚模式</translation>
-    </message>
-    <message>
-        <source>Efficient mode</source>
-        <translation>高效模式</translation>
-    </message>
-    <message>
-        <source>Mode</source>
-        <translation>模式</translation>
-        <extra-child_page>Dock</extra-child_page>
-        <extra-contents_path>/personalization/Dock</extra-contents_path>
-    </message>
-    <message>
-        <source>Top</source>
-        <translation>上</translation>
-    </message>
-    <message>
-        <source>Bottom</source>
-        <translation>下</translation>
-    </message>
-    <message>
-        <source>Left</source>
-        <translation>左</translation>
-    </message>
-    <message>
-        <source>Right</source>
-        <translation>右</translation>
-    </message>
-    <message>
-        <source>Location</source>
-        <translation>位置</translation>
-        <extra-child_page>Dock</extra-child_page>
-        <extra-contents_path>/personalization/Dock</extra-contents_path>
-    </message>
-    <message>
-        <source>Keep shown</source>
-        <translation>一直显示</translation>
-    </message>
-    <message>
-        <source>Keep hidden</source>
-        <translation>一直隐藏</translation>
-    </message>
-    <message>
-        <source>Smart hide</source>
-        <translation>智能隐藏</translation>
-    </message>
-    <message>
-        <source>Status</source>
-        <translation>状态</translation>
-        <extra-child_page>Dock</extra-child_page>
-        <extra-contents_path>/personalization/Dock</extra-contents_path>
-    </message>
-    <message>
-        <source>Small</source>
-        <translation>小</translation>
-    </message>
-    <message>
-        <source>Large</source>
-        <translation>大</translation>
-    </message>
-    <message>
-        <source>Show Dock</source>
-        <translation>任务栏位置</translation>
-    </message>
-    <message>
-        <source>On screen where the cursor is</source>
-        <translation>跟随鼠标位置显示</translation>
-    </message>
-    <message>
-        <source>Only on main screen</source>
-        <translation>仅主屏显示</translation>
-    </message>
-</context>
-<context>
-=======
->>>>>>> 1191af61
     <name>MultitaskingPlugin</name>
     <message>
         <source>Multitasking View</source>
@@ -501,37 +336,8 @@
         <translation>电量%1，已充满</translation>
     </message>
     <message>
-<<<<<<< HEAD
-        <source>Dock</source>
-        <translation>任务栏</translation>
-    </message>
-    <message>
-        <source>Mode</source>
-        <translation>模式</translation>
-    </message>
-    <message>
-        <source>Location</source>
-        <translation>位置</translation>
-    </message>
-    <message>
-        <source>Status</source>
-        <translation>状态</translation>
-    </message>
-    <message>
-        <source>Size</source>
-        <translation>大小</translation>
-    </message>
-    <message>
-        <source>Show Dock</source>
-        <translation>任务栏位置</translation>
-    </message>
-    <message>
-        <source>Plugin Area</source>
-        <translation>插件区域</translation>
-=======
         <source>Battery</source>
         <translation>电池</translation>
->>>>>>> 1191af61
     </message>
 </context>
 <context>
@@ -587,8 +393,8 @@
 <context>
     <name>SoundApplet</name>
     <message>
-        <source>Volume</source>
-        <translation>音量</translation>
+        <source>Device</source>
+        <translation>设备</translation>
     </message>
 </context>
 <context>
@@ -620,10 +426,6 @@
         <source>Volume %1</source>
         <translation>当前音量 %1</translation>
     </message>
-    <message>
-        <source>No output devices</source>
-        <translation>无声音输出设备</translation>
-    </message>
 </context>
 <context>
     <name>SoundPlugin</name>
