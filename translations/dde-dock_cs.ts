--- conflicted
+++ resolved
@@ -171,71 +171,9 @@
     </message>
 </context>
 <context>
-<<<<<<< HEAD
-    <name>DatetimeWidget</name>
-    <message>
-        <source>Monday</source>
-        <translation>pondělí</translation>
-    </message>
-    <message>
-        <source>Tuesday</source>
-        <translation>úterý</translation>
-    </message>
-    <message>
-        <source>Wednesday</source>
-        <translation>středa</translation>
-    </message>
-    <message>
-        <source>Thursday</source>
-        <translation>čtvrtek</translation>
-    </message>
-    <message>
-        <source>Friday</source>
-        <translation>pátek</translation>
-    </message>
-    <message>
-        <source>Saturday</source>
-        <translation>sobota</translation>
-    </message>
-    <message>
-        <source>Sunday</source>
-        <translation>neděle</translation>
-    </message>
-    <message>
-        <source>monday</source>
-        <translation>pondělí</translation>
-    </message>
-    <message>
-        <source>tuesday</source>
-        <translation type="unfinished"/>
-    </message>
-    <message>
-        <source>wednesday</source>
-        <translation type="unfinished"/>
-    </message>
-    <message>
-        <source>thursday</source>
-        <translation type="unfinished"/>
-    </message>
-    <message>
-        <source>friday</source>
-        <translation type="unfinished"/>
-    </message>
-    <message>
-        <source>saturday</source>
-        <translation type="unfinished"/>
-    </message>
-    <message>
-        <source>sunday</source>
-        <translation>neděle</translation>
-    </message>
-    <message>
-        <source>%1year%2month%3day</source>
-=======
     <name>DevCollaborationWidget</name>
     <message>
         <source>PC collaboration</source>
->>>>>>> 1191af61
         <translation type="unfinished"/>
     </message>
 </context>
@@ -346,108 +284,6 @@
     </message>
 </context>
 <context>
-<<<<<<< HEAD
-    <name>ModuleWidget</name>
-    <message>
-        <source>Size</source>
-        <translation>Velikost </translation>
-        <extra-child_page>Dock</extra-child_page>
-        <extra-contents_path>/personalization/Dock</extra-contents_path>
-    </message>
-    <message>
-        <source>Multiple Displays</source>
-        <translation>Více displejů </translation>
-        <extra-child_page>Dock</extra-child_page>
-        <extra-contents_path>/personalization/Dock</extra-contents_path>
-    </message>
-    <message>
-        <source>Plugin Area</source>
-        <translation>Oblast pluginu </translation>
-        <extra-child_page>Dock</extra-child_page>
-        <extra-contents_path>/personalization/Dock</extra-contents_path>
-    </message>
-    <message>
-        <source>Select which icons appear in the Dock</source>
-        <translation>Vyberte, které ikony se zobrazí v Docku </translation>
-    </message>
-    <message>
-        <source>Fashion mode</source>
-        <translation>Módní režim </translation>
-    </message>
-    <message>
-        <source>Efficient mode</source>
-        <translation>Efektivní režim </translation>
-    </message>
-    <message>
-        <source>Mode</source>
-        <translation>Režim </translation>
-        <extra-child_page>Dock</extra-child_page>
-        <extra-contents_path>/personalization/Dock</extra-contents_path>
-    </message>
-    <message>
-        <source>Top</source>
-        <translation>Nahoře</translation>
-    </message>
-    <message>
-        <source>Bottom</source>
-        <translation>Dole</translation>
-    </message>
-    <message>
-        <source>Left</source>
-        <translation>Vlevo</translation>
-    </message>
-    <message>
-        <source>Right</source>
-        <translation>Vpravo</translation>
-    </message>
-    <message>
-        <source>Location</source>
-        <translation>Umístění </translation>
-        <extra-child_page>Dock</extra-child_page>
-        <extra-contents_path>/personalization/Dock</extra-contents_path>
-    </message>
-    <message>
-        <source>Keep shown</source>
-        <translation>Ponechat zobrazený</translation>
-    </message>
-    <message>
-        <source>Keep hidden</source>
-        <translation>Ponechat skrytý</translation>
-    </message>
-    <message>
-        <source>Smart hide</source>
-        <translation>Chytré skrývání</translation>
-    </message>
-    <message>
-        <source>Status</source>
-        <translation>Stav</translation>
-        <extra-child_page>Dock</extra-child_page>
-        <extra-contents_path>/personalization/Dock</extra-contents_path>
-    </message>
-    <message>
-        <source>Small</source>
-        <translation>Malý</translation>
-    </message>
-    <message>
-        <source>Large</source>
-        <translation>Velký</translation>
-    </message>
-    <message>
-        <source>Show Dock</source>
-        <translation>Zobrazit panel</translation>
-    </message>
-    <message>
-        <source>On screen where the cursor is</source>
-        <translation>Na obrazovce, kde je ukazovátko</translation>
-    </message>
-    <message>
-        <source>Only on main screen</source>
-        <translation>Pouze na hlavní obrazovce </translation>
-    </message>
-</context>
-<context>
-=======
->>>>>>> 1191af61
     <name>MultitaskingPlugin</name>
     <message>
         <source>Multitasking View</source>
@@ -500,37 +336,8 @@
         <translation>Kapacita %1, plně nabito</translation>
     </message>
     <message>
-<<<<<<< HEAD
-        <source>Dock</source>
-        <translation>Panel</translation>
-    </message>
-    <message>
-        <source>Mode</source>
-        <translation>Režim</translation>
-    </message>
-    <message>
-        <source>Location</source>
-        <translation>Umístění</translation>
-    </message>
-    <message>
-        <source>Status</source>
-        <translation>Stav</translation>
-    </message>
-    <message>
-        <source>Size</source>
-        <translation>Velikost</translation>
-    </message>
-    <message>
-        <source>Show Dock</source>
-        <translation>Zobrazit panel</translation>
-    </message>
-    <message>
-        <source>Plugin Area</source>
-        <translation>Oblast zásuvného modulu</translation>
-=======
         <source>Battery</source>
         <translation type="unfinished"/>
->>>>>>> 1191af61
     </message>
 </context>
 <context>
@@ -586,8 +393,8 @@
 <context>
     <name>SoundApplet</name>
     <message>
-        <source>Volume</source>
-        <translation>Hlasitost</translation>
+        <source>Device</source>
+        <translation>Zařízení</translation>
     </message>
 </context>
 <context>
@@ -619,10 +426,6 @@
         <source>Volume %1</source>
         <translation>Hlasitost %1</translation>
     </message>
-    <message>
-        <source>No output devices</source>
-        <translation type="unfinished"/>
-    </message>
 </context>
 <context>
     <name>SoundPlugin</name>
