// SPDX-FileCopyrightText: 2011 - 2022 UnionTech Software Technology Co., Ltd.
//
// SPDX-License-Identifier: LGPL-3.0-or-later

#include "snitraywidget.h"
#include "util/themeappicon.h"
#include "util/utils.h"
#include "../../widgets/tipswidget.h"

#include <dbusmenu-qt5/dbusmenuimporter.h>

#include <DGuiApplicationHelper>

#include <QPainter>
#include <QApplication>
#include <QDBusPendingCall>
#include <QtConcurrent>
#include <QFuture>

#include <xcb/xproto.h>

DGUI_USE_NAMESPACE

#define IconSize 20

const QStringList ItemCategoryList {"ApplicationStatus", "Communications", "SystemServices", "Hardware"};
const QStringList ItemStatusList {"Passive", "Active", "NeedsAttention"};
QPointer<DockPopupWindow> SNITrayWidget::PopupWindow = nullptr;
Dock::Position SNITrayWidget::DockPosition = Dock::Position::Top;
using namespace Dock;
SNITrayWidget::SNITrayWidget(const QString &sniServicePath, QWidget *parent)
    : AbstractTrayWidget(parent)
    , m_dbusMenuImporter(nullptr)
    , m_menu(nullptr)
    , m_updateIconTimer(new QTimer(this))
    , m_updateOverlayIconTimer(new QTimer(this))
    , m_updateAttentionIconTimer(new QTimer(this))
    , m_sniServicePath(sniServicePath)
    , m_popupTipsDelayTimer(new QTimer(this))
    , m_handleMouseReleaseTimer(new QTimer(this))
    , m_tipsLabel(new TipsWidget(this))
{
    m_popupTipsDelayTimer->setInterval(500);
    m_popupTipsDelayTimer->setSingleShot(true);
    m_handleMouseReleaseTimer->setSingleShot(true);
    m_handleMouseReleaseTimer->setInterval(100);

    connect(m_handleMouseReleaseTimer, &QTimer::timeout, this, &SNITrayWidget::handleMouseRelease);
    connect(m_popupTipsDelayTimer, &QTimer::timeout, this, &SNITrayWidget::showHoverTips);

    if (PopupWindow.isNull()) {
        DockPopupWindow *arrowRectangle = new DockPopupWindow(nullptr);
        arrowRectangle->setShadowBlurRadius(20);
        arrowRectangle->setRadius(6);
        arrowRectangle->setShadowYOffset(2);
        arrowRectangle->setShadowXOffset(0);
        arrowRectangle->setArrowWidth(18);
        arrowRectangle->setArrowHeight(10);
        arrowRectangle->setObjectName("snitraypopup");
        if (Utils::IS_WAYLAND_DISPLAY) {
            Qt::WindowFlags flags = arrowRectangle->windowFlags() | Qt::FramelessWindowHint;
            arrowRectangle->setWindowFlags(flags);
        }
        PopupWindow = arrowRectangle;
        connect(qApp, &QApplication::aboutToQuit, PopupWindow, &DockPopupWindow::deleteLater);
    }

    if (m_sniServicePath.startsWith("/") || !m_sniServicePath.contains("/")) {
        qDebug() << "SNI service path invalid";
        return;
    }

    QPair<QString, QString> pair = serviceAndPath(m_sniServicePath);
    m_dbusService = pair.first;
    m_dbusPath = pair.second;

    QDBusConnection conn = QDBusConnection::sessionBus();
    setOwnerPID(conn.interface()->servicePid(m_dbusService));

    m_sniInter = new StatusNotifierItem(m_dbusService, m_dbusPath, QDBusConnection::sessionBus(), this);
    m_sniInter->setSync(false);
    if (!m_sniInter->isValid()) {
        qDebug() << "SNI dbus interface is invalid!" << m_dbusService << m_dbusPath << m_sniInter->lastError();
        return;
    }

    m_updateIconTimer->setInterval(100);
    m_updateIconTimer->setSingleShot(true);
    m_updateOverlayIconTimer->setInterval(500);
    m_updateOverlayIconTimer->setSingleShot(true);
    m_updateAttentionIconTimer->setInterval(1000);
    m_updateAttentionIconTimer->setSingleShot(true);

    connect(DGuiApplicationHelper::instance(), &DGuiApplicationHelper::themeTypeChanged, this, &SNITrayWidget::refreshIcon);
    connect(m_updateIconTimer, &QTimer::timeout, this, &SNITrayWidget::refreshIcon);
    connect(m_updateOverlayIconTimer, &QTimer::timeout, this, &SNITrayWidget::refreshOverlayIcon);
    connect(m_updateAttentionIconTimer, &QTimer::timeout, this, &SNITrayWidget::refreshAttentionIcon);

    // SNI property change
    // thses signals of properties may not be emit automatically!!
    // since the SniInter in on async mode we can not call property's getter function to obtain property directly
    // the way to refresh properties(emit the following signals) is call property's getter function and wait these signals
    connect(m_sniInter, &StatusNotifierItem::AttentionIconNameChanged, this, &SNITrayWidget::onSNIAttentionIconNameChanged);
    connect(m_sniInter, &StatusNotifierItem::AttentionIconPixmapChanged, this, &SNITrayWidget::onSNIAttentionIconPixmapChanged);
    connect(m_sniInter, &StatusNotifierItem::AttentionMovieNameChanged, this, &SNITrayWidget::onSNIAttentionMovieNameChanged);
    connect(m_sniInter, &StatusNotifierItem::CategoryChanged, this, &SNITrayWidget::onSNICategoryChanged);
    connect(m_sniInter, &StatusNotifierItem::IconNameChanged, this, &SNITrayWidget::onSNIIconNameChanged);
    connect(m_sniInter, &StatusNotifierItem::IconPixmapChanged, this, &SNITrayWidget::onSNIIconPixmapChanged);
    connect(m_sniInter, &StatusNotifierItem::IconThemePathChanged, this, &SNITrayWidget::onSNIIconThemePathChanged);
    connect(m_sniInter, &StatusNotifierItem::IdChanged, this, &SNITrayWidget::onSNIIdChanged);
    connect(m_sniInter, &StatusNotifierItem::MenuChanged, this, &SNITrayWidget::onSNIMenuChanged);
    connect(m_sniInter, &StatusNotifierItem::OverlayIconNameChanged, this, &SNITrayWidget::onSNIOverlayIconNameChanged);
    connect(m_sniInter, &StatusNotifierItem::OverlayIconPixmapChanged, this, &SNITrayWidget::onSNIOverlayIconPixmapChanged);
    connect(m_sniInter, &StatusNotifierItem::StatusChanged, this, &SNITrayWidget::onSNIStatusChanged);

    connect(this, &SNITrayWidget::requestShowMenu, this, &SNITrayWidget::showContextMenu);

    // the following signals can be emit automatically
    // need refresh cached properties in these slots
    connect(m_sniInter, &StatusNotifierItem::NewIcon, [ = ] {
        m_sniIconName = m_sniInter->iconName();
        m_sniIconPixmap = m_sniInter->iconPixmap();
        m_sniIconThemePath = m_sniInter->iconThemePath();

        m_updateIconTimer->start();
    });
    connect(m_sniInter, &StatusNotifierItem::NewOverlayIcon, [ = ] {
        m_sniOverlayIconName = m_sniInter->overlayIconName();
        m_sniOverlayIconPixmap = m_sniInter->overlayIconPixmap();
        m_sniIconThemePath = m_sniInter->iconThemePath();

        m_updateOverlayIconTimer->start();
    });
    connect(m_sniInter, &StatusNotifierItem::NewAttentionIcon, [ = ] {
        m_sniAttentionIconName = m_sniInter->attentionIconName();
        m_sniAttentionIconPixmap = m_sniInter->attentionIconPixmap();
        m_sniIconThemePath = m_sniInter->iconThemePath();

        m_updateAttentionIconTimer->start();
    });
    connect(m_sniInter, &StatusNotifierItem::NewStatus, [ = ] {
        onSNIStatusChanged(m_sniInter->status());
    });

    initSNIPropertys();
}

QString SNITrayWidget::itemKeyForConfig()
{
    return QString("sni:%1").arg(m_sniId.isEmpty() ? m_sniServicePath : m_sniId);
}

void SNITrayWidget::updateIcon()
{
    m_updateIconTimer->start();
}

void SNITrayWidget::sendClick(uint8_t mouseButton, int x, int y)
{
    switch (mouseButton) {
<<<<<<< HEAD
    case XCB_BUTTON_INDEX_1:
    {
=======
    case XCB_BUTTON_INDEX_1: {
>>>>>>> 1191af61
        QFuture<void> future = QtConcurrent::run([ = ] {
            StatusNotifierItem inter(m_dbusService, m_dbusPath, QDBusConnection::sessionBus());
            QDBusPendingReply<> reply = inter.Activate(x, y);
            // try to invoke context menu while calling activate get a error.
            // primarily work for apps using libappindicator.
            reply.waitForFinished();
            if (reply.isError()) {
<<<<<<< HEAD
                Q_EMIT requestShowMenu(x, y);
=======
                showContextMenu(x,y);
>>>>>>> 1191af61
            }
        });
    }
        break;
    case XCB_BUTTON_INDEX_2:
        m_sniInter->SecondaryActivate(x, y);
        break;
    case XCB_BUTTON_INDEX_3:
        showContextMenu(x, y);
        break;
    default:
        qDebug() << "unknown mouse button key";
        break;
    }
}

bool SNITrayWidget::isValid()
{
    return m_sniInter->isValid();
}

SNITrayWidget::ItemStatus SNITrayWidget::status()
{
    if (!ItemStatusList.contains(m_sniStatus)) {
        m_sniStatus = "Active";
        return ItemStatus::Active;
    }

    return static_cast<ItemStatus>(ItemStatusList.indexOf(m_sniStatus));
}

SNITrayWidget::ItemCategory SNITrayWidget::category()
{
    if (!ItemCategoryList.contains(m_sniCategory)) {
        return UnknownCategory;
    }

    return static_cast<ItemCategory>(ItemCategoryList.indexOf(m_sniCategory));
}

QString SNITrayWidget::toSNIKey(const QString &sniServicePath)
{
    return QString("sni:%1").arg(sniServicePath);
}

bool SNITrayWidget::isSNIKey(const QString &itemKey)
{
    return itemKey.startsWith("sni:");
}

QPair<QString, QString> SNITrayWidget::serviceAndPath(const QString &servicePath)
{
    QStringList list = servicePath.split("/");
    QPair<QString, QString> pair;
    pair.first = list.takeFirst();

    for (auto i : list) {
        pair.second.append("/");
        pair.second.append(i);
    }

    return pair;
}

uint SNITrayWidget::servicePID(const QString &servicePath)
{
    QString serviceName = serviceAndPath(servicePath).first;
    QDBusConnection conn = QDBusConnection::sessionBus();
    return conn.interface()->servicePid(serviceName);
}

void SNITrayWidget::initSNIPropertys()
{
    m_sniAttentionIconName = m_sniInter->attentionIconName();
    m_sniAttentionIconPixmap = m_sniInter->attentionIconPixmap();
    m_sniAttentionMovieName = m_sniInter->attentionMovieName();
    m_sniCategory = m_sniInter->category();
    m_sniIconName = m_sniInter->iconName();
    m_sniIconPixmap = m_sniInter->iconPixmap();
    m_sniIconThemePath = m_sniInter->iconThemePath();
    m_sniMenuPath = m_sniInter->menu();
    m_sniOverlayIconName = m_sniInter->overlayIconName();
    m_sniOverlayIconPixmap = m_sniInter->overlayIconPixmap();
    m_sniStatus = m_sniInter->status();

    // 使用同步的方式获取id，否则在插入的时候无法获取正确的位置
    m_sniInter->setSync(true);
    m_sniId = m_sniInter->id();
    m_sniInter->setSync(false);

    m_updateIconTimer->start();
//    m_updateOverlayIconTimer->start();
//    m_updateAttentionIconTimer->start();
}

void SNITrayWidget::initMenu()
{
    const QString &sniMenuPath = m_sniMenuPath.path();
    if (sniMenuPath.isEmpty()) {
        qDebug() << "Error: current sni menu path is empty of dbus service:" << m_dbusService << "id:" << m_sniId;
        return;
    }

    qDebug() << "using sni service path:" << m_dbusService << "menu path:" << sniMenuPath;

    m_dbusMenuImporter = new DBusMenuImporter(m_dbusService, sniMenuPath, ASYNCHRONOUS, this);

    qDebug() << "generate the sni menu object";

    m_menu = m_dbusMenuImporter->menu();
    if (m_menu && !m_menu->parentWidget())
        m_menu->setParent(topLevelWidget(), Qt::Popup);

    qDebug() << "the sni menu obect is:" << m_menu;
}

void SNITrayWidget::refreshIcon()
{
    QPixmap pix = newIconPixmap(Icon);
    if (pix.isNull()) {
        return;
    }

    m_pixmap = pix;
    update();
    Q_EMIT iconChanged();

    if (!isVisible()) {
        Q_EMIT needAttention();
    }
}

void SNITrayWidget::refreshOverlayIcon()
{
    QPixmap pix = newIconPixmap(OverlayIcon);
    if (pix.isNull()) {
        return;
    }

    m_overlayPixmap = pix;
    update();
    Q_EMIT iconChanged();

    if (!isVisible()) {
        Q_EMIT needAttention();
    }
}

void SNITrayWidget::refreshAttentionIcon()
{
    /* TODO: A new approach may be needed to deal with attentionIcon */
    QPixmap pix = newIconPixmap(AttentionIcon);
    if (pix.isNull()) {
        return;
    }

    m_pixmap = pix;
    update();
    Q_EMIT iconChanged();

    if (!isVisible()) {
        Q_EMIT needAttention();
    }
}

void SNITrayWidget::showContextMenu(int x, int y)
{
    // 这里的PopupWindow属性是置顶的,如果不隐藏,会导致菜单显示不出来
    hidePopup();

    // ContextMenu does not work
    if (m_sniMenuPath.path().startsWith("/NO_DBUSMENU")) {
        m_sniInter->ContextMenu(x, y);
    } else {
        if (!m_menu) {
            qDebug() << "context menu has not be ready, init menu";
            initMenu();
        }

        if (m_menu)
            m_menu->popup(QPoint(x, y));
    }
}

void SNITrayWidget::onSNIAttentionIconNameChanged(const QString &value)
{
    m_sniAttentionIconName = value;

    m_updateAttentionIconTimer->start();
}

void SNITrayWidget::onSNIAttentionIconPixmapChanged(DBusImageList value)
{
    m_sniAttentionIconPixmap = value;

    m_updateAttentionIconTimer->start();
}

void SNITrayWidget::onSNIAttentionMovieNameChanged(const QString &value)
{
    m_sniAttentionMovieName = value;

    m_updateAttentionIconTimer->start();
}

void SNITrayWidget::onSNICategoryChanged(const QString &value)
{
    m_sniCategory = value;
}

void SNITrayWidget::onSNIIconNameChanged(const QString &value)
{
    m_sniIconName = value;

    m_updateIconTimer->start();
}

void SNITrayWidget::onSNIIconPixmapChanged(DBusImageList value)
{
    m_sniIconPixmap = value;

    m_updateIconTimer->start();
}

void SNITrayWidget::onSNIIconThemePathChanged(const QString &value)
{
    m_sniIconThemePath = value;

    m_updateIconTimer->start();
}

void SNITrayWidget::onSNIIdChanged(const QString &value)
{
    m_sniId = value;
}

void SNITrayWidget::onSNIMenuChanged(const QDBusObjectPath &value)
{
    m_sniMenuPath = value;
}

void SNITrayWidget::onSNIOverlayIconNameChanged(const QString &value)
{
    m_sniOverlayIconName = value;

    m_updateOverlayIconTimer->start();
}

void SNITrayWidget::onSNIOverlayIconPixmapChanged(DBusImageList value)
{
    m_sniOverlayIconPixmap = value;

    m_updateOverlayIconTimer->start();
}

void SNITrayWidget::onSNIStatusChanged(const QString &status)
{
    if (!ItemStatusList.contains(status) || m_sniStatus == status) {
        return;
    }

    m_sniStatus = status;

    Q_EMIT statusChanged(static_cast<SNITrayWidget::ItemStatus>(ItemStatusList.indexOf(status)));
}

void SNITrayWidget::paintEvent(QPaintEvent *e)
{
    Q_UNUSED(e);
    if (m_pixmap.isNull())
        return;

    QPainter painter;
    painter.begin(this);
    painter.setRenderHint(QPainter::Antialiasing);

    const QRectF &rf = QRect(rect());
    const QRectF &rfp = QRect(m_pixmap.rect());
    const QPointF &p = rf.center() - rfp.center() / m_pixmap.devicePixelRatioF();
    painter.drawPixmap(p, m_pixmap);

    if (!m_overlayPixmap.isNull()) {
        painter.drawPixmap(p, m_overlayPixmap);
    }

    painter.end();
}

QPixmap SNITrayWidget::newIconPixmap(IconType iconType)
{
    QPixmap pixmap;
    if (iconType == UnknownIconType) {
        return pixmap;
    }

    QString iconName;
    DBusImageList dbusImageList;

    QString iconThemePath = m_sniIconThemePath;

    switch (iconType) {
    case Icon:
        iconName = m_sniIconName;
        dbusImageList = m_sniIconPixmap;
        break;
    case OverlayIcon:
        iconName = m_sniOverlayIconName;
        dbusImageList = m_sniOverlayIconPixmap;
        break;
    case AttentionIcon:
        iconName = m_sniAttentionIconName;
        dbusImageList = m_sniAttentionIconPixmap;
        break;
    case AttentionMovieIcon:
        iconName = m_sniAttentionMovieName;
        break;
    default:
        break;
    }

    const auto ratio = devicePixelRatioF();
    const int iconSizeScaled = IconSize * ratio;
    do {
        // load icon from sni dbus
        if (!dbusImageList.isEmpty() && !dbusImageList.first().pixels.isEmpty()) {
            for (DBusImage dbusImage : dbusImageList) {
                char *image_data = dbusImage.pixels.data();

                if (QSysInfo::ByteOrder == QSysInfo::LittleEndian) {
                    for (int i = 0; i < dbusImage.pixels.size(); i += 4) {
                        *(qint32 *)(image_data + i) = qFromBigEndian(*(qint32 *)(image_data + i));
                    }
                }

                QImage image((const uchar *)dbusImage.pixels.constData(), dbusImage.width, dbusImage.height, QImage::Format_ARGB32);
                pixmap = QPixmap::fromImage(image.scaled(iconSizeScaled, iconSizeScaled, Qt::KeepAspectRatio, Qt::SmoothTransformation));
                pixmap.setDevicePixelRatio(ratio);
                if (!pixmap.isNull()) {
                    break;
                }
            }
        }

        // load icon from specified file
        if (!iconThemePath.isEmpty() && !iconName.isEmpty()) {
            QDirIterator it(iconThemePath, QDirIterator::Subdirectories);
            while (it.hasNext()) {
                it.next();
                if (it.fileName().startsWith(iconName, Qt::CaseInsensitive)) {
                    QImage image(it.filePath());
                    pixmap = QPixmap::fromImage(image.scaled(iconSizeScaled, iconSizeScaled, Qt::KeepAspectRatio, Qt::SmoothTransformation));
                    pixmap.setDevicePixelRatio(ratio);
                    if (!pixmap.isNull()) {
                        break;
                    }
                }
            }
            if (!pixmap.isNull()) {
                break;
            }
        }

        // load icon from theme
        // Note: this will ensure return a None-Null pixmap
        // so, it should be the last fallback
        if (!iconName.isEmpty()) {
            // ThemeAppIcon::getIcon 会处理高分屏缩放问题
             ThemeAppIcon::getIcon(pixmap, iconName, IconSize);
            if (!pixmap.isNull()) {
                break;
            }
        }

        if (pixmap.isNull()) {
            qDebug() << "get icon faild!" << iconType;
        }
    } while (false);

    return pixmap;
}

void SNITrayWidget::enterEvent(QEvent *event)
{
    // 触屏不显示hover效果
    if (!qApp->property(IS_TOUCH_STATE).toBool()) {
        m_popupTipsDelayTimer->start();
    }

    AbstractTrayWidget::enterEvent(event);
}

void SNITrayWidget::leaveEvent(QEvent *event)
{
    m_popupTipsDelayTimer->stop();
    if (m_popupShown && !PopupWindow->model())
        hidePopup();

    update();

    AbstractTrayWidget::leaveEvent(event);
}

void SNITrayWidget::mousePressEvent(QMouseEvent *event)
{
    // call QWidget::mousePressEvent means to show dock-context-menu
    // when right button of mouse is pressed immediately in fashion mode

    // here we hide the right button press event when it is click in the special area
    m_popupTipsDelayTimer->stop();
    if (event->button() == Qt::RightButton && perfectIconRect().contains(event->pos(), true)) {
        event->accept();
        setMouseData(event);
        return;
    }

    QWidget::mousePressEvent(event);
}

void SNITrayWidget::mouseReleaseEvent(QMouseEvent *e)
{
    //e->accept();

    // 由于 XWindowTrayWidget 中对 发送鼠标事件到X窗口的函数, 如 sendClick/sendHoverEvent 中
    // 使用了 setX11PassMouseEvent, 而每次调用 setX11PassMouseEvent 时都会导致产生 mousePress 和 mouseRelease 事件
    // 因此如果直接在这里处理事件会导致一些问题, 所以使用 Timer 来延迟处理 100 毫秒内的最后一个事件
    setMouseData(e);

    QWidget::mouseReleaseEvent(e);
}

void SNITrayWidget::handleMouseRelease()
{
    Q_ASSERT(sender() == m_handleMouseReleaseTimer);

    // do not dealwith all mouse event of SystemTray, class SystemTrayItem will handle it
    if (trayType() == SystemTray)
        return;

    const QPoint point(m_lastMouseReleaseData.first - rect().center());
    if (point.manhattanLength() > 24)
        return;

    QPoint globalPos = QCursor::pos();
    uint8_t buttonIndex = XCB_BUTTON_INDEX_1;

    switch (m_lastMouseReleaseData.second) {
    case Qt:: MiddleButton:
        buttonIndex = XCB_BUTTON_INDEX_2;
        break;
    case Qt::RightButton:
        buttonIndex = XCB_BUTTON_INDEX_3;
        break;
    default:
        break;
    }

    sendClick(buttonIndex, globalPos.x(), globalPos.y());

    // left mouse button clicked
    if (buttonIndex == XCB_BUTTON_INDEX_1) {
        Q_EMIT clicked();
    }
}

void SNITrayWidget::showHoverTips()
{
    if (PopupWindow->model())
        return;

    // if not in geometry area
    const QRect r(topleftPoint(), size());
    if (!r.contains(QCursor::pos()))
        return;

    QProcess p;
    p.start("qdbus", {m_dbusService});
    if (!p.waitForFinished(1000)) {
        qDebug() << "sni dbus service error : " << m_dbusService;
        return;
    }

    QDBusInterface infc(m_dbusService, m_dbusPath);
    QDBusMessage msg = infc.call("Get", "org.kde.StatusNotifierItem", "ToolTip");
    if (msg.type() == QDBusMessage::ReplyMessage) {
        QDBusArgument arg = msg.arguments().at(0).value<QDBusVariant>().variant().value<QDBusArgument>();
        DBusToolTip tooltip = qdbus_cast<DBusToolTip>(arg);

        if (tooltip.title.isEmpty())
            return;

        // 当提示信息中有换行符时，需要使用setTextList
        if (tooltip.title.contains('\n'))
            m_tipsLabel->setTextList(tooltip.title.split('\n'));
        else
            m_tipsLabel->setText(tooltip.title);

        m_tipsLabel->setAccessibleName(itemKeyForConfig().replace("sni:",""));

        showPopupWindow(m_tipsLabel);
    }

}

void SNITrayWidget::hideNonModel()
{
    // auto hide if popup is not model window
    if (m_popupShown && !PopupWindow->model())
        hidePopup();
}

void SNITrayWidget::popupWindowAccept()
{
    if (!PopupWindow->isVisible())
        return;

    hidePopup();
}

void SNITrayWidget::hidePopup()
{
    m_popupTipsDelayTimer->stop();
    m_popupShown = false;
    PopupWindow->hide();

    emit PopupWindow->accept();
    emit requestWindowAutoHide(true);
}
// 获取在最外层的窗口(MainWindow)中的位置
const QPoint SNITrayWidget::topleftPoint() const
{
    QPoint p;
    const QWidget *w = this;
    do {
        p += w->pos();
        w = qobject_cast<QWidget *>(w->parent());
    } while (w);

    return p;
}

const QPoint SNITrayWidget::popupMarkPoint() const
{
    QPoint p(topleftPoint());

    const QRect r = rect();
    const QRect wr = window()->rect();

    switch (DockPosition) {
    case Dock::Position::Top:
        p += QPoint(r.width() / 2, r.height() + (wr.height() - r.height()) / 2);
        break;
    case Dock::Position::Bottom:
      p += QPoint(r.width() / 2, 0 - (wr.height() - r.height()) / 2);
        break;
    case Dock::Position::Left:
        p += QPoint(r.width() + (wr.width() - r.width()) / 2, r.height() / 2);
        break;
    case Dock::Position::Right:
        p += QPoint(0 - (wr.width() - r.width()) / 2, r.height() / 2);
        break;
    }

    return p;
}

void SNITrayWidget::showPopupWindow(QWidget *const content, const bool model)
{
    m_popupShown = true;

    if (model)
        emit requestWindowAutoHide(false);

    DockPopupWindow *popup = PopupWindow.data();
    QWidget *lastContent = popup->getContent();
    if (lastContent)
        lastContent->setVisible(false);

    switch (DockPosition) {
    case Dock::Position::Top:   popup->setArrowDirection(DockPopupWindow::ArrowTop);     break;
    case Dock::Position::Bottom: popup->setArrowDirection(DockPopupWindow::ArrowBottom);  break;
    case Dock::Position::Left:  popup->setArrowDirection(DockPopupWindow::ArrowLeft);    break;
    case Dock::Position::Right: popup->setArrowDirection(DockPopupWindow::ArrowRight);   break;
    }
    popup->resize(content->sizeHint());
    popup->setContent(content);

    QPoint p = popupMarkPoint();
    if (!popup->isVisible())
        QMetaObject::invokeMethod(popup, "show", Qt::QueuedConnection, Q_ARG(QPoint, p), Q_ARG(bool, model));
    else
        popup->show(p, model);
}

void SNITrayWidget::setMouseData(QMouseEvent *e)
{
    m_lastMouseReleaseData.first = e->pos();
    m_lastMouseReleaseData.second = e->button();

    m_handleMouseReleaseTimer->start();
}<|MERGE_RESOLUTION|>--- conflicted
+++ resolved
@@ -1,4 +1,5 @@
-// SPDX-FileCopyrightText: 2011 - 2022 UnionTech Software Technology Co., Ltd.
+// Copyright (C) 2011 ~ 2018 Deepin Technology Co., Ltd.
+// SPDX-FileCopyrightText: 2018 - 2023 UnionTech Software Technology Co., Ltd.
 //
 // SPDX-License-Identifier: LGPL-3.0-or-later
 
@@ -29,10 +30,10 @@
 Dock::Position SNITrayWidget::DockPosition = Dock::Position::Top;
 using namespace Dock;
 SNITrayWidget::SNITrayWidget(const QString &sniServicePath, QWidget *parent)
-    : AbstractTrayWidget(parent)
-    , m_dbusMenuImporter(nullptr)
-    , m_menu(nullptr)
-    , m_updateIconTimer(new QTimer(this))
+    : AbstractTrayWidget(parent),
+      m_dbusMenuImporter(nullptr),
+      m_menu(nullptr),
+      m_updateIconTimer(new QTimer(this))
     , m_updateOverlayIconTimer(new QTimer(this))
     , m_updateAttentionIconTimer(new QTimer(this))
     , m_sniServicePath(sniServicePath)
@@ -113,8 +114,6 @@
     connect(m_sniInter, &StatusNotifierItem::OverlayIconPixmapChanged, this, &SNITrayWidget::onSNIOverlayIconPixmapChanged);
     connect(m_sniInter, &StatusNotifierItem::StatusChanged, this, &SNITrayWidget::onSNIStatusChanged);
 
-    connect(this, &SNITrayWidget::requestShowMenu, this, &SNITrayWidget::showContextMenu);
-
     // the following signals can be emit automatically
     // need refresh cached properties in these slots
     connect(m_sniInter, &StatusNotifierItem::NewIcon, [ = ] {
@@ -158,12 +157,7 @@
 void SNITrayWidget::sendClick(uint8_t mouseButton, int x, int y)
 {
     switch (mouseButton) {
-<<<<<<< HEAD
-    case XCB_BUTTON_INDEX_1:
-    {
-=======
     case XCB_BUTTON_INDEX_1: {
->>>>>>> 1191af61
         QFuture<void> future = QtConcurrent::run([ = ] {
             StatusNotifierItem inter(m_dbusService, m_dbusPath, QDBusConnection::sessionBus());
             QDBusPendingReply<> reply = inter.Activate(x, y);
@@ -171,11 +165,7 @@
             // primarily work for apps using libappindicator.
             reply.waitForFinished();
             if (reply.isError()) {
-<<<<<<< HEAD
-                Q_EMIT requestShowMenu(x, y);
-=======
                 showContextMenu(x,y);
->>>>>>> 1191af61
             }
         });
     }
@@ -286,8 +276,6 @@
     qDebug() << "generate the sni menu object";
 
     m_menu = m_dbusMenuImporter->menu();
-    if (m_menu && !m_menu->parentWidget())
-        m_menu->setParent(topLevelWidget(), Qt::Popup);
 
     qDebug() << "the sni menu obect is:" << m_menu;
 }
@@ -611,7 +599,7 @@
     Q_ASSERT(sender() == m_handleMouseReleaseTimer);
 
     // do not dealwith all mouse event of SystemTray, class SystemTrayItem will handle it
-    if (trayType() == SystemTray)
+    if (trayTyep() == SystemTray)
         return;
 
     const QPoint point(m_lastMouseReleaseData.first - rect().center());
