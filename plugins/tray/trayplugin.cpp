--- conflicted
+++ resolved
@@ -433,7 +433,6 @@
     }
 }
 
-<<<<<<< HEAD
 void TrayPlugin::onDbusNameOwnerChanged(const QString &name, const QString &oldOwner, const QString &newOwner)
 {
     Q_UNUSED(oldOwner);
@@ -442,7 +441,8 @@
         qDebug() << "Tray:" << SNI_WATCHER_SERVICE << "SNI watcher daemon started, register dock to watcher as SNI Host";
         m_sniWatcher->RegisterStatusNotifierHost(m_sniHostService);
     }
-=======
+}
+
 void TrayPlugin::onRequestWindowAutoHide(const bool autoHide)
 {
     const QString &itemKey = itemKeyOfTrayWidget(static_cast<AbstractTrayWidget *>(sender()));
@@ -463,7 +463,6 @@
     }
 
     m_proxyInter->requestRefreshWindowVisible(this, itemKey);
->>>>>>> 5d462fdc
 }
 
 void TrayPlugin::loadIndicator()
