#include "holdcontainer.h"
#include "../fashiontrayconstants.h"

HoldContainer::HoldContainer(TrayPlugin *trayPlugin, QWidget *parent)
    : AbstractContainer(trayPlugin, parent),
      m_mainBoxLayout(new QBoxLayout(QBoxLayout::Direction::LeftToRight)),
      m_holdSpliter(new SpliterAnimated(this))
{
    m_mainBoxLayout->setMargin(0);
    m_mainBoxLayout->setContentsMargins(0, 0, 0, 0);
    m_mainBoxLayout->setSpacing(TraySpace);

    QBoxLayout *preLayout = wrapperLayout();
    QBoxLayout *newLayout = new QBoxLayout(QBoxLayout::Direction::LeftToRight);
    for (int i = 0; i < preLayout->count(); ++i) {
        newLayout->addItem(preLayout->takeAt(i));
    }
    setWrapperLayout(newLayout);

    m_mainBoxLayout->addWidget(m_holdSpliter);
    m_mainBoxLayout->addLayout(newLayout);

    m_mainBoxLayout->setAlignment(m_holdSpliter, Qt::AlignCenter);
    m_mainBoxLayout->setAlignment(newLayout, Qt::AlignCenter);

    setSizePolicy(QSizePolicy::Expanding, QSizePolicy::Expanding);
    setLayout(m_mainBoxLayout);
}

bool HoldContainer::acceptWrapper(FashionTrayWidgetWrapper *wrapper)
{
<<<<<<< HEAD
    const QString &key = wrapper->absTrayWidget()->itemKeyForConfig() + HoldKeySuffix;

=======
    const QString &key = HoldKeyPrefix + wrapper->itemKey();
>>>>>>> e7002b8f
    return trayPlugin()->getValue(wrapper->itemKey(), key, false).toBool();
}

void HoldContainer::addWrapper(FashionTrayWidgetWrapper *wrapper)
{
    AbstractContainer::addWrapper(wrapper);

    if (containsWrapper(wrapper)) {
<<<<<<< HEAD
        const QString &key = wrapper->absTrayWidget()->itemKeyForConfig() + HoldKeySuffix;
=======
        const QString &key = HoldKeyPrefix + wrapper->itemKey();
>>>>>>> e7002b8f
        trayPlugin()->saveValue(wrapper->itemKey(), key, true);
    }
}

void HoldContainer::refreshVisible()
{
    setVisible(expand() || !isEmpty());
}

void HoldContainer::setDockPosition(const Dock::Position pos)
{
    if (pos == Dock::Position::Top || pos == Dock::Position::Bottom) {
        m_mainBoxLayout->setDirection(QBoxLayout::Direction::LeftToRight);
    } else{
        m_mainBoxLayout->setDirection(QBoxLayout::Direction::TopToBottom);
    }

    m_holdSpliter->setDockPosition(pos);

    AbstractContainer::setDockPosition(pos);
}

void HoldContainer::setExpand(const bool expand)
{
    m_holdSpliter->setVisible(expand);

    AbstractContainer::setExpand(expand);
}

QSize HoldContainer::totalSize() const
{
    QSize size = AbstractContainer::totalSize();

    if (expand()) {
        if (dockPosition() == Dock::Position::Top || dockPosition() == Dock::Position::Bottom) {
            size.setWidth(
                        size.width()
                        + SpliterSize
                        + TraySpace
                        );
            size.setHeight(height());
        } else {
            size.setWidth(width());
            size.setHeight(
                        size.height()
                        + SpliterSize
                        + TraySpace
                        );
        }
    }

    return size;
}

void HoldContainer::setDragging(const bool dragging)
{
    if (dragging) {
        m_holdSpliter->startAnimation();
    } else {
        m_holdSpliter->stopAnimation();
    }
}

void HoldContainer::resizeEvent(QResizeEvent *event)
{
    const QSize &mSize = event->size();
    const Dock::Position dockPosition = trayPlugin()->dockPosition();

    if (dockPosition == Dock::Position::Top || dockPosition == Dock::Position::Bottom) {
        m_holdSpliterMiniSize = QSize(SpliterSize, mSize.height() * 0.3);
        m_holdSpliterMaxSize = QSize(SpliterSize, mSize.height() * 0.5);
        m_holdSpliter->setFixedSize(SpliterSize, mSize.height());
    } else{
        m_holdSpliterMiniSize = QSize(mSize.width() * 0.3, SpliterSize);
        m_holdSpliterMaxSize = QSize(mSize.width() * 0.5, SpliterSize);
        m_holdSpliter->setFixedSize(mSize.width(), SpliterSize);
    }

    m_holdSpliter->setStartValue(m_holdSpliterMiniSize);
    m_holdSpliter->setEndValue(m_holdSpliterMaxSize);

    AbstractContainer::resizeEvent(event);
}<|MERGE_RESOLUTION|>--- conflicted
+++ resolved
@@ -29,12 +29,8 @@
 
 bool HoldContainer::acceptWrapper(FashionTrayWidgetWrapper *wrapper)
 {
-<<<<<<< HEAD
-    const QString &key = wrapper->absTrayWidget()->itemKeyForConfig() + HoldKeySuffix;
+    const QString &key = HoldKeyPrefix + wrapper->absTrayWidget()->itemKeyForConfig();
 
-=======
-    const QString &key = HoldKeyPrefix + wrapper->itemKey();
->>>>>>> e7002b8f
     return trayPlugin()->getValue(wrapper->itemKey(), key, false).toBool();
 }
 
@@ -43,11 +39,7 @@
     AbstractContainer::addWrapper(wrapper);
 
     if (containsWrapper(wrapper)) {
-<<<<<<< HEAD
-        const QString &key = wrapper->absTrayWidget()->itemKeyForConfig() + HoldKeySuffix;
-=======
-        const QString &key = HoldKeyPrefix + wrapper->itemKey();
->>>>>>> e7002b8f
+        const QString &key = HoldKeyPrefix + wrapper->absTrayWidget()->itemKeyForConfig();
         trayPlugin()->saveValue(wrapper->itemKey(), key, true);
     }
 }
