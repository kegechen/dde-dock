--- conflicted
+++ resolved
@@ -18,11 +18,7 @@
     AbstractContainer::addWrapper(wrapper);
 
     if (containsWrapper(wrapper)) {
-<<<<<<< HEAD
-        const QString &key = wrapper->absTrayWidget()->itemKeyForConfig() + HoldKeySuffix;
-=======
-        const QString &key = HoldKeyPrefix + wrapper->itemKey();
->>>>>>> e7002b8f
+        const QString &key = HoldKeyPrefix + wrapper->absTrayWidget()->itemKeyForConfig();
         trayPlugin()->saveValue(wrapper->itemKey(), key, false);
     }
 }
