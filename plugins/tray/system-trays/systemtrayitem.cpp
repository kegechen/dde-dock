--- conflicted
+++ resolved
@@ -1,4 +1,5 @@
-// SPDX-FileCopyrightText: 2011 - 2022 UnionTech Software Technology Co., Ltd.
+// Copyright (C) 2011 ~ 2018 Deepin Technology Co., Ltd.
+// SPDX-FileCopyrightText: 2018 - 2023 UnionTech Software Technology Co., Ltd.
 //
 // SPDX-License-Identifier: LGPL-3.0-or-later
 
@@ -445,14 +446,7 @@
     hidePopup();
     emit requestWindowAutoHide(false);
 
-<<<<<<< HEAD
-    if (!m_contextMenu.parentWidget())
-        m_contextMenu.setParent(topLevelWidget(), Qt::Popup);
-
-    m_contextMenu.exec(QCursor::pos());
-=======
     m_contextMenu->exec(QCursor::pos());
->>>>>>> 1191af61
 
     onContextMenuAccepted();
 }
