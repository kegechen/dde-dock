--- conflicted
+++ resolved
@@ -137,27 +137,19 @@
 
 QWidget *SystemTrayItem::trayTipsWidget()
 {
-<<<<<<< HEAD
     if (m_pluginInter->itemTipsWidget(m_itemKey)) {
         m_pluginInter->itemTipsWidget(m_itemKey)->setAccessibleName(m_pluginInter->pluginName());
     }
-=======
-    if(nullptr != m_pluginInter->itemTipsWidget(m_itemKey))
-        m_pluginInter->itemTipsWidget(m_itemKey)->setAccessibleName(m_pluginInter->pluginName());
->>>>>>> 2f8f6880
+
     return m_pluginInter->itemTipsWidget(m_itemKey);
 }
 
 QWidget *SystemTrayItem::trayPopupApplet()
 {
-<<<<<<< HEAD
     if (m_pluginInter->itemPopupApplet(m_itemKey)) {
         m_pluginInter->itemPopupApplet(m_itemKey)->setAccessibleName(m_pluginInter->pluginName());
     }
-=======
-    if(nullptr != m_pluginInter->itemPopupApplet(m_itemKey))
-        m_pluginInter->itemPopupApplet(m_itemKey)->setAccessibleName(m_pluginInter->pluginName());
->>>>>>> 2f8f6880
+
     return m_pluginInter->itemPopupApplet(m_itemKey);
 }
 
