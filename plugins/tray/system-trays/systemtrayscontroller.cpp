/*
 * Copyright (C) 2011 ~ 2018 Deepin Technology Co., Ltd.
 *
 * Author:     sbw <sbw@sbw.so>
 *
 * Maintainer: sbw <sbw@sbw.so>
 *
 * This program is free software: you can redistribute it and/or modify
 * it under the terms of the GNU General Public License as published by
 * the Free Software Foundation, either version 3 of the License, or
 * any later version.
 *
 * This program is distributed in the hope that it will be useful,
 * but WITHOUT ANY WARRANTY; without even the implied warranty of
 * MERCHANTABILITY or FITNESS FOR A PARTICULAR PURPOSE.  See the
 * GNU General Public License for more details.
 *
 * You should have received a copy of the GNU General Public License
 * along with this program.  If not, see <http://www.gnu.org/licenses/>.
 */

#include "systemtrayscontroller.h"
#include "pluginsiteminterface.h"
#include "systemtrayloader.h"

#include <QDebug>
#include <QDir>

#define API_VERSION "1.0"

SystemTraysController::SystemTraysController(QObject *parent)
    : QObject(parent)
    , m_dbusDaemonInterface(QDBusConnection::sessionBus().interface())
    , m_pluginsSetting("deepin", "dde-dock")
{
    qApp->installEventFilter(this);
}

void SystemTraysController::itemAdded(PluginsItemInterface * const itemInter, const QString &itemKey)
{
    // check if same item added
    if (m_pluginsMap.contains(itemInter))
        if (m_pluginsMap[itemInter].contains(itemKey))
            return;

    SystemTrayItem *item = new SystemTrayItem(itemInter, itemKey);

    item->setVisible(false);

    m_pluginsMap[itemInter][itemKey] = item;

    emit systemTrayAdded(itemKey, item);
}

void SystemTraysController::itemUpdate(PluginsItemInterface * const itemInter, const QString &itemKey)
{
    SystemTrayItem *item = pluginItemAt(itemInter, itemKey);

    Q_ASSERT(item);

    item->update();

    emit systemTrayUpdated(itemKey);
}

void SystemTraysController::itemRemoved(PluginsItemInterface * const itemInter, const QString &itemKey)
{
    SystemTrayItem *item = pluginItemAt(itemInter, itemKey);

    if (!item)
        return;

    item->detachPluginWidget();

    emit systemTrayRemoved(itemKey);

    m_pluginsMap[itemInter].remove(itemKey);

    // do not delete the itemWidget object(specified in the plugin interface)
    item->centralWidget()->setParent(nullptr);

    // just delete our wrapper object(PluginsItem)
    item->deleteLater();
}

void SystemTraysController::requestContextMenu(PluginsItemInterface * const itemInter, const QString &itemKey)
{
    SystemTrayItem *item = pluginItemAt(itemInter, itemKey);
    Q_ASSERT(item);

//    item->showContextMenu();
}

void SystemTraysController::startLoader()
{
    SystemTrayLoader *loader = new SystemTrayLoader(this);

    connect(loader, &SystemTrayLoader::finished, loader, &SystemTrayLoader::deleteLater, Qt::QueuedConnection);
    connect(loader, &SystemTrayLoader::pluginFounded, this, &SystemTraysController::loadPlugin, Qt::QueuedConnection);

    QTimer::singleShot(1, loader, [=] { loader->start(QThread::LowestPriority); });
}

void SystemTraysController::displayModeChanged()
{
    const Dock::DisplayMode displayMode = qApp->property(PROP_DISPLAY_MODE).value<Dock::DisplayMode>();
    const auto inters = m_pluginsMap.keys();

    for (auto inter : inters)
        inter->displayModeChanged(displayMode);
}

void SystemTraysController::positionChanged()
{
    const Dock::Position position = qApp->property(PROP_POSITION).value<Dock::Position>();
    const auto inters = m_pluginsMap.keys();

    for (auto inter : inters)
        inter->positionChanged(position);
}

void SystemTraysController::loadPlugin(const QString &pluginFile)
{
    QPluginLoader *pluginLoader = new QPluginLoader(pluginFile);
    const auto meta = pluginLoader->metaData().value("MetaData").toObject();
    if (!meta.contains("api") || meta["api"].toString() != API_VERSION)
    {
        qWarning() << "plugin api version not matched!" << pluginFile;
        return;
    }

    PluginsItemInterface *interface = qobject_cast<PluginsItemInterface *>(pluginLoader->instance());
    if (!interface)
    {
        qWarning() << "load plugin failed!!!" << pluginLoader->errorString() << pluginFile;
        pluginLoader->unload();
        pluginLoader->deleteLater();
        return;
    }

    m_pluginsMap.insert(interface, QMap<QString, SystemTrayItem *>());

    QString dbusService = meta.value("depends-daemon-dbus-service").toString();
    if (!dbusService.isEmpty() && !m_dbusDaemonInterface->isServiceRegistered(dbusService).value()) {
        qDebug() << "SystemTray:" << dbusService << "daemon has not started, waiting for signal";
        connect(m_dbusDaemonInterface, &QDBusConnectionInterface::serviceOwnerChanged, this,
            [=](const QString &name, const QString &oldOwner, const QString &newOwner) {
                if (name == dbusService && !newOwner.isEmpty()) {
                    qDebug() << "SystemTray:" << dbusService << "daemon started, init plugin and disconnect";
                    initPlugin(interface);
                    disconnect(m_dbusDaemonInterface);
                }
            }
        );
        return;
    }

    initPlugin(interface);
}

void SystemTraysController::initPlugin(PluginsItemInterface *interface) {
    qDebug() << "SystemTray:" << "init plugin: " << interface->pluginName();
    interface->init(this);
    qDebug() << "SystemTray:" << "init plugin finished: " << interface->pluginName();
}

bool SystemTraysController::eventFilter(QObject *o, QEvent *e)
{
    if (o != qApp)
        return false;
    if (e->type() != QEvent::DynamicPropertyChange)
        return false;

    QDynamicPropertyChangeEvent * const dpce = static_cast<QDynamicPropertyChangeEvent *>(e);
    const QString propertyName = dpce->propertyName();

    if (propertyName == PROP_POSITION)
        positionChanged();
    else if (propertyName == PROP_DISPLAY_MODE)
        displayModeChanged();

    return false;
}

SystemTrayItem *SystemTraysController::pluginItemAt(PluginsItemInterface * const itemInter, const QString &itemKey) const
{
    if (!m_pluginsMap.contains(itemInter))
        return nullptr;

    return m_pluginsMap[itemInter][itemKey];
}

<<<<<<< HEAD
=======
PluginsItemInterface *SystemTraysController::pluginInterAt(const QString &itemKey) const
{
    for (auto it = m_pluginsMap.constBegin(); it != m_pluginsMap.constEnd(); ++it) {
        for (auto key : it.value().keys()) {
            if (key == itemKey) {
                return it.key();
            }
        }
    }

    return nullptr;
}

PluginsItemInterface *SystemTraysController::pluginInterAt(SystemTrayItem *systemTrayItem) const
{
    for (auto it = m_pluginsMap.constBegin(); it != m_pluginsMap.constEnd(); ++it) {
        for (auto item : it.value().values()) {
            if (item == systemTrayItem) {
                return it.key();
            }
        }
    }

    return nullptr;
}

>>>>>>> e025070a
void SystemTraysController::saveValue(PluginsItemInterface *const itemInter, const QString &key, const QVariant &value) {
    m_pluginsSetting.beginGroup(itemInter->pluginName());
    m_pluginsSetting.setValue(key, value);
    m_pluginsSetting.endGroup();
}

<<<<<<< HEAD
const QVariant SystemTraysController::getValue(PluginsItemInterface *const itemInter, const QString &key, const QVariant& fallback) {
    m_pluginsSetting.beginGroup(itemInter->pluginName());
    QVariant value { std::move(m_pluginsSetting.value(key, fallback)) };
=======
const QVariant SystemTraysController::getValue(PluginsItemInterface *const itemInter, const QString &key, const QVariant& failback) {
    m_pluginsSetting.beginGroup(itemInter->pluginName());
    QVariant value { std::move(m_pluginsSetting.value(key, failback)) };
>>>>>>> e025070a
    m_pluginsSetting.endGroup();
    return std::move(value);
}

int SystemTraysController::systemTrayItemSortKey(const QString &itemKey)
{
    auto inter = pluginInterAt(itemKey);

    if (!inter) {
        return -1;
    }

    return inter->itemSortKey(itemKey);
}

void SystemTraysController::setSystemTrayItemSortKey(const QString &itemKey, const int order)
{
    auto inter = pluginInterAt(itemKey);

    if (!inter) {
        return;
    }

    inter->setSortKey(itemKey, order);
}<|MERGE_RESOLUTION|>--- conflicted
+++ resolved
@@ -190,8 +190,6 @@
     return m_pluginsMap[itemInter][itemKey];
 }
 
-<<<<<<< HEAD
-=======
 PluginsItemInterface *SystemTraysController::pluginInterAt(const QString &itemKey) const
 {
     for (auto it = m_pluginsMap.constBegin(); it != m_pluginsMap.constEnd(); ++it) {
@@ -218,22 +216,15 @@
     return nullptr;
 }
 
->>>>>>> e025070a
 void SystemTraysController::saveValue(PluginsItemInterface *const itemInter, const QString &key, const QVariant &value) {
     m_pluginsSetting.beginGroup(itemInter->pluginName());
     m_pluginsSetting.setValue(key, value);
     m_pluginsSetting.endGroup();
 }
 
-<<<<<<< HEAD
 const QVariant SystemTraysController::getValue(PluginsItemInterface *const itemInter, const QString &key, const QVariant& fallback) {
     m_pluginsSetting.beginGroup(itemInter->pluginName());
     QVariant value { std::move(m_pluginsSetting.value(key, fallback)) };
-=======
-const QVariant SystemTraysController::getValue(PluginsItemInterface *const itemInter, const QString &key, const QVariant& failback) {
-    m_pluginsSetting.beginGroup(itemInter->pluginName());
-    QVariant value { std::move(m_pluginsSetting.value(key, failback)) };
->>>>>>> e025070a
     m_pluginsSetting.endGroup();
     return std::move(value);
 }
