--- conflicted
+++ resolved
@@ -80,12 +80,9 @@
     void trayChanged(quint32 winId);
     void sniItemIconChanged();
     void switchToMode(const Dock::DisplayMode mode);
-<<<<<<< HEAD
     void onDbusNameOwnerChanged(const QString &name, const QString &oldOwner, const QString &newOwner);
-=======
     void onRequestWindowAutoHide(const bool autoHide);
     void onRequestRefershWindowVisible();
->>>>>>> 5d462fdc
 
 private:
     DBusTrayManager *m_trayInter;
