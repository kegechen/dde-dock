--- conflicted
+++ resolved
@@ -50,12 +50,6 @@
     , m_applet(new SoundApplet(this))
     , m_sinkInter(nullptr)
 {
-<<<<<<< HEAD
-=======
-    setMouseTracking(true);
-
-    m_tipsLabel->setObjectName("sound");
->>>>>>> 88d52e28
     m_tipsLabel->setAccessibleName("soundtips");
     m_tipsLabel->setVisible(false);
 
