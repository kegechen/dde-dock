// SPDX-FileCopyrightText: 2011 - 2022 UnionTech Software Technology Co., Ltd.
//
// SPDX-License-Identifier: LGPL-3.0-or-later

#include "soundplugin.h"
<<<<<<< HEAD
=======
#include "soundaccessible.h"
#include "soundwidget.h"
#include "sounddeviceswidget.h"

#include <DDBusSender>
>>>>>>> 1191af61

#include <QDebug>

#define STATE_KEY  "enable"

SoundPlugin::SoundPlugin(QObject *parent)
    : QObject(parent)
    , m_soundItem(nullptr)
    , m_soundWidget(nullptr)
{

}

const QString SoundPlugin::pluginName() const
{
    return "sound";
}

const QString SoundPlugin::pluginDisplayName() const
{
    return tr("Sound");
}

void SoundPlugin::init(PluginProxyInterface *proxyInter)
{
    m_proxyInter = proxyInter;

    if (m_soundItem)
        return;

    m_soundItem.reset(new SoundItem);
    m_soundWidget.reset(new SoundWidget);
    m_soundWidget->setFixedHeight(60);

    m_soundDeviceWidget.reset(new SoundDevicesWidget);

    if (!pluginIsDisable()) {
        m_proxyInter->itemAdded(this, SOUND_KEY);
        connect(m_soundWidget.data(), &SoundWidget::rightIconClick, this, [ this, proxyInter ] {
            proxyInter->requestSetAppletVisible(this, QUICK_ITEM_KEY, true);
        });
    }

    connect(m_soundDeviceWidget.data(), &SoundDevicesWidget::enableChanged, m_soundWidget.data(), &SoundWidget::setEnabled);
    connect(m_soundDeviceWidget.data(), &SoundDevicesWidget::requestHide, this, [ this ] {
        m_proxyInter->requestSetAppletVisible(this, QUICK_ITEM_KEY, false);
    });
}

void SoundPlugin::pluginStateSwitched()
{
    m_proxyInter->saveValue(this, STATE_KEY, pluginIsDisable());

    refreshPluginItemsVisible();
}

bool SoundPlugin::pluginIsDisable()
{
    return !m_proxyInter->getValue(this, STATE_KEY, true).toBool();
}

QWidget *SoundPlugin::itemWidget(const QString &itemKey)
{
    if (itemKey == SOUND_KEY)
        return m_soundItem.data();

    if (itemKey == QUICK_ITEM_KEY)
        return m_soundWidget.data();

    return nullptr;
}

QWidget *SoundPlugin::itemTipsWidget(const QString &itemKey)
{
    if (itemKey == SOUND_KEY)
        return m_soundItem->tipsWidget();

    return nullptr;
}

QWidget *SoundPlugin::itemPopupApplet(const QString &itemKey)
{
    if (itemKey == SOUND_KEY)
        return m_soundItem->popupApplet();

    if (itemKey == QUICK_ITEM_KEY)
        return m_soundDeviceWidget.data();

    return nullptr;
}

void SoundPlugin::invokedMenuItem(const QString &itemKey, const QString &menuId, const bool checked)
{
    if (itemKey == SOUND_KEY) {
        m_soundItem->invokeMenuItem(menuId, checked);
    }
}

int SoundPlugin::itemSortKey(const QString &itemKey)
{
    const QString key = QString("pos_%1_%2").arg(itemKey).arg(Dock::Efficient);

    return m_proxyInter->getValue(this, key, 2).toInt();
}

void SoundPlugin::setSortKey(const QString &itemKey, const int order)
{
    const QString key = QString("pos_%1_%2").arg(itemKey).arg(Dock::Efficient);

    m_proxyInter->saveValue(this, key, order);
}

void SoundPlugin::refreshIcon(const QString &itemKey)
{
    if (itemKey == SOUND_KEY) {
        m_soundItem->refreshIcon();
    }
}

void SoundPlugin::pluginSettingsChanged()
{
    refreshPluginItemsVisible();
}

QIcon SoundPlugin::icon(const DockPart &dockPart, DGuiApplicationHelper::ColorType themeType)
{
    switch (dockPart) {
    case DockPart::QuickShow:
        return m_soundItem->pixmap(themeType, 18, 16);
    case DockPart::DCCSetting:
        return m_soundItem->pixmap(themeType, 18, 18);
    default:
        break;
    }
    return QIcon();
}

PluginsItemInterface::PluginMode SoundPlugin::status() const
{
    return SoundPlugin::Active;
}

PluginFlags SoundPlugin::flags() const
{
    return PluginFlag::Type_Common
            | PluginFlag::Quick_Full
            | PluginFlag::Attribute_CanDrag
            | PluginFlag::Attribute_CanInsert
            | PluginFlag::Attribute_CanSetting;
}

bool SoundPlugin::eventHandler(QEvent *event)
{
    // 当前只处理鼠标滚轮事件
    if (event->type() != QEvent::Wheel)
        return PluginsItemInterface::eventHandler(event);

    // 获取当前默认的声音设备
    QDBusPendingCall defaultSinkCall = DDBusSender().service("org.deepin.dde.Audio1")
            .path("/org/deepin/dde/Audio1")
            .interface("org.deepin.dde.Audio1")
            .property("DefaultSink").get();
    defaultSinkCall.waitForFinished();
    QDBusReply<QVariant> path = defaultSinkCall.reply();
    const QString defaultSinkPath = path.value().value<QDBusObjectPath>().path();
    if (defaultSinkPath.isNull())
        return false;

    // 获取当前默认声音设备的音量
    DDBusSender sinkDBus = DDBusSender().service("org.deepin.dde.Audio1")
            .path(defaultSinkPath).interface("org.deepin.dde.Audio1.Sink");
    QDBusPendingCall volumeCall = sinkDBus.property("Volume").get();
    volumeCall.waitForFinished();
    QDBusReply<QVariant> volumePath = volumeCall.reply();
    double volume = volumePath.value().value<double>();

    // 获取当前默认声音设备的最大音量
    DDBusSender audioDBus = DDBusSender().service("org.deepin.dde.Audio1")
            .path("/org/deepin/dde/Audio1").interface("org.deepin.dde.Audio1");
    QDBusPendingCall call = audioDBus.property("MaxUIVolume").get();
    call.waitForFinished();
    QDBusReply<QVariant> maxVolumeReply = call.reply();
    double maxVolume = maxVolumeReply.value().value<double>();

    // 根据滚轮的动作来增加音量或者减小音量
    QWheelEvent *wheelEvent = static_cast<QWheelEvent *>(event);
    if (wheelEvent->angleDelta().y() > 0) {
        // 向上滚动，增大音量
        if (volume < maxVolume)
            sinkDBus.method("SetVolume").arg(qMin(volume + 0.02, maxVolume)).arg(true).call();
    } else {
        // 向下滚动，调小音量
        if (volume > 0)
            sinkDBus.method("SetVolume").arg(qMax(volume - 0.02, 0.0)).arg(true).call();
    }

    return true;
}

void SoundPlugin::refreshPluginItemsVisible()
{
    if (pluginIsDisable())
        m_proxyInter->itemRemoved(this, SOUND_KEY);
    else
        m_proxyInter->itemAdded(this, SOUND_KEY);
}<|MERGE_RESOLUTION|>--- conflicted
+++ resolved
@@ -1,18 +1,17 @@
-// SPDX-FileCopyrightText: 2011 - 2022 UnionTech Software Technology Co., Ltd.
+// Copyright (C) 2011 ~ 2018 Deepin Technology Co., Ltd.
+// SPDX-FileCopyrightText: 2018 - 2023 UnionTech Software Technology Co., Ltd.
 //
 // SPDX-License-Identifier: LGPL-3.0-or-later
 
 #include "soundplugin.h"
-<<<<<<< HEAD
-=======
 #include "soundaccessible.h"
 #include "soundwidget.h"
 #include "sounddeviceswidget.h"
 
 #include <DDBusSender>
->>>>>>> 1191af61
 
 #include <QDebug>
+#include <QAccessible>
 
 #define STATE_KEY  "enable"
 
@@ -21,7 +20,7 @@
     , m_soundItem(nullptr)
     , m_soundWidget(nullptr)
 {
-
+    QAccessible::installFactory(soundAccessibleFactory);
 }
 
 const QString SoundPlugin::pluginName() const
