--- conflicted
+++ resolved
@@ -1,4 +1,5 @@
-// SPDX-FileCopyrightText: 2011 - 2022 UnionTech Software Technology Co., Ltd.
+// Copyright (C) 2011 ~ 2018 Deepin Technology Co., Ltd.
+// SPDX-FileCopyrightText: 2018 - 2023 UnionTech Software Technology Co., Ltd.
 //
 // SPDX-License-Identifier: LGPL-3.0-or-later
 
@@ -88,7 +89,7 @@
     m_soundShow->setForegroundRole(QPalette::BrightText);
     DFontSizeManager::instance()->bind(m_soundShow, DFontSizeManager::T8, QFont::Medium);
 
-    m_deviceLabel->setText(tr("Volume"));
+    m_deviceLabel->setText(tr("Device"));
     m_deviceLabel->setFixedHeight(TITLE_HEIGHT);
     m_deviceLabel->setForegroundRole(QPalette::BrightText);
     DFontSizeManager::instance()->bind(m_deviceLabel, DFontSizeManager::T4, QFont::Medium);
@@ -211,11 +212,7 @@
 
     connect(m_defSinkInter, &DBusSink::VolumeChanged, this, &SoundApplet::onVolumeChanged);
     connect(m_defSinkInter, &DBusSink::MuteChanged, this, [ = ] {
-<<<<<<< HEAD
-        onVolumeChanged(existActiveOutputDevice() ? m_defSinkInter->volume() : 0);
-=======
         onVolumeChanged(m_defSinkInter->volume() * 100);
->>>>>>> 1191af61
     });
 
     QString portId = m_defSinkInter->activePort().name;
@@ -227,12 +224,7 @@
     activePort(portId,cardId);
 
     //无声卡状态下，会有伪sink设备，显示音量为0
-<<<<<<< HEAD
-    //支持云平台无声卡显示
-    onVolumeChanged(existActiveOutputDevice() ? m_defSinkInter->volume() : 0);
-=======
     onVolumeChanged(findPort(portId, cardId) != nullptr ? m_defSinkInter->volume() * 100 : 0);
->>>>>>> 1191af61
     emit defaultSinkChanged(m_defSinkInter);
 }
 
@@ -293,8 +285,6 @@
     }
 
     onDefaultSinkChanged();//重新获取切换的设备信息
-
-    // 判断是否存在激活的输出设备
     enableDevice(existActiveOutputDevice());
 
     for (SoundDevicePort *port : m_ports) {
@@ -466,6 +456,7 @@
     for (SoundDevicePort *it : m_ports) {
         if (it->id() == portId && it->cardId() == cardId) {
             it->setIsActive(true);
+            enableDevice(true);
         }
         else {
             it->setIsActive(false);
@@ -491,7 +482,9 @@
         m_volumeSlider->setEnabled(flag);
     }
     m_volumeIconMin->setEnabled(flag);
+    m_soundShow->setEnabled(flag);
     m_volumeIconMax->setEnabled(flag);
+    m_deviceLabel->setEnabled(flag);
 }
 
 void SoundApplet::disableAllDevice()
@@ -573,17 +566,20 @@
         }
     }
 
-    // 兼容云平台无端口的情况
-    return jCards.isEmpty() && m_defSinkInter && !m_defSinkInter->name().startsWith("auto_null");
+    return false;
 }
 
 bool SoundApplet::eventFilter(QObject *watcher, QEvent *event)
 {
     // 当控制中心禁用所有输出设备时，静音按钮置灰，其他情况正常．
     if (watcher == m_volumeIconMin && event->type() == QEvent::MouseButtonRelease) {
-        m_defSinkInter->SetMuteQueued(!m_defSinkInter->mute());
-    }
-
+        if (!existActiveOutputDevice()) {
+            m_volumeIconMin->setEnabled(false);
+        } else {
+            m_volumeIconMin->setEnabled(true);
+            m_defSinkInter->SetMuteQueued(!m_defSinkInter->mute());
+        }
+    }
     return false;
 }
 
