/*
 * Copyright (C) 2011 ~ 2018 Deepin Technology Co., Ltd.
 *
 * Author:     sbw <sbw@sbw.so>
 *
 * Maintainer: sbw <sbw@sbw.so>
 *
 * This program is free software: you can redistribute it and/or modify
 * it under the terms of the GNU General Public License as published by
 * the Free Software Foundation, either version 3 of the License, or
 * any later version.
 *
 * This program is distributed in the hope that it will be useful,
 * but WITHOUT ANY WARRANTY; without even the implied warranty of
 * MERCHANTABILITY or FITNESS FOR A PARTICULAR PURPOSE.  See the
 * GNU General Public License for more details.
 *
 * You should have received a copy of the GNU General Public License
 * along with this program.  If not, see <http://www.gnu.org/licenses/>.
 */

#include "powerplugin.h"
#include "dbus/dbusaccount.h"

#include <QIcon>
#include <QGSettings>

#define PLUGIN_STATE_KEY    "enable"
#define DELAYTIME           (20 * 1000)

static QGSettings *GSettingsByApp()
{
    static QGSettings settings("com.deepin.dde.dock.module.power");
    return &settings;
}

PowerPlugin::PowerPlugin(QObject *parent)
    : QObject(parent)
    , m_pluginLoaded(false)
    , m_showTimeToFull(true)
    , m_tipsLabel(new TipsWidget)
    , m_delayTimer(new QTimer(this))
{
    m_tipsLabel->setVisible(false);
    m_tipsLabel->setObjectName("power");
    m_delayTimer->setInterval(DELAYTIME);
    m_delayTimer->setSingleShot(true);
}

const QString PowerPlugin::pluginName() const
{
    return "power";
}

const QString PowerPlugin::pluginDisplayName() const
{
    return tr("Power");
}

QWidget *PowerPlugin::itemWidget(const QString &itemKey)
{
    if (itemKey == POWER_KEY)
        return m_powerStatusWidget;

    return nullptr;
}

QWidget *PowerPlugin::itemTipsWidget(const QString &itemKey)
{
    const BatteryPercentageMap data = m_powerInter->batteryPercentage();

    if (data.isEmpty()) {
        return nullptr;
    }

    m_tipsLabel->setObjectName(itemKey);

    refreshTipsData();

    return m_tipsLabel;
}

void PowerPlugin::init(PluginProxyInterface *proxyInter)
{
    m_proxyInter = proxyInter;

    if (!pluginIsDisable()) {
        loadPlugin();
    }
}

void PowerPlugin::pluginStateSwitched()
{
    m_proxyInter->saveValue(this, PLUGIN_STATE_KEY, pluginIsDisable());

    refreshPluginItemsVisible();
}

bool PowerPlugin::pluginIsDisable()
{
    return !m_proxyInter->getValue(this, PLUGIN_STATE_KEY, true).toBool();
}

const QString PowerPlugin::itemCommand(const QString &itemKey)
{
    if (itemKey == POWER_KEY)
        return QString("dbus-send --print-reply --dest=com.deepin.dde.ControlCenter /com/deepin/dde/ControlCenter com.deepin.dde.ControlCenter.ShowModule \"string:power\"");

    return QString();
}

const QString PowerPlugin::itemContextMenu(const QString &itemKey)
{
    if (itemKey != POWER_KEY) {
        return QString();
    }

    QList<QVariant> items;
    items.reserve(6);

    QMap<QString, QVariant> power;
    power["itemId"] = "power";
    power["itemText"] = tr("Power settings");
    power["isActive"] = true;
    items.push_back(power);

    QMap<QString, QVariant> menu;
    menu["items"] = items;
    menu["checkableMenu"] = false;
    menu["singleCheck"] = false;

    return QJsonDocument::fromVariant(menu).toJson();
}

void PowerPlugin::invokedMenuItem(const QString &itemKey, const QString &menuId, const bool checked)
{
    Q_UNUSED(itemKey)
    Q_UNUSED(checked)

    if (menuId == "power")
        QProcess::startDetached("dbus-send --print-reply --dest=com.deepin.dde.ControlCenter /com/deepin/dde/ControlCenter com.deepin.dde.ControlCenter.ShowModule \"string:power\"");
}

void PowerPlugin::refreshIcon(const QString &itemKey)
{
    if (itemKey == POWER_KEY) {
        m_powerStatusWidget->refreshIcon();
    }
}

int PowerPlugin::itemSortKey(const QString &itemKey)
{
    const QString key = QString("pos_%1_%2").arg(itemKey).arg(Dock::Efficient);

    return m_proxyInter->getValue(this, key, 4).toInt();
}

void PowerPlugin::setSortKey(const QString &itemKey, const int order)
{
    const QString key = QString("pos_%1_%2").arg(itemKey).arg(Dock::Efficient);

    m_proxyInter->saveValue(this, key, order);
}

void PowerPlugin::pluginSettingsChanged()
{
    refreshPluginItemsVisible();
}

void PowerPlugin::updateBatteryVisible()
{
    const bool exist = !m_powerInter->batteryPercentage().isEmpty();

    if (!exist)
        m_proxyInter->itemRemoved(this, POWER_KEY);
    else if (exist && !pluginIsDisable())
        m_proxyInter->itemAdded(this, POWER_KEY);
}

void PowerPlugin::loadPlugin()
{
    if (m_pluginLoaded) {
        qDebug() << "power plugin has been loaded! return";
        return;
    }

    m_pluginLoaded = true;

    m_powerStatusWidget = new PowerStatusWidget;
    m_powerInter = new DBusPower(this);

    m_systemPowerInter = new SystemPowerInter("com.deepin.system.Power", "/com/deepin/system/Power", QDBusConnection::systemBus(), this);
    m_systemPowerInter->setSync(true);

    connect(GSettingsByApp(), &QGSettings::changed, this, &PowerPlugin::onGSettingsChanged);
    connect(m_systemPowerInter, &SystemPowerInter::BatteryStatusChanged, [&](uint  value){
        if (value == BatteryState::CHARGING)
            m_delayTimer->start();
        refreshTipsData();
    });
    connect(m_systemPowerInter, &SystemPowerInter::BatteryTimeToEmptyChanged, this, &PowerPlugin::refreshTipsData);
    connect(m_systemPowerInter, &SystemPowerInter::BatteryTimeToFullChanged, this, &PowerPlugin::refreshTipsData);

    connect(m_powerInter, &DBusPower::BatteryPercentageChanged, this, &PowerPlugin::updateBatteryVisible);

    updateBatteryVisible();

    onGSettingsChanged("showtimetofull");
}

void PowerPlugin::refreshPluginItemsVisible()
{
    if (pluginIsDisable()) {
        m_proxyInter->itemRemoved(this, POWER_KEY);
    } else {
        if (!m_pluginLoaded) {
            loadPlugin();
            return;
        }
        updateBatteryVisible();
    }
}

void PowerPlugin::onGSettingsChanged(const QString &key)
{
    if (key != "showtimetofull") {
        return;
    }

    if (GSettingsByApp()->keys().contains("showtimetofull")) {
        const bool isEnable = GSettingsByApp()->keys().contains("showtimetofull") && GSettingsByApp()->get("showtimetofull").toBool();
        m_showTimeToFull = isEnable && GSettingsByApp()->get("showtimetofull").toBool();
    }

    refreshTipsData();
}

void PowerPlugin::refreshTipsData()
{
    const BatteryPercentageMap data = m_powerInter->batteryPercentage();
    const uint percentage = qMin(100.0, qMax(0.0, data.value("Display")));
    const QString value = QString("%1%").arg(std::round(percentage));
    const int batteryState = m_powerInter->batteryState()["Display"];

    if (batteryState == BatteryState::DIS_CHARGING || batteryState == BatteryState::NOT_CHARGED || batteryState == BatteryState::UNKNOWN) {
        QString tips;
        qulonglong timeToEmpty = m_systemPowerInter->batteryTimeToEmpty();
        QDateTime time = QDateTime::fromTime_t(timeToEmpty).toUTC();
        uint hour = time.toString("hh").toUInt();
        uint min = time.toString("mm").toUInt();
        if (hour == 0) {
            if (min == 0)
                tips = tr("Charged");
            else {
                if (m_showTimeToFull)
                    tips = tr("Capacity %1, %2 min remaining").arg(value).arg(min);
                else {
                    tips = tr("Capacity %1");
                }
            }
        } else {
            if (m_showTimeToFull)
                tips = tr("Capacity %1, %2 hr %3 min remaining").arg(value).arg(hour).arg(min);
            else {
                tips = tr("Capacity %1").arg(value).arg(hour);
            }
        }

        m_tipsLabel->setText(tips);
    } else if (batteryState == BatteryState::FULLY_CHARGED || percentage == 100.) {
        m_tipsLabel->setText(tr("Capacity %1, fully charged").arg(value));
    } else {
        qulonglong timeToFull = m_systemPowerInter->batteryTimeToFull();
        QDateTime time = QDateTime::fromTime_t(timeToFull).toUTC();
        uint hour = time.toString("hh").toUInt();
        uint min = time.toString("mm").toUInt();
        QString tips;
<<<<<<< HEAD
        if (timeToFull == 0) {  // 电量已充満或电量计算中,剩余充满时间会返回0
            tips = tr("Capacity %1 ...").arg(value);
        } else if (hour == 0) {
            if (m_showTimeToFull)
                tips = tr("Charging %1, %2 min until full").arg(value).arg(min);
            else {
                tips = tr("Charging %1").arg(value);
            }
        } else {
            if (m_showTimeToFull)
                tips = tr("Charging %1, %2 hr %3 min until full").arg(value).arg(hour).arg(min);
            else {
                tips = tr("Charging %1").arg(value);
=======
        if (m_delayTimer->isActive())
            tips = tr("Capacity %1 ...").arg(value);
        else {
            if(timeToFull == 0) {   // 电量已充満或电量计算中,剩余充满时间会返回0
                tips = tr("Capacity %1 ...").arg(value);
            } else if (hour == 0) {
                if(m_showTimeToFull)
                    tips = tr("Charging %1, %2 min until full").arg(value).arg(min);
                else {
                    tips = tr("Charging %1").arg(value);
                }
            } else {
                if(m_showTimeToFull)
                    tips = tr("Charging %1, %2 hr %3 min until full").arg(value).arg(hour).arg(min);
                else {
                    tips = tr("Charging %1").arg(value);
                }
>>>>>>> f04e63ee
            }
        }

        m_tipsLabel->setText(tips);
    }
}<|MERGE_RESOLUTION|>--- conflicted
+++ resolved
@@ -275,21 +275,6 @@
         uint hour = time.toString("hh").toUInt();
         uint min = time.toString("mm").toUInt();
         QString tips;
-<<<<<<< HEAD
-        if (timeToFull == 0) {  // 电量已充満或电量计算中,剩余充满时间会返回0
-            tips = tr("Capacity %1 ...").arg(value);
-        } else if (hour == 0) {
-            if (m_showTimeToFull)
-                tips = tr("Charging %1, %2 min until full").arg(value).arg(min);
-            else {
-                tips = tr("Charging %1").arg(value);
-            }
-        } else {
-            if (m_showTimeToFull)
-                tips = tr("Charging %1, %2 hr %3 min until full").arg(value).arg(hour).arg(min);
-            else {
-                tips = tr("Charging %1").arg(value);
-=======
         if (m_delayTimer->isActive())
             tips = tr("Capacity %1 ...").arg(value);
         else {
@@ -307,7 +292,6 @@
                 else {
                     tips = tr("Charging %1").arg(value);
                 }
->>>>>>> f04e63ee
             }
         }
 
