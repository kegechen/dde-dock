--- conflicted
+++ resolved
@@ -1,4 +1,5 @@
-// SPDX-FileCopyrightText: 2011 - 2022 UnionTech Software Technology Co., Ltd.
+// Copyright (C) 2011 ~ 2018 Deepin Technology Co., Ltd.
+// SPDX-FileCopyrightText: 2018 - 2023 UnionTech Software Technology Co., Ltd.
 //
 // SPDX-License-Identifier: LGPL-3.0-or-later
 
@@ -13,18 +14,10 @@
 #include "mainwindowbase.h"
 
 #include <DPlatformWindowHandle>
-<<<<<<< HEAD
-#include <DWindowManagerHelper>
-#include <DBlurEffectWidget>
-#include <DGuiApplicationHelper>
-#include <DConfig>
-=======
->>>>>>> 1191af61
 
 #include <QWidget>
 
 DWIDGET_USE_NAMESPACE
-DCORE_USE_NAMESPACE
 
 class MainPanelControl;
 class QTimer;
@@ -34,13 +27,12 @@
 class MainWindow : public MainWindowBase
 {
     Q_OBJECT
-    friend class MainPanelControl;
 
 public:
     explicit MainWindow(MultiScreenWorker *multiScreenWorker, QWidget *parent = nullptr);
     void setGeometry(const QRect &rect);
 
-    void setVisible(bool visible) override;
+    friend class MainPanelControl;
 
     // 以下接口是实现基类的接口
     // 用来更新子区域的位置，一般用于在执行动画的过程中，根据当前的位置来更新里面panel的大小
@@ -66,13 +58,7 @@
 
     QString m_registerKey;
     QStringList m_registerKeys;
-<<<<<<< HEAD
-
-    QTimer *m_updateDragAreaTimer;
-    QSharedPointer<DConfig> m_dconfig;
-=======
     bool m_needUpdateUi;
->>>>>>> 1191af61
 };
 
 #endif // MAINWINDOW_H