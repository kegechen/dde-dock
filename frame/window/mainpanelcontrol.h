--- conflicted
+++ resolved
@@ -1,4 +1,5 @@
-// SPDX-FileCopyrightText: 2019 - 2022 UnionTech Software Technology Co., Ltd.
+// Copyright (C) 2019 ~ 2019 Deepin Technology Co., Ltd.
+// SPDX-FileCopyrightText: 2018 - 2023 UnionTech Software Technology Co., Ltd.
 //
 // SPDX-License-Identifier: LGPL-3.0-or-later
 
@@ -34,20 +35,14 @@
     void setPositonValue(Position position);
     void setDisplayMode(DisplayMode dislayMode);
     void resizeDockIcon();
-<<<<<<< HEAD
-    void updatePluginsLayout();
-    void setToggleDesktopInterval(int ms);
-=======
     void updateDockInter(DockInter *dockInter);
 
     QSize suitableSize(const Position &position, int screenSize, double deviceRatio) const;
->>>>>>> 1191af61
 
 public slots:
     void insertItem(const int index, DockItem *item);
     void removeItem(DockItem *item);
     void itemUpdated(DockItem *item);
-    void setKwinAppItemMinimizedGeometry(DockItem *item, const QRect);
 
 signals:
     void itemMoved(DockItem *sourceItem, DockItem *targetItem);
@@ -77,10 +72,6 @@
     void calcuDockIconSize(int w, int h);
     bool checkNeedShowDesktop();
     bool appIsOnDock(const QString &appDesktop);
-<<<<<<< HEAD
-
-    int getItemIndex(DockItem *targetItem) const;
-=======
     void dockRecentApp(DockItem *dockItem);
     PluginsItem *trash() const;
 
@@ -89,7 +80,6 @@
     void onDockAppVisibleChanged(bool visible);
     void onToolVisibleChanged(bool visible);
     void onTrayRequestUpdate();
->>>>>>> 1191af61
 
 protected:
     void dragMoveEvent(QDragMoveEvent *e) override;
