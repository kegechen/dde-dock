/*
 * Copyright (C) 2011 ~ 2018 Deepin Technology Co., Ltd.
 *
 * Author:     sbw <sbw@sbw.so>
 *
 * Maintainer: sbw <sbw@sbw.so>
 *
 * This program is free software: you can redistribute it and/or modify
 * it under the terms of the GNU General Public License as published by
 * the Free Software Foundation, either version 3 of the License, or
 * any later version.
 *
 * This program is distributed in the hope that it will be useful,
 * but WITHOUT ANY WARRANTY; without even the implied warranty of
 * MERCHANTABILITY or FITNESS FOR A PARTICULAR PURPOSE.  See the
 * GNU General Public License for more details.
 *
 * You should have received a copy of the GNU General Public License
 * along with this program.  If not, see <http://www.gnu.org/licenses/>.
 */

#include "mainwindow.h"
#include "panel/mainpanelcontrol.h"
#include "controller/dockitemmanager.h"
#include "util/utils.h"

#include <QDebug>
#include <QEvent>
#include <QResizeEvent>
#include <QScreen>
#include <QGuiApplication>
#include <QX11Info>
#include <qpa/qplatformwindow.h>
#include <DStyle>
#include <DPlatformWindowHandle>

#include <X11/X.h>
#include <X11/Xutil.h>

#define SNI_WATCHER_SERVICE "org.kde.StatusNotifierWatcher"
#define SNI_WATCHER_PATH "/StatusNotifierWatcher"

#define MAINWINDOW_MAX_SIZE       DOCK_MAX_SIZE
#define MAINWINDOW_MIN_SIZE       (40)
#define DRAG_AREA_SIZE (5)

using org::kde::StatusNotifierWatcher;

class DragWidget : public QWidget
{
    Q_OBJECT

private:
    bool m_dragStatus;
    QPoint m_resizePoint;

public:
    DragWidget(QWidget *parent) : QWidget(parent)
    {
        m_dragStatus = false;
    }

signals:
    void dragPointOffset(QPoint);
    void dragFinished();

private:
    void mousePressEvent(QMouseEvent *event) override
    {
        if (event->button() == Qt::LeftButton) {
            m_resizePoint = event->globalPos();
            m_dragStatus = true;
            this->grabMouse();
        }
    }

    void mouseMoveEvent(QMouseEvent *event) override
    {
        if (m_dragStatus) {
            QPoint offset = QPoint(QCursor::pos() - m_resizePoint);
            emit dragPointOffset(offset);
        }
    }

    void mouseReleaseEvent(QMouseEvent *event) override
    {
        if (!m_dragStatus)
            return;

        m_dragStatus =  false;
        releaseMouse();
        emit dragFinished();
    }

    void enterEvent(QEvent *) override
    {
        if (QApplication::overrideCursor() && QApplication::overrideCursor()->shape() != cursor()) {
            QApplication::setOverrideCursor(cursor());
        }
    }

    void leaveEvent(QEvent *) override
    {
        QApplication::restoreOverrideCursor();
    }
};

const QPoint rawXPosition(const QPoint &scaledPos)
{
    QScreen const *screen = Utils::screenAtByScaled(scaledPos);

    return screen ? screen->geometry().topLeft() +
           (scaledPos - screen->geometry().topLeft()) *
           screen->devicePixelRatio()
           : scaledPos;
}

const QPoint scaledPos(const QPoint &rawXPos)
{
    QScreen const *screen = Utils::screenAt(rawXPos);

    return screen
           ? screen->geometry().topLeft() +
           (rawXPos - screen->geometry().topLeft()) / screen->devicePixelRatio()
           : rawXPos;
}

MainWindow::MainWindow(QWidget *parent)
    : DBlurEffectWidget(parent),

      m_launched(false),

      m_mainPanel(new MainPanelControl(this)),

      m_platformWindowHandle(this),
      m_wmHelper(DWindowManagerHelper::instance()),
      m_regionMonitor(new DRegionMonitor(this)),

      m_positionUpdateTimer(new QTimer(this)),
      m_expandDelayTimer(new QTimer(this)),
      m_leaveDelayTimer(new QTimer(this)),
      m_shadowMaskOptimizeTimer(new QTimer(this)),

      m_panelShowAni(new QVariantAnimation(this)),
      m_panelHideAni(new QVariantAnimation(this)),
      m_xcbMisc(XcbMisc::instance()),
      m_dbusDaemonInterface(QDBusConnection::sessionBus().interface()),
      m_sniWatcher(new StatusNotifierWatcher(SNI_WATCHER_SERVICE, SNI_WATCHER_PATH, QDBusConnection::sessionBus(), this)),
      m_dragWidget(new DragWidget(this))
{
    setAccessibleName("dock-mainwindow");
    m_mainPanel->setAccessibleName("mainpanel");
    setAttribute(Qt::WA_TranslucentBackground);
    setMouseTracking(true);
    setAcceptDrops(true);

    DPlatformWindowHandle::enableDXcbForWindow(this, true);
    m_platformWindowHandle.setEnableBlurWindow(true);
    m_platformWindowHandle.setTranslucentBackground(true);
    m_platformWindowHandle.setWindowRadius(0);
    m_platformWindowHandle.setShadowOffset(QPoint(0, 5));
    m_platformWindowHandle.setShadowColor(QColor(0, 0, 0, 0.3 * 255));

    m_settings = &DockSettings::Instance();
    m_xcbMisc->set_window_type(winId(), XcbMisc::Dock);
    m_size = m_settings->m_mainWindowSize;
    m_mainPanel->setDisplayMode(m_settings->displayMode());
    initSNIHost();
    initComponents();
    initConnections();

    resizeMainPanelWindow();

    m_mainPanel->setDelegate(this);
    for (auto item : DockItemManager::instance()->itemList())
        m_mainPanel->insertItem(-1, item);

    m_dragWidget->setMouseTracking(true);
    m_dragWidget->setFocusPolicy(Qt::NoFocus);

    m_curDockPos = m_settings->position();
    m_newDockPos = m_curDockPos;

    if ((Top == m_curDockPos) || (Bottom == m_curDockPos)) {
        m_dragWidget->setCursor(Qt::SizeVerCursor);
    } else {
        m_dragWidget->setCursor(Qt::SizeHorCursor);
    }

    connect(m_panelShowAni, &QVariantAnimation::valueChanged, [ this ](const QVariant & value) {

        if (m_panelShowAni->state() != QPropertyAnimation::Running)
            return;

        // dock的宽度或高度值
        int val = value.toInt();
        // 当前dock尺寸
        const QRectF windowRect = m_settings->windowRect(m_curDockPos, false);

        switch (m_curDockPos) {
        case Dock::Top:
            m_mainPanel->move(0, val - windowRect.height());
            QWidget::move(windowRect.left(), windowRect.top());
            break;
        case Dock::Bottom:
            m_mainPanel->move(0, 0);
            QWidget::move(windowRect.left(), windowRect.bottom() - val);
            break;
        case Dock::Left:
            m_mainPanel->move(val - windowRect.width(), 0);
            QWidget::move(windowRect.left(), windowRect.top());
            break;
        case Dock::Right:
            m_mainPanel->move(0, 0);
            QWidget::move(windowRect.right() - val, windowRect.top());
            break;
        default: break;
        }

        if (m_curDockPos == Dock::Top || m_curDockPos == Dock::Bottom) {
            QWidget::setFixedHeight(val);
        } else {
            QWidget::setFixedWidth(val);
        }
    });

    connect(m_panelHideAni, &QVariantAnimation::valueChanged, [ this ](const QVariant & value) {

        if (m_panelHideAni->state() != QPropertyAnimation::Running)
            return;

        // dock的宽度或高度
        int val = value.toInt();
        // dock隐藏后的rect
        const QRectF windowRect = m_settings->windowRect(m_curDockPos, false);
        const int margin = m_settings->dockMargin();

        switch (m_curDockPos) {
        case Dock::Top:
            m_mainPanel->move(0, val - windowRect.height());
            QWidget::move(windowRect.left(), windowRect.top() - margin);
            break;
        case Dock::Bottom:
            m_mainPanel->move(0, 0);
            QWidget::move(windowRect.left(), windowRect.bottom() - val + margin);
            break;
        case Dock::Left:
            m_mainPanel->move(val - windowRect.width(), 0);
            QWidget::move(windowRect.left() - margin, windowRect.top());
            break;
        case Dock::Right:
            m_mainPanel->move(0, 0);
            QWidget::move(windowRect.right() - val + margin, windowRect.top());
            break;
        default: break;
        }

        if (m_curDockPos == Dock::Top || m_curDockPos == Dock::Bottom) {
            QWidget::setFixedHeight(val);
        } else {
            QWidget::setFixedWidth(val);
        }

    });

    connect(m_panelShowAni, &QVariantAnimation::finished, [ this ]() {
        const QRect windowRect = m_settings->windowRect(m_curDockPos, false);

        QWidget::move(windowRect.left(), windowRect.top());
        QWidget::setFixedSize(windowRect.size());

        m_mainPanel->move(QPoint(0, 0));

        resizeMainPanelWindow();
    });

    connect(m_panelHideAni, &QVariantAnimation::finished, [ this ]() {
        m_curDockPos = m_newDockPos;
        const QRect windowRect = m_settings->windowRect(m_curDockPos, true);

        QWidget::move(windowRect.left(), windowRect.top());
        QWidget::setFixedSize(windowRect.size());
        m_mainPanel->move(QPoint(0, 0));
        if (m_settings->hideMode() != KeepShowing)
            this->setVisible(false);
    });

    updateRegionMonitorWatch();
}

MainWindow::~MainWindow()
{
    delete m_xcbMisc;
}

void MainWindow::launch()
{
    setVisible(false);
<<<<<<< HEAD
    QTimer *waitServerTimer = new QTimer(this);
    waitServerTimer->start(100);
    connect(waitServerTimer, &QTimer::timeout, this, [ = ] {
        QDBusInterface interface("com.deepin.dde.daemon.Dock", "/com/deepin/dde/daemon/Dock",
                                 "com.deepin.dde.daemon.Dock",
                                 QDBusConnection::sessionBus());
        if(interface.isValid()) {
            waitServerTimer->stop();
            waitServerTimer->deleteLater();
            emit loaderPlugins();
            QTimer::singleShot(400, this, [&] {
                m_launched = true;
                qApp->processEvents();
                QWidget::move(m_settings->windowRect(m_curDockPos).topLeft());
                setVisible(true);
                updatePanelVisible();
                expand();
                resetPanelEnvironment(false);
            });
        }
=======
    QTimer::singleShot(400, this, [&] {
        m_launched = true;
        qApp->processEvents();
        QWidget::move(m_settings->windowRect(m_curDockPos).topLeft());
        setVisible(true);
        updatePanelVisible();
        resetPanelEnvironment(false);
>>>>>>> 1951ff73
    });
}

bool MainWindow::event(QEvent *e)
{
    switch (e->type()) {
    case QEvent::Move:
        if (!e->spontaneous())
            QTimer::singleShot(1, this, &MainWindow::positionCheck);
        break;
    default:;
    }

    return QWidget::event(e);
}

void MainWindow::showEvent(QShowEvent *e)
{
    QWidget::showEvent(e);

//    connect(qGuiApp, &QGuiApplication::primaryScreenChanged,
//    windowHandle(), [this](QScreen * new_screen) {
//        QScreen *old_screen = windowHandle()->screen();
//        windowHandle()->setScreen(new_screen);
//        // 屏幕变化后可能导致控件缩放比变化，此时应该重设控件位置大小
//        // 比如：窗口大小为 100 x 100, 显示在缩放比为 1.0 的屏幕上，此时窗口的真实大小 = 100x100
//        // 随后窗口被移动到了缩放比为 2.0 的屏幕上，应该将真实大小改为 200x200。另外，只能使用
//        // QPlatformWindow直接设置大小来绕过QWidget和QWindow对新旧geometry的比较。
//        const qreal scale = devicePixelRatioF();
//        const QPoint screenPos = new_screen->geometry().topLeft();
//        const QPoint posInScreen = this->pos() - old_screen->geometry().topLeft();
//        const QPoint pos = screenPos + posInScreen * scale;
//        const QSize size = this->size() * scale;

//        windowHandle()->handle()->setGeometry(QRect(pos, size));
//    }, Qt::UniqueConnection);

//    windowHandle()->setScreen(qGuiApp->primaryScreen());
}

void MainWindow::mousePressEvent(QMouseEvent *e)
{
    e->ignore();
    if (e->button() == Qt::RightButton && m_settings->m_menuVisible) {
        m_settings->showDockSettingsMenu();
        return;
    }
}

void MainWindow::keyPressEvent(QKeyEvent *e)
{
    switch (e->key()) {
#ifdef QT_DEBUG
    case Qt::Key_Escape:        qApp->quit();       break;
#endif
    default:;
    }
}

void MainWindow::enterEvent(QEvent *e)
{
    QWidget::enterEvent(e);

    m_leaveDelayTimer->stop();
    if (m_settings->hideState() != Show && m_panelShowAni->state() != QPropertyAnimation::Running)
        m_expandDelayTimer->start();

    if (QApplication::overrideCursor() && QApplication::overrideCursor()->shape() != Qt::ArrowCursor)
        QApplication::restoreOverrideCursor();
}

void MainWindow::mouseMoveEvent(QMouseEvent *e)
{
    //重写mouseMoveEvent 解决bug12866  leaveEvent事件失效
}

void MainWindow::leaveEvent(QEvent *e)
{
    QWidget::leaveEvent(e);
    if (m_panelHideAni->state() == QPropertyAnimation::Running)
        return;

    m_expandDelayTimer->stop();
    m_leaveDelayTimer->start();
}

void MainWindow::dragEnterEvent(QDragEnterEvent *e)
{
    QWidget::dragEnterEvent(e);

    if (m_settings->hideState() != Show) {
        m_expandDelayTimer->start();
    }
}

void MainWindow::initSNIHost()
{
    // registor dock as SNI Host on dbus
    QDBusConnection dbusConn = QDBusConnection::sessionBus();
    m_sniHostService = QString("org.kde.StatusNotifierHost-") + QString::number(qApp->applicationPid());
    dbusConn.registerService(m_sniHostService);
    dbusConn.registerObject("/StatusNotifierHost", this);

    if (m_sniWatcher->isValid()) {
        m_sniWatcher->RegisterStatusNotifierHost(m_sniHostService);
    } else {
        qDebug() << SNI_WATCHER_SERVICE << "SNI watcher daemon is not exist for now!";
    }
}

void MainWindow::initComponents()
{
    m_positionUpdateTimer->setSingleShot(true);
    m_positionUpdateTimer->setInterval(20);
    m_positionUpdateTimer->start();

    m_expandDelayTimer->setSingleShot(true);
    m_expandDelayTimer->setInterval(m_settings->expandTimeout());

    m_leaveDelayTimer->setSingleShot(true);
    m_leaveDelayTimer->setInterval(m_settings->narrowTimeout());

    m_shadowMaskOptimizeTimer->setSingleShot(true);
    m_shadowMaskOptimizeTimer->setInterval(100);

    m_panelShowAni->setEasingCurve(QEasingCurve::InOutCubic);
    m_panelHideAni->setEasingCurve(QEasingCurve::InOutCubic);

    QTimer::singleShot(1, this, &MainWindow::compositeChanged);

    themeTypeChanged(DGuiApplicationHelper::instance()->themeType());
}

void MainWindow::compositeChanged()
{
    const bool composite = m_wmHelper->hasComposite();
    setComposite(composite);

// NOTE(justforlxz): On the sw platform, there is an unstable
// display position error, disable animation solution
#ifndef DISABLE_SHOW_ANIMATION
    const int duration = composite ? 300 : 0;
#else
    const int duration = 0;
#endif

    m_panelHideAni->setDuration(duration);
    m_panelShowAni->setDuration(duration);

    m_shadowMaskOptimizeTimer->start();
}

void MainWindow::internalMove(const QPoint &p)
{
    const bool isHide = m_settings->hideState() == HideState::Hide && !testAttribute(Qt::WA_UnderMouse);
    const bool pos_adjust = m_settings->hideMode() != HideMode::KeepShowing &&
                            isHide &&
                            m_panelShowAni->state() == QVariantAnimation::Stopped;
    if (!pos_adjust) {
        m_mainPanel->move(0, 0);
        return QWidget::move(p);
    }


    QPoint rp = rawXPosition(p);
    const auto ratio = devicePixelRatioF();

    const QRect &r = m_settings->primaryRawRect();
    switch (m_curDockPos) {
    case Left:      rp.setX(r.x());             break;
    case Top:       rp.setY(r.y());             break;
    case Right:     rp.setX(r.right() - 1);     break;
    case Bottom:    rp.setY(r.bottom() - 1);    break;
    }

    int hx = height() * ratio, wx = width() * ratio;
    if (m_settings->hideMode() != HideMode::KeepShowing &&
            isHide &&
            m_panelHideAni->state() == QVariantAnimation::Stopped &&
            m_panelShowAni->state() == QVariantAnimation::Stopped) {
        switch (m_curDockPos) {
        case Top:
        case Bottom:
            hx = 2;
            break;
        case Left:
        case Right:
            wx = 2;
        }
    }

    // using platform window to set real window position
//    windowHandle()->handle()->setGeometry(QRect(rp.x(), rp.y(), wx, hx));
}

void MainWindow::initConnections()
{
    connect(m_settings, &DockSettings::dataChanged, m_positionUpdateTimer, static_cast<void (QTimer::*)()>(&QTimer::start));
    connect(m_settings, &DockSettings::positionChanged, this, &MainWindow::positionChanged);
    connect(m_settings, &DockSettings::autoHideChanged, m_leaveDelayTimer, static_cast<void (QTimer::*)()>(&QTimer::start));
    connect(m_settings, &DockSettings::windowGeometryChanged, this, &MainWindow::updateGeometry, Qt::DirectConnection);
    connect(m_settings, &DockSettings::trayCountChanged, this, &MainWindow::getTrayVisableItemCount, Qt::DirectConnection);
    connect(m_settings, &DockSettings::windowHideModeChanged, this, &MainWindow::setStrutPartial, Qt::QueuedConnection);
    connect(m_settings, &DockSettings::windowHideModeChanged, [this] { resetPanelEnvironment(true); });
    connect(m_settings, &DockSettings::windowHideModeChanged, m_leaveDelayTimer, static_cast<void (QTimer::*)()>(&QTimer::start));
    connect(m_settings, &DockSettings::windowVisibleChanged, this, &MainWindow::updatePanelVisible, Qt::QueuedConnection);
    connect(m_settings, &DockSettings::displayModeChanegd, m_positionUpdateTimer, static_cast<void (QTimer::*)()>(&QTimer::start));
    connect(&DockSettings::Instance(), &DockSettings::opacityChanged, this, &MainWindow::setMaskAlpha);
    connect(m_settings, &DockSettings::displayModeChanegd, this, &MainWindow::updateDisplayMode, Qt::QueuedConnection);

    connect(m_positionUpdateTimer, &QTimer::timeout, this, &MainWindow::updatePosition, Qt::QueuedConnection);
    connect(m_expandDelayTimer, &QTimer::timeout, this, &MainWindow::expand, Qt::QueuedConnection);
    connect(m_leaveDelayTimer, &QTimer::timeout, this, &MainWindow::updatePanelVisible, Qt::QueuedConnection);
    connect(m_shadowMaskOptimizeTimer, &QTimer::timeout, this, &MainWindow::adjustShadowMask, Qt::QueuedConnection);

    connect(m_panelHideAni, &QPropertyAnimation::finished, m_shadowMaskOptimizeTimer, static_cast<void (QTimer::*)()>(&QTimer::start));
    connect(m_panelShowAni, &QPropertyAnimation::finished, m_shadowMaskOptimizeTimer, static_cast<void (QTimer::*)()>(&QTimer::start));

    connect(m_wmHelper, &DWindowManagerHelper::hasCompositeChanged, this, &MainWindow::compositeChanged, Qt::QueuedConnection);
    connect(&m_platformWindowHandle, &DPlatformWindowHandle::frameMarginsChanged, m_shadowMaskOptimizeTimer, static_cast<void (QTimer::*)()>(&QTimer::start));

    connect(m_dbusDaemonInterface, &QDBusConnectionInterface::serviceOwnerChanged, this, &MainWindow::onDbusNameOwnerChanged);

    connect(DockItemManager::instance(), &DockItemManager::itemInserted, m_mainPanel, &MainPanelControl::insertItem, Qt::DirectConnection);
    connect(DockItemManager::instance(), &DockItemManager::itemRemoved, m_mainPanel, &MainPanelControl::removeItem, Qt::DirectConnection);
    connect(DockItemManager::instance(), &DockItemManager::itemUpdated, m_mainPanel, &MainPanelControl::itemUpdated, Qt::DirectConnection);
    connect(DockItemManager::instance(), &DockItemManager::requestRefershWindowVisible, this, &MainWindow::updatePanelVisible, Qt::QueuedConnection);
    connect(DockItemManager::instance(), &DockItemManager::requestWindowAutoHide, m_settings, &DockSettings::setAutoHide);
    connect(m_mainPanel, &MainPanelControl::itemMoved, DockItemManager::instance(), &DockItemManager::itemMoved, Qt::DirectConnection);
    connect(m_mainPanel, &MainPanelControl::itemAdded, DockItemManager::instance(), &DockItemManager::itemAdded, Qt::DirectConnection);
    connect(m_dragWidget, &DragWidget::dragPointOffset, this, &MainWindow::onMainWindowSizeChanged);
    connect(m_dragWidget, &DragWidget::dragFinished, this, &MainWindow::onDragFinished);
    connect(DGuiApplicationHelper::instance(), &DGuiApplicationHelper::themeTypeChanged, this, &MainWindow::themeTypeChanged);
    connect(m_regionMonitor, &DRegionMonitor::cursorMove, this, &MainWindow::onRegionMonitorChanged);
}

const QPoint MainWindow::x11GetWindowPos()
{
    const auto disp = QX11Info::display();

    unsigned int unused;
    int x;
    int y;
    Window unused_window;

    XGetGeometry(disp, winId(), &unused_window, &x, &y, &unused, &unused, &unused, &unused);
    XFlush(disp);

    return QPoint(x, y);
}

void MainWindow::x11MoveWindow(const int x, const int y)
{
    const auto disp = QX11Info::display();

    XMoveWindow(disp, winId(), x, y);
    XFlush(disp);
}

void MainWindow::x11MoveResizeWindow(const int x, const int y, const int w, const int h)
{
    const auto disp = QX11Info::display();

    XMoveResizeWindow(disp, winId(), x, y, w, h);
    XFlush(disp);
}

void MainWindow::positionChanged(const Position prevPos, const Position nextPos)
{
    m_newDockPos = nextPos;
    // paly hide animation and disable other animation
    clearStrutPartial();
    narrow(prevPos);

    // set strut
    QTimer::singleShot(400, this, [&] {
        setStrutPartial();
    });

    // reset to right environment when animation finished
    QTimer::singleShot(500, this, [&] {
        m_mainPanel->setPositonValue(m_curDockPos);
        resetPanelEnvironment(true);

        if ((Top == m_curDockPos) || (Bottom == m_curDockPos))
        {
            m_dragWidget->setCursor(Qt::SizeVerCursor);
        } else
        {
            m_dragWidget->setCursor(Qt::SizeHorCursor);
        }

        updatePanelVisible();
    });

    updateRegionMonitorWatch();
}

void MainWindow::updatePosition()
{
    // all update operation need pass by timer
    Q_ASSERT(sender() == m_positionUpdateTimer);

    //clearStrutPartial();
    updateGeometry();
}

void MainWindow::updateGeometry()
{
    // DockDisplayMode and DockPosition MUST be set before invoke setFixedSize method of MainPanel
    setStrutPartial();

    m_mainPanel->setDisplayMode(m_settings->displayMode());
    m_mainPanel->setPositonValue(m_curDockPos);

    bool isHide = m_settings->hideState() == Hide && !testAttribute(Qt::WA_UnderMouse);

    const QRect windowRect = m_settings->windowRect(m_curDockPos, isHide);

    internalMove(windowRect.topLeft());

    QWidget::move(windowRect.topLeft());
    QWidget::setFixedSize(m_settings->m_mainWindowSize);

    resizeMainPanelWindow();

    m_mainPanel->update();
}

void MainWindow::getTrayVisableItemCount()
{
   m_mainPanel->getTrayVisableItemCount();
}

void MainWindow::clearStrutPartial()
{
    m_xcbMisc->clear_strut_partial(winId());
}

void MainWindow::setStrutPartial()
{
    // first, clear old strut partial
    clearStrutPartial();

    // reset env
    //resetPanelEnvironment(true);

    if (m_settings->hideMode() != Dock::KeepShowing)
        return;

    const auto ratio = devicePixelRatioF();
    const int maxScreenHeight = m_settings->screenRawHeight();
    const int maxScreenWidth = m_settings->screenRawWidth();
    const Position side = m_curDockPos;
    const QPoint &p = rawXPosition(m_settings->windowRect(m_curDockPos).topLeft());
    const QSize &s = m_settings->windowSize();
    const QRect &primaryRawRect = m_settings->primaryRawRect();

    XcbMisc::Orientation orientation = XcbMisc::OrientationTop;
    uint strut = 0;
    uint strutStart = 0;
    uint strutEnd = 0;

    QRect strutArea(0, 0, maxScreenWidth, maxScreenHeight);
    switch (side) {
    case Position::Top:
        orientation = XcbMisc::OrientationTop;
        strut = p.y() + s.height() * ratio;
        strutStart = p.x();
        strutEnd = qMin(qRound(p.x() + s.width() * ratio), primaryRawRect.right());
        strutArea.setLeft(strutStart);
        strutArea.setRight(strutEnd);
        strutArea.setBottom(strut);
        break;
    case Position::Bottom:
        orientation = XcbMisc::OrientationBottom;
        strut = maxScreenHeight - p.y();
        strutStart = p.x();
        strutEnd = qMin(qRound(p.x() + s.width() * ratio), primaryRawRect.right());
        strutArea.setLeft(strutStart);
        strutArea.setRight(strutEnd);
        strutArea.setTop(p.y());
        break;
    case Position::Left:
        orientation = XcbMisc::OrientationLeft;
        strut = p.x() + s.width() * ratio;
        strutStart = p.y();
        strutEnd = qMin(qRound(p.y() + s.height() * ratio), primaryRawRect.bottom());
        strutArea.setTop(strutStart);
        strutArea.setBottom(strutEnd);
        strutArea.setRight(strut);
        break;
    case Position::Right:
        orientation = XcbMisc::OrientationRight;
        strut = maxScreenWidth - p.x();
        strutStart = p.y();
        strutEnd = qMin(qRound(p.y() + s.height() * ratio), primaryRawRect.bottom());
        strutArea.setTop(strutStart);
        strutArea.setBottom(strutEnd);
        strutArea.setLeft(p.x());
        break;
    default:
        Q_ASSERT(false);
    }

    // pass if strut area is intersect with other screen
    int count = 0;
    const QRect pr = m_settings->primaryRect();
    for (auto *screen : qApp->screens()) {
        const QRect sr = screen->geometry();
        if (sr == pr)
            continue;

        if (sr.intersects(strutArea))
            ++count;
    }
    if (count > 0) {
        qWarning() << "strutArea is intersects with another screen.";
        qWarning() << maxScreenHeight << maxScreenWidth << side << p << s;
        return;
    }

    m_xcbMisc->set_strut_partial(winId(), orientation, strut + m_settings->dockMargin() * ratio, strutStart, strutEnd);
}

void MainWindow::expand()
{
    qApp->processEvents();
    setVisible(true);

    if (m_panelHideAni->state() == QPropertyAnimation::Running)
        return;

    const auto showAniState = m_panelShowAni->state();

    int startValue = 2;
    int endValue = 2;

    resetPanelEnvironment(true, false);
    if (showAniState != QPropertyAnimation::Running /*&& pos() != m_panelShowAni->currentValue()*/) {
        bool isHide = m_settings->hideState() == Hide && !testAttribute(Qt::WA_UnderMouse);
        const QRectF windowRect = m_settings->windowRect(m_curDockPos, isHide);
        switch (m_curDockPos) {
        case Top:
        case Bottom:
            startValue = height();
            endValue = windowRect.height();
            break;
        case Left:
        case Right:
            startValue = width();
            endValue = windowRect.width();
            break;
        }

        if (startValue > DOCK_MAX_SIZE || endValue > DOCK_MAX_SIZE) {
            return;
        }

        if (startValue > endValue)
            return;

        m_panelShowAni->setStartValue(startValue);
        m_panelShowAni->setEndValue(endValue);
        m_panelShowAni->start();
        m_shadowMaskOptimizeTimer->start();
    }
}

void MainWindow::narrow(const Position prevPos)
{
    int startValue = 2;
    int endValue = 2;

    switch (prevPos) {
    case Top:
    case Bottom:
        startValue = height();
        endValue = 2;
        break;
    case Left:
    case Right:
        startValue = width();
        endValue = 2;
        break;
    }

    m_panelShowAni->stop();
    m_panelHideAni->setStartValue(startValue);
    m_panelHideAni->setEndValue(endValue);
    m_panelHideAni->start();
}

void MainWindow::resetPanelEnvironment(const bool visible, const bool resetPosition)
{
    if (!m_launched)
        return;

    resizeMainPanelWindow();
    updateRegionMonitorWatch();
    if (m_size != m_settings->m_mainWindowSize) {
        m_size = m_settings->m_mainWindowSize;
        setStrutPartial();
    }
}

void MainWindow::updatePanelVisible()
{
    if (m_settings->hideMode() == KeepShowing) {
        if (m_regionMonitor->registered()){
            m_regionMonitor->unregisterRegion();
        }
        return expand();
    }

    if (!m_regionMonitor->registered()){
        m_regionMonitor->registerRegion();
        m_regionMonitor->setCoordinateType(DRegionMonitor::ScaleRatio);
    }

    const Dock::HideState state = m_settings->hideState();

    do {
        if (state != Hide)
            break;

        if (!m_settings->autoHide())
            break;

        QRectF r(pos(), size());
        const int margin = m_settings->dockMargin();
        switch (m_curDockPos) {
        case Dock::Top:
            r.setY(r.y() - margin);
            break;
        case Dock::Bottom:
            r.setHeight(r.height() + margin);
            break;
        case Dock::Left:
            r.setX(r.x() - margin);
            break;
        case Dock::Right:
            r.setWidth(r.width() + margin);
            break;
        }
        if (r.contains(QCursor::pos())) {
            break;
        }

//        const QRect windowRect = m_settings->windowRect(m_curDockPos, true);
//        move(windowRect.topLeft());

        return narrow(m_curDockPos);

    } while (false);

    return expand();
}

void MainWindow::adjustShadowMask()
{
    if (!m_launched)
        return;

    if (m_shadowMaskOptimizeTimer->isActive())
        return;

    const bool composite = m_wmHelper->hasComposite();
    const bool isFasion = m_settings->displayMode() == Fashion;

    DStyleHelper dstyle(style());
    const int radius = dstyle.pixelMetric(DStyle::PM_TopLevelWindowRadius);

    m_platformWindowHandle.setWindowRadius(composite && isFasion ? radius : 0);
}

void MainWindow::positionCheck()
{
    if (m_positionUpdateTimer->isActive())
        return;

    const QPoint scaledFrontPos = scaledPos(m_settings->frontendWindowRect().topLeft());

    if (QPoint(pos() - scaledFrontPos).manhattanLength() < 2)
        return;

    // this may cause some position error and animation caton
    //internalMove();
}

void MainWindow::onDbusNameOwnerChanged(const QString &name, const QString &oldOwner, const QString &newOwner)
{
    Q_UNUSED(oldOwner);

    if (name == SNI_WATCHER_SERVICE && !newOwner.isEmpty()) {
        qDebug() << SNI_WATCHER_SERVICE << "SNI watcher daemon started, register dock to watcher as SNI Host";
        m_sniWatcher->RegisterStatusNotifierHost(m_sniHostService);
    }
}

void MainWindow::setEffectEnabled(const bool enabled)
{
    setMaskColor(AutoColor);

    setMaskAlpha(DockSettings::Instance().Opacity());

    m_platformWindowHandle.setBorderWidth(enabled ? 1 : 0);
}

void MainWindow::setComposite(const bool hasComposite)
{
    setEffectEnabled(hasComposite);
}

bool MainWindow::appIsOnDock(const QString &appDesktop)
{
    return DockItemManager::instance()->appIsOnDock(appDesktop);
}

void MainWindow::resizeMainWindow()
{
    const Position position = m_curDockPos;
    QSize size = m_settings->windowSize();
    const QRect windowRect = m_settings->windowRect(position, false);
    internalMove(windowRect.topLeft());
    resizeMainPanelWindow();
    QWidget::setFixedSize(size);
}

void MainWindow::resizeMainPanelWindow()
{
    m_mainPanel->setFixedSize(m_settings->m_mainWindowSize);

    switch (m_curDockPos) {
    case Dock::Top:
        m_dragWidget->setGeometry(0, height() - DRAG_AREA_SIZE, width(), DRAG_AREA_SIZE);
        break;
    case Dock::Bottom:
        m_dragWidget->setGeometry(0, 0, width(), DRAG_AREA_SIZE);
        break;
    case Dock::Left:
        m_dragWidget->setGeometry(width() - DRAG_AREA_SIZE, 0, DRAG_AREA_SIZE, height());
        break;
    case Dock::Right:
        m_dragWidget->setGeometry(0, 0, DRAG_AREA_SIZE, height());
        break;
    default: break;
    }
}

void MainWindow::updateDisplayMode()
{
    m_mainPanel->setDisplayMode(m_settings->displayMode());
    setStrutPartial();
    adjustShadowMask();
    updateRegionMonitorWatch();
}

void MainWindow::onMainWindowSizeChanged(QPoint offset)
{
    if (Dock::Top == m_curDockPos) {
        m_settings->m_mainWindowSize.setHeight(qBound(MAINWINDOW_MIN_SIZE, m_size.height() + offset.y(), MAINWINDOW_MAX_SIZE));
        m_settings->m_mainWindowSize.setWidth(width());
    } else if (Dock::Bottom == m_curDockPos) {
        m_settings->m_mainWindowSize.setHeight(qBound(MAINWINDOW_MIN_SIZE, m_size.height() - offset.y(), MAINWINDOW_MAX_SIZE));
        m_settings->m_mainWindowSize.setWidth(width());
    } else if (Dock::Left == m_curDockPos) {
        m_settings->m_mainWindowSize.setHeight(height());
        m_settings->m_mainWindowSize.setWidth(qBound(MAINWINDOW_MIN_SIZE, m_size.width() + offset.x(), MAINWINDOW_MAX_SIZE));
    } else {
        m_settings->m_mainWindowSize.setHeight(height());
        m_settings->m_mainWindowSize.setWidth(qBound(MAINWINDOW_MIN_SIZE, m_size.width() - offset.x(), MAINWINDOW_MAX_SIZE));
    }

    resizeMainWindow();
    m_settings->updateFrontendGeometry();
}

void MainWindow::onDragFinished()
{
    if (m_size == m_settings->m_mainWindowSize)
        return;

    m_size = m_settings->m_mainWindowSize;

    if (m_settings->displayMode() == Fashion) {
        if (Dock::Top == m_curDockPos || Dock::Bottom == m_curDockPos) {
            m_settings->m_dockInter->setWindowSizeFashion(m_settings->m_mainWindowSize.height());
            m_settings->m_dockInter->setWindowSize(m_settings->m_mainWindowSize.height());
        } else {
            m_settings->m_dockInter->setWindowSizeFashion(m_settings->m_mainWindowSize.width());
            m_settings->m_dockInter->setWindowSize(m_settings->m_mainWindowSize.width());
        }
    } else {
        if (Dock::Top == m_curDockPos || Dock::Bottom == m_curDockPos) {
            m_settings->m_dockInter->setWindowSizeEfficient(m_settings->m_mainWindowSize.height());
            m_settings->m_dockInter->setWindowSize(m_settings->m_mainWindowSize.height());
        } else {
            m_settings->m_dockInter->setWindowSizeEfficient(m_settings->m_mainWindowSize.width());
            m_settings->m_dockInter->setWindowSize(m_settings->m_mainWindowSize.width());
        }
    }


    setStrutPartial();
}

void MainWindow::themeTypeChanged(DGuiApplicationHelper::ColorType themeType)
{
    if (m_wmHelper->hasComposite()) {

        if (themeType == DGuiApplicationHelper::DarkType)
            m_platformWindowHandle.setBorderColor(QColor(0, 0, 0, 255 * 0.3));
        else
            m_platformWindowHandle.setBorderColor(QColor(QColor::Invalid));
    }
}

void MainWindow::onRegionMonitorChanged()
{
    if (m_settings->hideMode() == KeepShowing)
        return;

    if (!isVisible())
        setVisible(true);
}

void MainWindow::updateRegionMonitorWatch()
{
    if (m_settings->hideMode() == KeepShowing)
        return;

    int val = 5;
    const qreal scale = devicePixelRatioF();
    const int margin = m_settings->dockMargin();
    if (Dock::Top == m_curDockPos) {
        m_regionMonitor->setWatchedRegion(QRegion(margin * scale, 0, (m_settings->primaryRect().width() - margin*2) * scale, val *scale));
    } else if (Dock::Bottom == m_curDockPos) {
        m_regionMonitor->setWatchedRegion(QRegion(margin * scale, (m_settings->primaryRect().height() - val)* scale, (m_settings->primaryRect().width() - margin*2)*scale, val * scale));
    } else if (Dock::Left == m_curDockPos) {
        m_regionMonitor->setWatchedRegion(QRegion(0, margin * scale, val * scale, (m_settings->primaryRect().height() - margin*2) * scale));
    } else {
        m_regionMonitor->setWatchedRegion(QRegion((m_settings->primaryRect().width() - val) * scale, margin * scale, val * scale, (m_settings->primaryRect().height()- margin*2)*scale));
    }
}


#include "mainwindow.moc"<|MERGE_RESOLUTION|>--- conflicted
+++ resolved
@@ -296,28 +296,6 @@
 void MainWindow::launch()
 {
     setVisible(false);
-<<<<<<< HEAD
-    QTimer *waitServerTimer = new QTimer(this);
-    waitServerTimer->start(100);
-    connect(waitServerTimer, &QTimer::timeout, this, [ = ] {
-        QDBusInterface interface("com.deepin.dde.daemon.Dock", "/com/deepin/dde/daemon/Dock",
-                                 "com.deepin.dde.daemon.Dock",
-                                 QDBusConnection::sessionBus());
-        if(interface.isValid()) {
-            waitServerTimer->stop();
-            waitServerTimer->deleteLater();
-            emit loaderPlugins();
-            QTimer::singleShot(400, this, [&] {
-                m_launched = true;
-                qApp->processEvents();
-                QWidget::move(m_settings->windowRect(m_curDockPos).topLeft());
-                setVisible(true);
-                updatePanelVisible();
-                expand();
-                resetPanelEnvironment(false);
-            });
-        }
-=======
     QTimer::singleShot(400, this, [&] {
         m_launched = true;
         qApp->processEvents();
@@ -325,7 +303,6 @@
         setVisible(true);
         updatePanelVisible();
         resetPanelEnvironment(false);
->>>>>>> 1951ff73
     });
 }
 
