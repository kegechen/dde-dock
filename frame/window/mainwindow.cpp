--- conflicted
+++ resolved
@@ -195,7 +195,6 @@
         const QRect windowRect = m_settings->windowRect(m_dockPosition, false);
 
         switch (m_dockPosition) {
-<<<<<<< HEAD
             case Dock::Top:
                 m_mainPanel->move(0, val - windowRect.height());
                 QWidget::move(windowRect.topLeft());
@@ -212,25 +211,6 @@
                 m_mainPanel->move(0, 0);
                 QWidget::move(windowRect.right() - val, windowRect.top());
                 break;
-=======
-        case Dock::Top:
-            m_mainPanel->move(0, val - windowRect.height());
-            QWidget::move(windowRect.topLeft());
-            break;
-        case Dock::Bottom:
-            m_mainPanel->move(0, 0);
-            QWidget::move(windowRect.left(), windowRect.bottom() - val);
-            break;
-        case Dock::Left:
-            m_mainPanel->move(val - windowRect.width(), 0);
-            QWidget::move(windowRect.topLeft());
-            break;
-        case Dock::Right:
-            m_mainPanel->move(0, 0);
-            QWidget::move(windowRect.right() - val, windowRect.top());
-            break;
-        default: break;
->>>>>>> 43d3e50a
         }
 
         if (m_dockPosition == Dock::Top || m_dockPosition == Dock::Bottom) {
@@ -247,14 +227,8 @@
         // dock的宽度或高度
         int val = value.toInt();
         // dock隐藏后的rect
-<<<<<<< HEAD
         const QRect windowRect = m_settings->windowRect(m_dockPosition, false, true);
         const int margin = m_settings->dockMargin();
-=======
-        const QRect windowRect = m_settings->windowRect(m_dockPosition, false);
-        const int margin = m_settings->dockMargin();
-
->>>>>>> 43d3e50a
         switch (m_dockPosition) {
             case Dock::Top:
                 m_mainPanel->move(0, val - windowRect.height());
@@ -272,10 +246,6 @@
                 m_mainPanel->move(0, 0);
                 QWidget::move(windowRect.right() - val + margin, windowRect.top());
                 break;
-<<<<<<< HEAD
-=======
-            default: break;
->>>>>>> 43d3e50a
         }
 
         if (m_dockPosition == Dock::Top || m_dockPosition == Dock::Bottom) {
@@ -285,7 +255,6 @@
         }
     });
 
-<<<<<<< HEAD
     connect(m_panelShowAni, &QVariantAnimation::finished, [ this ]() {
         const QRect windowRect = m_settings->windowRect(m_dockPosition);
         QWidget::setFixedSize(windowRect.size());
@@ -310,26 +279,6 @@
         qDebug() << "Hide animation finished" << frameGeometry();
         qDebug() << "Hide animation finished not frame:" << geometry();
         QWidget::update();
-=======
-//    connect(m_panelShowAni, &QVariantAnimation::finished, [ this ]() {
-//    });
-
-    connect(m_panelHideAni, &QVariantAnimation::finished, [ this ]() {
-        Position settingPosition = m_settings->position();
-        // 位置是否更新
-        if (m_dockPosition != settingPosition) {
-            // 动画完成更新dock位置
-            m_dockPosition = settingPosition;
-            // 动画完成更新dock设置
-            m_settings->posChangedUpdateSettings();
-
-            const QRect windowRect = m_settings->windowRect(m_dockPosition, true);
-            QWidget::move(windowRect.topLeft());
-            QWidget::setFixedSize(windowRect.size());
-
-            m_mainPanel->move(QPoint(0, 0));
-        }
->>>>>>> 43d3e50a
     });
 
     updateRegionMonitorWatch();
@@ -350,11 +299,8 @@
         setVisible(true);
         updatePanelVisible();
         resetPanelEnvironment();
-<<<<<<< HEAD
         // 用于更新mainwindow圆角
         m_shadowMaskOptimizeTimer->start();
-=======
->>>>>>> 43d3e50a
     });
 }
 
@@ -599,17 +545,11 @@
     // paly hide animation and disable other animation
     qDebug() << "start positionChange:" << frameGeometry();
     clearStrutPartial();
-<<<<<<< HEAD
 
     //　需要在narrow之前执行，保证动画结束后能后更新界面布局的方向
     connect(m_panelHideAni, &QVariantAnimation::finished, this, &MainWindow::newPositionExpand);
 
     narrow();
-=======
-    narrow();
-
-    connect(m_panelHideAni, &QVariantAnimation::finished, this, &MainWindow::newPositionExpand);
->>>>>>> 43d3e50a
 }
 
 void MainWindow::updatePosition()
@@ -675,25 +615,6 @@
     disconnect(m_panelHideAni, &QVariantAnimation::finished, this, &MainWindow::newPositionExpand);
 
     updatePanelVisible();
-}
-
-void MainWindow::newPositionExpand()
-{
-    // set strut
-    setStrutPartial();
-
-    // reset to right environment when animation finished
-    m_mainPanel->setPositonValue(m_dockPosition);
-    resetPanelEnvironment();
-
-    if ((Top == m_dockPosition) || (Bottom == m_dockPosition)) {
-        m_dragWidget->setCursor(Qt::SizeVerCursor);
-    } else {
-        m_dragWidget->setCursor(Qt::SizeHorCursor);
-    }
-
-    updatePanelVisible();
-    disconnect(m_panelHideAni, &QVariantAnimation::finished, this, &MainWindow::newPositionExpand);
 }
 
 void MainWindow::clearStrutPartial()
@@ -767,7 +688,6 @@
     }
 
     // pass if strut area is intersect with other screen
-<<<<<<< HEAD
     //优化了文件管理的代码 会导致bug 15351 需要注释一下代码
     //    int count = 0;
     //    const QRect pr = m_settings->currentRawRect();
@@ -784,33 +704,13 @@
     //        qWarning() << maxScreenHeight << maxScreenWidth << m_dockPosition << p << s;
     //        return;
     //    }
-=======
-    int count = 0;
-    const QRect pr = m_settings->primaryRect();
-    for (auto *screen : qApp->screens()) {
-        const QRect sr = screen->geometry();
-        if (sr == pr)
-            continue;
-
-        if (sr.intersects(strutArea))
-            ++count;
-    }
-    if (count > 0) {
-        qDebug() << "strutArea is intersects with another screen.";
-        qDebug() << maxScreenHeight << maxScreenWidth << m_dockPosition << p << s;
-        return;
-    }
->>>>>>> 43d3e50a
 
     m_xcbMisc->set_strut_partial(winId(), orientation, strut + m_settings->dockMargin() * ratio, strutStart, strutEnd);
 }
 
 void MainWindow::expand()
 {
-<<<<<<< HEAD
     qDebug() << "expand started";
-=======
->>>>>>> 43d3e50a
     if (m_panelHideAni->state() == QPropertyAnimation::Running) {
         m_panelHideAni->stop();
         emit m_panelHideAni->finished();
@@ -824,27 +724,12 @@
     resetPanelEnvironment();
     if (showAniState != QPropertyAnimation::Running && pos() != m_panelShowAni->currentValue()) {
         const QRect windowRect = m_settings->windowRect(m_dockPosition);
-<<<<<<< HEAD
 
         startValue = (m_dockPosition == Top || m_dockPosition == Bottom) ? height() : width();
         endValue = (m_dockPosition == Top || m_dockPosition == Bottom) ? windowRect.height() : windowRect.width();
 
         qDebug() << "expand     " << "start value:" << startValue
                  << "end value:" << endValue;
-=======
-        switch (m_dockPosition) {
-        case Top:
-        case Bottom:
-            startValue = height();
-            endValue = windowRect.height();
-            break;
-        case Left:
-        case Right:
-            startValue = width();
-            endValue = windowRect.width();
-            break;
-        }
->>>>>>> 43d3e50a
 
         if (startValue > DOCK_MAX_SIZE || endValue > DOCK_MAX_SIZE) {
             return;
@@ -864,26 +749,8 @@
 
 void MainWindow::narrow()
 {
-<<<<<<< HEAD
     qDebug() << "narrow started";
     int startValue = (m_dockPosition == Top || m_dockPosition == Bottom) ? height() : width();
-=======
-    int startValue = 0;
-    int endValue = 0;
-
-    switch (m_dockPosition) {
-    case Top:
-    case Bottom:
-        startValue = height();
-        endValue = 0;
-        break;
-    case Left:
-    case Right:
-        startValue = width();
-        endValue = 0;
-        break;
-    }
->>>>>>> 43d3e50a
 
     qDebug() << "narrow     " << "start value:" << startValue;
     m_panelShowAni->stop();
@@ -941,10 +808,7 @@
             break;
         }
         if (!r.contains(QCursor::pos())) {
-<<<<<<< HEAD
             qDebug() << "hide narrow";
-=======
->>>>>>> 43d3e50a
             return narrow();
         }
     }
@@ -1114,7 +978,6 @@
     if (m_registerKey != key)
         return;
 
-<<<<<<< HEAD
     // 同一个坐标，只响应一次
     static QPoint lastPos(0, 0);
     if (lastPos == QPoint(x, y)) {
@@ -1179,9 +1042,6 @@
             }
         }
     }
-=======
-    expand();
->>>>>>> 43d3e50a
 }
 
 void MainWindow::updateRegionMonitorWatch()
@@ -1192,7 +1052,6 @@
         m_registerKey.clear();
     }
 
-<<<<<<< HEAD
     const int flags = Motion | Button | Key;
 
     QList<QRect> screensRect = m_settings->monitorsRect();
@@ -1255,20 +1114,6 @@
         }
         m_registerKey = m_eventInter->RegisterAreas(monitorAreas, flags);
         qDebug() << "register key" << m_registerKey;
-=======
-    int val = 5;
-    const qreal scale = devicePixelRatioF();
-    const int margin = m_settings->dockMargin();
-    int x = m_settings->primaryRect().x();
-    int y = m_settings->primaryRect().y();
-
-    if (Dock::Top == m_dockPosition) {
-        m_regionMonitor->setWatchedRegion(QRegion(x + margin * scale, y, (m_settings->primaryRect().width() - margin*2) * scale, val *scale));
-    } else if (Dock::Bottom == m_dockPosition) {
-        m_regionMonitor->setWatchedRegion(QRegion(x + margin * scale, y + (m_settings->primaryRect().height() - val)* scale, (m_settings->primaryRect().width() - margin*2)*scale, val * scale));
-    } else if (Dock::Left == m_dockPosition) {
-        m_regionMonitor->setWatchedRegion(QRegion(x, y + margin * scale, val * scale, (m_settings->primaryRect().height() - margin*2) * scale));
->>>>>>> 43d3e50a
     } else {
         m_registerKey = m_eventInter->RegisterFullScreen();
         qDebug() << "register full screen" << m_registerKey;
