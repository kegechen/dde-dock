/*
 * Copyright (C) 2011 ~ 2018 Deepin Technology Co., Ltd.
 *
 * Author:     sbw <sbw@sbw.so>
 *
 * Maintainer: sbw <sbw@sbw.so>
 *             zhaolong <zhaolong@uniontech.com>
 *
 * This program is free software: you can redistribute it and/or modify
 * it under the terms of the GNU General Public License as published by
 * the Free Software Foundation, either version 3 of the License, or
 * any later version.
 *
 * This program is distributed in the hope that it will be useful,
 * but WITHOUT ANY WARRANTY; without even the implied warranty of
 * MERCHANTABILITY or FITNESS FOR A PARTICULAR PURPOSE.  See the
 * GNU General Public License for more details.
 *
 * You should have received a copy of the GNU General Public License
 * along with this program.  If not, see <http://www.gnu.org/licenses/>.
 */

#include "mainwindow.h"
#include "mainpanelcontrol.h"
#include "dockitemmanager.h"
#include "utils.h"
#include "menuworker.h"

#include <DStyle>
#include <DPlatformWindowHandle>
#include <DSysInfo>
#include <DPlatformTheme>
#include <DDBusSender>

#include <QDebug>
#include <QEvent>
#include <QResizeEvent>
#include <QScreen>
#include <QGuiApplication>
#include <QX11Info>
#include <qpa/qplatformwindow.h>
#include <QGSettings>

#include <X11/X.h>
#include <X11/Xutil.h>

#include <com_deepin_dde_daemon_dock.h>

#define SNI_WATCHER_SERVICE "org.kde.StatusNotifierWatcher"
#define SNI_WATCHER_PATH "/StatusNotifierWatcher"

#define MAINWINDOW_MAX_SIZE       DOCK_MAX_SIZE
#define MAINWINDOW_MIN_SIZE       (40)
#define DRAG_AREA_SIZE (5)

using org::kde::StatusNotifierWatcher;
using DBusDock = com::deepin::dde::daemon::Dock;

const QPoint rawXPosition(const QPoint &scaledPos)
{
    QScreen const *screen = Utils::screenAtByScaled(scaledPos);

    return screen ? screen->geometry().topLeft() +
           (scaledPos - screen->geometry().topLeft()) *
           screen->devicePixelRatio()
           : scaledPos;
}

const QPoint scaledPos(const QPoint &rawXPos)
{
    QScreen const *screen = Utils::screenAt(rawXPos);

    return screen
           ? screen->geometry().topLeft() +
           (rawXPos - screen->geometry().topLeft()) / screen->devicePixelRatio()
           : rawXPos;
}

// let startdde know that we've already started.
void RegisterDdeSession()
{
    QString envName("DDE_SESSION_PROCESS_COOKIE_ID");

    QByteArray cookie = qgetenv(envName.toUtf8().data());
    qunsetenv(envName.toUtf8().data());

    if (!cookie.isEmpty()) {
        QDBusPendingReply<bool> r = DDBusSender()
                .interface("com.deepin.SessionManager")
                .path("/com/deepin/SessionManager")
                .service("com.deepin.SessionManager")
                .method("Register")
                .arg(QString(cookie))
                .call();

        qDebug() << Q_FUNC_INFO << r.value();
    }
}

MainWindow::MainWindow(QWidget *parent)
    : DBlurEffectWidget(parent)
    , m_mainPanel(new MainPanelControl(this))
    , m_platformWindowHandle(this)
    , m_wmHelper(DWindowManagerHelper::instance())
    , m_multiScreenWorker(new MultiScreenWorker(this, m_wmHelper))
    , m_menuWorker(new MenuWorker(m_multiScreenWorker->dockInter(), this))
    , m_shadowMaskOptimizeTimer(new QTimer(this))
    , m_dbusDaemonInterface(QDBusConnection::sessionBus().interface())
    , m_sniWatcher(new StatusNotifierWatcher(SNI_WATCHER_SERVICE, SNI_WATCHER_PATH, QDBusConnection::sessionBus(), this))
    , m_dragWidget(new DragWidget(this))
    , m_launched(false)
{
    setAccessibleName("mainwindow");
    m_mainPanel->setAccessibleName("mainpanel");
    setAttribute(Qt::WA_TranslucentBackground);
    setAttribute(Qt::WA_X11DoNotAcceptFocus);

    // 确保下面两行代码的先后顺序，否则会导致任务栏界面不再置顶
    setWindowFlags(Qt::WindowDoesNotAcceptFocus);
    XcbMisc::instance()->set_window_type(xcb_window_t(this->winId()), XcbMisc::Dock);

    setMouseTracking(true);
    setAcceptDrops(true);

    DPlatformWindowHandle::enableDXcbForWindow(this, true);
    m_platformWindowHandle.setEnableBlurWindow(true);
    m_platformWindowHandle.setTranslucentBackground(true);
    m_platformWindowHandle.setWindowRadius(0);
    m_platformWindowHandle.setShadowOffset(QPoint(0, 5));
    m_platformWindowHandle.setShadowColor(QColor(0, 0, 0, 0.3 * 255));

    m_mainPanel->setDisplayMode(m_multiScreenWorker->displayMode());

    initSNIHost();
    initComponents();
    initConnections();

    resetDragWindow();

    m_mainPanel->setDelegate(this);
    for (auto item : DockItemManager::instance()->itemList())
        m_mainPanel->insertItem(-1, item);

    m_dragWidget->setMouseTracking(true);
    m_dragWidget->setFocusPolicy(Qt::NoFocus);

    if ((Top == m_multiScreenWorker->position()) || (Bottom == m_multiScreenWorker->position())) {
        m_dragWidget->setCursor(Qt::SizeVerCursor);
    } else {
        m_dragWidget->setCursor(Qt::SizeHorCursor);
    }
}

MainWindow::~MainWindow()
{

}

void MainWindow::launch()
{
    if (!qApp->property("CANSHOW").toBool())
        return;

    m_launched = true;
    qApp->processEvents();
    setVisible(true);
    m_multiScreenWorker->initShow();
    m_shadowMaskOptimizeTimer->start();
}

void MainWindow::callShow()
{
    static bool flag = false;
    if (flag) {
        return;
    }
    flag = true;

    qApp->setProperty("CANSHOW", true);

    launch();

    // 预留200ms提供给窗口初始化再通知startdde，不影响启动速度
    QTimer::singleShot(200, this, []{
        qDebug() << "\n\ndde-dock startup RegisterDdeSession";
        RegisterDdeSession();
    });
}

void MainWindow::showEvent(QShowEvent *e)
{
    QWidget::showEvent(e);

    //    connect(qGuiApp, &QGuiApplication::primaryScreenChanged,
    //    windowHandle(), [this](QScreen * new_screen) {
    //        QScreen *old_screen = windowHandle()->screen();
    //        windowHandle()->setScreen(new_screen);
    //        // 屏幕变化后可能导致控件缩放比变化，此时应该重设控件位置大小
    //        // 比如：窗口大小为 100 x 100, 显示在缩放比为 1.0 的屏幕上，此时窗口的真实大小 = 100x100
    //        // 随后窗口被移动到了缩放比为 2.0 的屏幕上，应该将真实大小改为 200x200。另外，只能使用
    //        // QPlatformWindow直接设置大小来绕过QWidget和QWindow对新旧geometry的比较。
    //        const qreal scale = devicePixelRatioF();
    //        const QPoint screenPos = new_screen->geometry().topLeft();
    //        const QPoint posInScreen = this->pos() - old_screen->geometry().topLeft();
    //        const QPoint pos = screenPos + posInScreen * scale;
    //        const QSize size = this->size() * scale;

    //        windowHandle()->handle()->setGeometry(QRect(pos, size));
    //    }, Qt::UniqueConnection);

    //    windowHandle()->setScreen(qGuiApp->primaryScreen());
}

void MainWindow::mousePressEvent(QMouseEvent *e)
{
    e->ignore();
    if (e->button() == Qt::RightButton && m_menuWorker->menuEnable()) {
        m_menuWorker->showDockSettingsMenu();
        return;
    }
}

void MainWindow::keyPressEvent(QKeyEvent *e)
{
    switch (e->key()) {
#ifdef QT_DEBUG
    case Qt::Key_Escape:        qApp->quit();       break;
#endif
    default:;
    }
}

void MainWindow::enterEvent(QEvent *e)
{
    QWidget::enterEvent(e);

    if (QApplication::overrideCursor() && QApplication::overrideCursor()->shape() != Qt::ArrowCursor)
        QApplication::restoreOverrideCursor();
}

void MainWindow::mouseMoveEvent(QMouseEvent *e)
{
    Q_UNUSED(e);
    //重写mouseMoveEvent 解决bug12866  leaveEvent事件失效
}

void MainWindow::moveEvent(QMoveEvent *event)
{
    Q_UNUSED(event);
}

void MainWindow::resizeEvent(QResizeEvent *event)
{
    // 任务栏大小、位置、模式改变都会触发resize，发射大小改变信号，供依赖项目更新位置
    Q_EMIT panelGeometryChanged();

<<<<<<< HEAD
=======
    m_mainPanel->updatePluginsLayout();
>>>>>>> 4c85face
    m_shadowMaskOptimizeTimer->start();

    return DBlurEffectWidget::resizeEvent(event);
}

void MainWindow::dragEnterEvent(QDragEnterEvent *e)
{
    QWidget::dragEnterEvent(e);
}

void MainWindow::initSNIHost()
{
    // registor dock as SNI Host on dbus
    QDBusConnection dbusConn = QDBusConnection::sessionBus();
    m_sniHostService = QString("org.kde.StatusNotifierHost-") + QString::number(qApp->applicationPid());
    dbusConn.registerService(m_sniHostService);
    dbusConn.registerObject("/StatusNotifierHost", this);

    if (m_sniWatcher->isValid()) {
        m_sniWatcher->RegisterStatusNotifierHost(m_sniHostService);
    } else {
        qDebug() << SNI_WATCHER_SERVICE << "SNI watcher daemon is not exist for now!";
    }
}

void MainWindow::initComponents()
{
    m_shadowMaskOptimizeTimer->setSingleShot(true);
    m_shadowMaskOptimizeTimer->setInterval(100);

    QTimer::singleShot(1, this, &MainWindow::compositeChanged);

    themeTypeChanged(DGuiApplicationHelper::instance()->themeType());
}

void MainWindow::compositeChanged()
{
    const bool composite = m_wmHelper->hasComposite();
    setComposite(composite);

    m_shadowMaskOptimizeTimer->start();
}

void MainWindow::initConnections()
{
    connect(m_shadowMaskOptimizeTimer, &QTimer::timeout, this, &MainWindow::adjustShadowMask, Qt::QueuedConnection);

    connect(m_wmHelper, &DWindowManagerHelper::hasCompositeChanged, m_shadowMaskOptimizeTimer, static_cast<void (QTimer::*)()>(&QTimer::start));
    connect(&m_platformWindowHandle, &DPlatformWindowHandle::frameMarginsChanged, m_shadowMaskOptimizeTimer, static_cast<void (QTimer::*)()>(&QTimer::start));
    connect(&m_platformWindowHandle, &DPlatformWindowHandle::windowRadiusChanged, m_shadowMaskOptimizeTimer, static_cast<void (QTimer::*)()>(&QTimer::start));

    connect(m_dbusDaemonInterface, &QDBusConnectionInterface::serviceOwnerChanged, this, &MainWindow::onDbusNameOwnerChanged);

    connect(DockItemManager::instance(), &DockItemManager::itemInserted, m_mainPanel, &MainPanelControl::insertItem, Qt::DirectConnection);
    connect(DockItemManager::instance(), &DockItemManager::itemRemoved, m_mainPanel, &MainPanelControl::removeItem, Qt::DirectConnection);
    connect(DockItemManager::instance(), &DockItemManager::itemUpdated, m_mainPanel, &MainPanelControl::itemUpdated, Qt::DirectConnection);
    connect(DockItemManager::instance(), &DockItemManager::requestWindowAutoHide, m_menuWorker, &MenuWorker::setAutoHide);
    connect(m_mainPanel, &MainPanelControl::itemMoved, DockItemManager::instance(), &DockItemManager::itemMoved, Qt::DirectConnection);
    connect(m_mainPanel, &MainPanelControl::itemAdded, DockItemManager::instance(), &DockItemManager::itemAdded, Qt::DirectConnection);

    connect(m_dragWidget, &DragWidget::dragPointOffset, m_multiScreenWorker, [ = ] {m_multiScreenWorker->onDragStateChanged(true);});
    connect(m_dragWidget, &DragWidget::dragFinished, m_multiScreenWorker, [ = ] {m_multiScreenWorker->onDragStateChanged(false);});

    connect(m_dragWidget, &DragWidget::dragPointOffset, this, &MainWindow::onMainWindowSizeChanged);
    connect(m_dragWidget, &DragWidget::dragFinished, this, &MainWindow::onDragFinished);

    connect(DGuiApplicationHelper::instance(), &DGuiApplicationHelper::themeTypeChanged, this, &MainWindow::themeTypeChanged);

    connect(m_menuWorker, &MenuWorker::trayCountChanged, this, &MainWindow::getTrayVisableItemCount, Qt::DirectConnection);
    connect(m_menuWorker, &MenuWorker::autoHideChanged, m_multiScreenWorker, &MultiScreenWorker::onAutoHideChanged);

    connect(m_multiScreenWorker, &MultiScreenWorker::opacityChanged, this, &MainWindow::setMaskAlpha, Qt::QueuedConnection);
    connect(m_multiScreenWorker, &MultiScreenWorker::displayModeChanegd, this, &MainWindow::adjustShadowMask, Qt::QueuedConnection);

    connect(m_multiScreenWorker, &MultiScreenWorker::requestUpdateDockEntry, DockItemManager::instance(), &DockItemManager::requestUpdateDockItem);

    //　更新拖拽区域
    connect(m_multiScreenWorker, &MultiScreenWorker::requestUpdateDragArea, this, &MainWindow::resetDragWindow);

    // 响应后端触控屏拖拽任务栏高度长按信号
    connect(TouchSignalManager::instance(), &TouchSignalManager::middleTouchPress, this, &MainWindow::touchRequestResizeDock);
    connect(TouchSignalManager::instance(), &TouchSignalManager::touchMove, m_dragWidget, [ this ]() {
        static QPoint lastPos;
        QPoint curPos = QCursor::pos();
        if (lastPos == curPos) {
            return;
        }
        lastPos = curPos;
        qApp->postEvent(m_dragWidget, new QMouseEvent(QEvent::MouseMove, m_dragWidget->mapFromGlobal(curPos)
                                                      , QPoint(), curPos, Qt::LeftButton, Qt::LeftButton
                                                      , Qt::NoModifier, Qt::MouseEventSynthesizedByApplication));
    });
}

void MainWindow::getTrayVisableItemCount()
{
    m_mainPanel->getTrayVisableItemCount();
}

void MainWindow::adjustShadowMask()
{
    if (!m_launched || m_shadowMaskOptimizeTimer->isActive())
        return;

    DStyleHelper dstyle(style());
    int radius = 0;
    if (m_wmHelper->hasComposite() && m_multiScreenWorker->displayMode() == DisplayMode::Fashion) {
        if (Dtk::Core::DSysInfo::isCommunityEdition()) { // 社区版圆角与专业版不同
            DPlatformTheme *theme = DGuiApplicationHelper::instance()->systemTheme();
            radius = theme->windowRadius(radius);
        } else {
            radius = dstyle.pixelMetric(DStyle::PM_TopLevelWindowRadius);
        }
    }
<<<<<<< HEAD

    int newRadius = composite && isFasion ? radius : 0;
    m_platformWindowHandle.setWindowRadius(newRadius);

    QPainterPath clipPath;
    clipPath.addRect(QRect(QPoint(0, 0), this->geometry().size()));

    m_platformWindowHandle.setClipPath(newRadius != 0 ? QPainterPath() : clipPath);
=======
    m_platformWindowHandle.setWindowRadius(radius);
>>>>>>> 4c85face
}

void MainWindow::onDbusNameOwnerChanged(const QString &name, const QString &oldOwner, const QString &newOwner)
{
    Q_UNUSED(oldOwner);

    if (name == SNI_WATCHER_SERVICE && !newOwner.isEmpty()) {
        qDebug() << SNI_WATCHER_SERVICE << "SNI watcher daemon started, register dock to watcher as SNI Host";
        m_sniWatcher->RegisterStatusNotifierHost(m_sniHostService);
    }
}

void MainWindow::setEffectEnabled(const bool enabled)
{
    setMaskColor(AutoColor);

    setMaskAlpha(m_multiScreenWorker->opacity());

    m_platformWindowHandle.setBorderWidth(enabled ? 1 : 0);
}

void MainWindow::setComposite(const bool hasComposite)
{
    setEffectEnabled(hasComposite);
}

bool MainWindow::appIsOnDock(const QString &appDesktop)
{
    return DockItemManager::instance()->appIsOnDock(appDesktop);
}

void MainWindow::resetDragWindow()
{
    switch (m_multiScreenWorker->position()) {
    case Dock::Top:
        m_dragWidget->setGeometry(0, height() - DRAG_AREA_SIZE, width(), DRAG_AREA_SIZE);
        break;
    case Dock::Bottom:
        m_dragWidget->setGeometry(0, 0, width(), DRAG_AREA_SIZE);
        break;
    case Dock::Left:
        m_dragWidget->setGeometry(width() - DRAG_AREA_SIZE, 0, DRAG_AREA_SIZE, height());
        break;
    case Dock::Right:
        m_dragWidget->setGeometry(0, 0, DRAG_AREA_SIZE, height());
        break;
    }

    QRect rect = m_multiScreenWorker->dockRect(m_multiScreenWorker->deskScreen()
                                               , m_multiScreenWorker->position()
                                               , HideMode::KeepShowing
                                               , m_multiScreenWorker->displayMode());

    // 这个时候屏幕有可能是隐藏的，不能直接使用this->width()这种去设置任务栏的高度，而应该保证原值
    int dockSize = 0;
    if (m_multiScreenWorker->position() == Position::Left
            || m_multiScreenWorker->position() == Position::Right) {
        dockSize = this->width() == 0 ? rect.width() : this->width();
    } else {
        dockSize = this->height() == 0 ? rect.height() : this->height();
    }

    /** FIX ME
     * 作用：限制dockSize的值在40～100之间。
     * 问题1：如果dockSize为39，会导致dock的mainwindow高度变成99，显示的内容高度却是39。
     * 问题2：dockSize的值在这里不应该为39，但在高分屏上开启缩放后，拉高任务栏操作会概率出现。
     * 暂时未分析出原因，后面再修改。
     */
    dockSize = qBound(MAINWINDOW_MIN_SIZE, dockSize, MAINWINDOW_MAX_SIZE);

    // 通知窗管和后端更新数据
    m_multiScreenWorker->updateDaemonDockSize(dockSize);                                // 1.先更新任务栏高度
    m_multiScreenWorker->requestUpdateFrontendGeometry();                               // 2.再更新任务栏位置,保证先1再2
    m_multiScreenWorker->requestNotifyWindowManager();
    m_multiScreenWorker->requestUpdateRegionMonitor();                                  // 界面发生变化，应更新监控区域

    if ((Top == m_multiScreenWorker->position()) || (Bottom == m_multiScreenWorker->position())) {
        m_dragWidget->setCursor(Qt::SizeVerCursor);
    } else {
        m_dragWidget->setCursor(Qt::SizeHorCursor);
    }
}

void MainWindow::onMainWindowSizeChanged(QPoint offset)
{
    const QRect &rect = m_multiScreenWorker->dockRect(m_multiScreenWorker->deskScreen()
                                                      , m_multiScreenWorker->position()
                                                      , HideMode::KeepShowing,
                                                      m_multiScreenWorker->displayMode());
    QRect newRect;
    switch (m_multiScreenWorker->position()) {
    case Top: {
        newRect.setX(rect.x());
        newRect.setY(rect.y());
        newRect.setWidth(rect.width());
        newRect.setHeight(qBound(MAINWINDOW_MIN_SIZE, rect.height() + offset.y(), MAINWINDOW_MAX_SIZE));
    }
    break;
    case Bottom: {
        newRect.setX(rect.x());
        newRect.setY(rect.y() + rect.height() - qBound(MAINWINDOW_MIN_SIZE, rect.height() - offset.y(), MAINWINDOW_MAX_SIZE));
        newRect.setWidth(rect.width());
        newRect.setHeight(qBound(MAINWINDOW_MIN_SIZE, rect.height() - offset.y(), MAINWINDOW_MAX_SIZE));
    }
    break;
    case Left: {
        newRect.setX(rect.x());
        newRect.setY(rect.y());
        newRect.setWidth(qBound(MAINWINDOW_MIN_SIZE, rect.width() + offset.x(), MAINWINDOW_MAX_SIZE));
        newRect.setHeight(rect.height());
    }
    break;
    case Right: {
        newRect.setX(rect.x() + rect.width() - qBound(MAINWINDOW_MIN_SIZE, rect.width() - offset.x(), MAINWINDOW_MAX_SIZE));
        newRect.setY(rect.y());
        newRect.setWidth(qBound(MAINWINDOW_MIN_SIZE, rect.width() - offset.x(), MAINWINDOW_MAX_SIZE));
        newRect.setHeight(rect.height());
    }
    break;
    }

    // 更新界面大小
    m_mainPanel->setFixedSize(newRect.size());
    setFixedSize(newRect.size());
    move(newRect.topLeft());
}

void MainWindow::onDragFinished()
{
    qDebug() << "drag finished";
    resetDragWindow();
}

void MainWindow::themeTypeChanged(DGuiApplicationHelper::ColorType themeType)
{
    if (m_wmHelper->hasComposite()) {
        if (themeType == DGuiApplicationHelper::DarkType)
            m_platformWindowHandle.setBorderColor(QColor(0, 0, 0, 255 * 0.3));
        else
            m_platformWindowHandle.setBorderColor(QColor(QColor::Invalid));
    }
}

void MainWindow::touchRequestResizeDock()
{
    const QPoint touchPos(QCursor::pos());
    QRect dockRect = m_multiScreenWorker->dockRect(m_multiScreenWorker->deskScreen()
                                                   , m_multiScreenWorker->position()
                                                   , HideMode::KeepShowing
                                                   , m_multiScreenWorker->displayMode());

    // 隐藏状态返回
    if (width() == 0 || height() == 0) {
        return;
    }

    QGSettings settings("com.deepin.dde.dock.touch", QByteArray(), this);
    int resizeHeight = settings.get("resizeHeight").toInt();

    QRect touchRect;
    // 任务栏屏幕 内侧边线 内外resizeHeight距离矩形区域内长按可拖动任务栏高度
    switch (m_multiScreenWorker->position()) {
    case Position::Top:
        touchRect = QRect(dockRect.x(), dockRect.y() + dockRect.height() - resizeHeight, dockRect.width(), resizeHeight * 2);
        break;
    case Position::Bottom:
        touchRect = QRect(dockRect.x(), dockRect.y() - resizeHeight, dockRect.width(), resizeHeight * 2);
        break;
    case Position::Left:
        touchRect = QRect(dockRect.x() + dockRect.width() - resizeHeight, dockRect.y(), resizeHeight * 2, dockRect.height());
        break;
    case Position::Right:
        touchRect = QRect(dockRect.x() - resizeHeight, dockRect.y(), resizeHeight * 2, dockRect.height());
        break;
    }

    if (!touchRect.contains(touchPos)) {
        return;
    }
    qApp->postEvent(m_dragWidget, new QMouseEvent(QEvent::MouseButtonPress, m_dragWidget->mapFromGlobal(touchPos)
                                                  , QPoint(), touchPos, Qt::LeftButton, Qt::NoButton
                                                  , Qt::NoModifier, Qt::MouseEventSynthesizedByApplication));
}

void MainWindow::setGeometry(const QRect &rect)
{
    static QRect lastRect;
    if (lastRect == rect) {
        return;
    }
    lastRect = rect;
    DBlurEffectWidget::setGeometry(rect);
    emit panelGeometryChanged();
}

#include "mainwindow.moc"<|MERGE_RESOLUTION|>--- conflicted
+++ resolved
@@ -254,10 +254,7 @@
     // 任务栏大小、位置、模式改变都会触发resize，发射大小改变信号，供依赖项目更新位置
     Q_EMIT panelGeometryChanged();
 
-<<<<<<< HEAD
-=======
     m_mainPanel->updatePluginsLayout();
->>>>>>> 4c85face
     m_shadowMaskOptimizeTimer->start();
 
     return DBlurEffectWidget::resizeEvent(event);
@@ -372,18 +369,8 @@
             radius = dstyle.pixelMetric(DStyle::PM_TopLevelWindowRadius);
         }
     }
-<<<<<<< HEAD
-
-    int newRadius = composite && isFasion ? radius : 0;
-    m_platformWindowHandle.setWindowRadius(newRadius);
-
-    QPainterPath clipPath;
-    clipPath.addRect(QRect(QPoint(0, 0), this->geometry().size()));
-
-    m_platformWindowHandle.setClipPath(newRadius != 0 ? QPainterPath() : clipPath);
-=======
+
     m_platformWindowHandle.setWindowRadius(radius);
->>>>>>> 4c85face
 }
 
 void MainWindow::onDbusNameOwnerChanged(const QString &name, const QString &oldOwner, const QString &newOwner)
