--- conflicted
+++ resolved
@@ -190,7 +190,6 @@
     return rect;
 }
 
-<<<<<<< HEAD
 const QRect DockSettings::currentRect()
 {
     QRect rect;
@@ -225,8 +224,6 @@
     return rect;
 }
 
-=======
->>>>>>> 2f244a70
 const int DockSettings::dockMargin() const
 {
     if (m_displayMode == Dock::Efficient)
@@ -358,11 +355,8 @@
     if (action == &m_efficientModeAct)
         return m_dockInter->setDisplayMode(Efficient);
 
-<<<<<<< HEAD
     m_isMouseMoveCause = false;
-    calculateMultiScreensPos();
-=======
->>>>>>> 2f244a70
+//    calculateMultiScreensPos();
     if (action == &m_topPosAct)
         return m_dockInter->setPosition(Top);
     if (action == &m_bottomPosAct)
@@ -498,18 +492,6 @@
     resetFrontendGeometry();
 }
 
-<<<<<<< HEAD
-void DockSettings::setDockScreen(const QString &scrName)
-{
-    m_isMouseMoveCause = true;
-    QList<Monitor*> monitors = m_monitors.keys();
-    for (Monitor *monitor : monitors) {
-        if (monitor && monitor->name() == scrName) {
-            m_mouseCauseDockScreen = monitor;
-            break;
-        }
-    }
-=======
 bool DockSettings::test(const Position pos, const QList<QRect> &otherScreens) const
 {
     QRect maxStrut(0, 0, m_screenRawWidth, m_screenRawHeight);
@@ -579,7 +561,6 @@
         forbids << Right;
 
     m_forbidPositions = std::move(forbids);
->>>>>>> 2f244a70
 }
 
 void DockSettings::onOpacityChanged(const double value)
