﻿// SPDX-FileCopyrightText: 2018 - 2022 UnionTech Software Technology Co., Ltd.
//
// SPDX-License-Identifier: LGPL-3.0-or-later

#include "multiscreenworker.h"
#include "mainwindow.h"
#include "utils.h"
#include "displaymanager.h"
#include "traymainwindow.h"
#include "mainwindow.h"
#include "menuworker.h"
#include "windowmanager.h"
#include "dockitemmanager.h"
#include "dockscreen.h"

#include <DWindowManagerHelper>

#include <QWidget>
#include <QScreen>
#include <QEvent>
#include <QRegion>
#include <QSequentialAnimationGroup>
#include <QVariantAnimation>
#include <QX11Info>
#include <QDBusConnection>
#include <QGuiApplication>
#include <QMenu>

#include <qpa/qplatformscreen.h>
#include <qpa/qplatformnativeinterface.h>

const QString MonitorsSwitchTime = "monitorsSwitchTime";
const QString OnlyShowPrimary = "onlyShowPrimary";

#define WINDOW_MARGIN ((m_displayMode == Dock::Efficient) ? 0 : 10)
#define DIS_INS DisplayManager::instance()
#define DOCK_SCREEN DockScreen::instance()

// 保证以下数据更新顺序(大环节顺序不要变，内部还有一些小的调整，比如任务栏显示区域更新的时候，里面内容的布局方向可能也要更新...)
// Monitor数据－＞屏幕是否可停靠更新－＞监视唤醒区域更新，任务栏显示区域更新－＞拖拽区域更新－＞通知后端接口，通知窗管

<<<<<<< HEAD
MultiScreenWorker::MultiScreenWorker(QWidget *parent)
    : QObject(parent)
    , m_parent(parent)
    , m_eventInter(new XEventMonitor("com.deepin.api.XEventMonitor", "/com/deepin/api/XEventMonitor", QDBusConnection::sessionBus(), this))
    , m_extralEventInter(new XEventMonitor("com.deepin.api.XEventMonitor", "/com/deepin/api/XEventMonitor", QDBusConnection::sessionBus(), this))
    , m_touchEventInter(new XEventMonitor("com.deepin.api.XEventMonitor", "/com/deepin/api/XEventMonitor", QDBusConnection::sessionBus(), this))
    , m_dockInter(new DBusDock("com.deepin.dde.daemon.Dock", "/com/deepin/dde/daemon/Dock", QDBusConnection::sessionBus(), this))
    , m_launcherInter(new DBusLuncher("com.deepin.dde.Launcher", "/com/deepin/dde/Launcher", QDBusConnection::sessionBus(), this))
    , m_monitorUpdateTimer(new QTimer(this))
    , m_delayWakeOnScreenSwitchTimer(new QTimer(this))
    , m_delayWakeOnHideTimer(new QTimer(this))
    , m_ds(DIS_INS->primary())
    , m_screenMonitor(new ScreenChangeMonitor(&m_ds, this))
=======
MultiScreenWorker::MultiScreenWorker(QObject *parent)
    : QObject(parent)
    , m_eventInter(new XEventMonitor(xEventMonitorService, xEventMonitorPath, QDBusConnection::sessionBus(), this))
    , m_extralEventInter(new XEventMonitor(xEventMonitorService, xEventMonitorPath, QDBusConnection::sessionBus(), this))
    , m_touchEventInter(new XEventMonitor(xEventMonitorService, xEventMonitorPath, QDBusConnection::sessionBus(), this))
    , m_dockInter(new DockInter(dockServiceName(), dockServicePath(), QDBusConnection::sessionBus(), this))
    , m_launcherInter(new DBusLuncher(launcherService, launcherPath, QDBusConnection::sessionBus(), this))
    , m_appearanceInter(new Appearance("org.deepin.dde.Appearance1", "/org/deepin/dde/Appearance1", QDBusConnection::sessionBus(), this))
    , m_monitorUpdateTimer(new QTimer(this))
    , m_delayWakeTimer(new QTimer(this))
    , m_position(Dock::Position(-1))
    , m_hideMode(Dock::HideMode(-1))
    , m_hideState(Dock::HideState(-1))
    , m_displayMode(Dock::DisplayMode(-1))
>>>>>>> 1191af61
    , m_state(AutoHide)
{
    initConnection();
    initMembers();
    initDockMode();
    QMetaObject::invokeMethod(this, &MultiScreenWorker::initDisplayData, Qt::QueuedConnection);
}

MultiScreenWorker::~MultiScreenWorker()
{
}

void MultiScreenWorker::updateDaemonDockSize(const int &dockSize)
{
    m_dockInter->setWindowSize(uint(dockSize));
    if (m_displayMode == Dock::DisplayMode::Fashion)
        m_dockInter->setWindowSizeFashion(uint(dockSize));
    else
        m_dockInter->setWindowSizeEfficient(uint(dockSize));
}

/**
 * @brief MultiScreenWorker::setStates 用于存储一些状态
 * @param state 标识是哪一种状态，后面有需求可以扩充
 * @param on 设置状态为true或false
 */
void MultiScreenWorker::setStates(RunStates state, bool on)
{
    RunState type = static_cast<RunState>(int(state & RunState::RunState_Mask));

    if (on)
        m_state |= type;
    else
        m_state &= ~(type);
}

<<<<<<< HEAD
/**
 * @brief dockRect
 * @param screenName            屏幕名
 * @param pos                   任务栏位置
 * @param hideMode              模式
 * @param displayMode           状态
 * @return                      按照给定的数据计算出任务栏所在位置
 */
QRect MultiScreenWorker::dockRect(const QString &screenName, const Position &pos, const HideMode &hideMode, const DisplayMode &displayMode)
{
    if (hideMode == HideMode::KeepShowing || (hideMode == HideMode::SmartHide && m_hideState == HideState::Show))
        return getDockShowGeometry(screenName, pos, displayMode);
    else
        return getDockHideGeometry(screenName, pos, displayMode);
}

/**
 * @brief dockRect
 * @param screenName        屏幕名
 * @return                  按照当前屏幕的当前属性给出任务栏所在区域
 */
QRect MultiScreenWorker::dockRect(const QString &screenName)
{
    return dockRect(screenName, m_position, m_hideMode, m_displayMode);
}

/**
 * @brief realDockRect      给出不计算缩放情况的区域信息(和后端接口保持一致)
 * @param screenName        屏幕名
 * @param pos               任务栏位置
 * @param hideMode          模式
 * @param displayMode       状态
 * @return
 */
QRect MultiScreenWorker::dockRectWithoutScale(const QString &screenName, const Position &pos, const HideMode &hideMode, const DisplayMode &displayMode)
{
    if (hideMode == HideMode::KeepShowing || m_currentHideState == HideState::Show)
        return getDockShowGeometry(screenName, pos, displayMode, true);
    else
        return getDockHideGeometry(screenName, pos, displayMode, true);
}

void MultiScreenWorker::onAutoHideChanged(bool autoHide)
=======
void MultiScreenWorker::onAutoHideChanged(const bool autoHide)
>>>>>>> 1191af61
{
    if (testState(AutoHide) != autoHide)
        setStates(AutoHide, autoHide);

    if (testState(AutoHide)) {
        QTimer::singleShot(500, this, &MultiScreenWorker::onDelayAutoHideChanged);
    }
}

<<<<<<< HEAD
/**
 * @brief updateDaemonDockSize
 * @param dockSize              这里的高度是通过qt获取的，不能使用后端的接口数据
 */
void MultiScreenWorker::updateDaemonDockSize(int dockSize)
{
    m_dockInter->setWindowSize(uint(dockSize));
    if (m_displayMode == DisplayMode::Fashion)
        m_dockInter->setWindowSizeFashion(uint(dockSize));
    else
        m_dockInter->setWindowSizeEfficient(uint(dockSize));
}

void MultiScreenWorker::handleDBusSignal(QDBusMessage msg)
{
    QList<QVariant> arguments = msg.arguments();
    // 参数固定长度
    if (3 != arguments.count())
        return;
    // 返回的数据中,这一部分对应的是数据发送方的interfacename,可判断是否是自己需要的服务
    QString interfaceName = msg.arguments().at(0).toString();
    if (interfaceName == "com.deepin.dde.daemon.Dock") {
        QVariantMap changedProps = qdbus_cast<QVariantMap>(arguments.at(1).value<QDBusArgument>());
        QStringList keys = changedProps.keys();
        foreach (const QString &prop, keys) {
            if (prop == "Position") {
                onPositionChanged(static_cast<Position>(changedProps.value(prop).toInt()));
            } else if (prop == "DisplayMode") {
                onDisplayModeChanged(static_cast<DisplayMode>(changedProps.value(prop).toInt()));
            } else if (prop == "HideMode") {
                onHideModeChanged(static_cast<HideMode>(changedProps.value(prop).toInt()));
            } else if (prop == "HideState") {
                onHideStateChanged(static_cast<HideState>(changedProps.value(prop).toInt()));
            }
        }
    }
}

=======
>>>>>>> 1191af61
void MultiScreenWorker::onRegionMonitorChanged(int x, int y, const QString &key)
{
    if (m_registerKey != key || testState(MousePress))
        return;

    tryToShowDock(x, y);
}

// 鼠标在任务栏之外移动时,任务栏该响应隐藏时需要隐藏
void MultiScreenWorker::onExtralRegionMonitorChanged(int x, int y, const QString &key)
{
    // TODO 后续可以考虑去掉这部分的处理，不用一直监听外部区域的移动，xeventmonitor有一个CursorInto和CursorOut的信号，使用这个也可以替代，但要做好测试工作
    Q_UNUSED(x);
    Q_UNUSED(y);
    Q_UNUSED(key);

    if (m_extralRegisterKey != key || testState(MousePress))
        return;

    // FIXME:每次都要重置一下，是因为qt中的QScreen类缺少nameChanged信号，后面会给上游提交patch修复
    DOCK_SCREEN->updateDockedScreen(getValidScreen(position()));

    // 鼠标移动到任务栏界面之外，停止计时器（延时2秒改变任务栏所在屏幕）
    m_delayWakeOnScreenSwitchTimer->stop();

    if (m_hideMode == HideMode::KeepShowing
            || ((m_hideMode == HideMode::KeepHidden || m_hideMode == HideMode::SmartHide) && m_hideState == HideState::Show)) {
        Q_EMIT requestPlayAnimation(DOCK_SCREEN->current(), m_position, Dock::AniAction::Show);
    } else if ((m_hideMode == HideMode::KeepHidden || m_hideMode == HideMode::SmartHide) && m_hideState == HideState::Hide) {
        Q_EMIT requestPlayAnimation(DOCK_SCREEN->current(), m_position, Dock::AniAction::Hide);
    }
}

void MultiScreenWorker::updateDisplay()
{
    //1、屏幕停靠信息，
    //2、任务栏当前显示在哪个屏幕也需要更新
    //3、任务栏高度或宽度调整的拖拽区域，
    //4、通知窗管的任务栏显示区域信息，
    //5、通知后端的任务栏显示区域信息

    // wayland环境下，QScreen销毁也就是拔掉显示器的时候，会隐藏当前窗口，这里手动显示一次
    parent()->setVisible(true);

    if (DIS_INS->screens().size() == 0) {
        qWarning() << "No Screen Can Display.";
        return;
    }

    // 更新所在屏幕
    resetDockScreen();
    // 通知后端
    Q_EMIT requestUpdateFrontendGeometry();
    // 通知窗管
    Q_EMIT requestNotifyWindowManager();
}

void MultiScreenWorker::onWindowSizeChanged(uint value)
{
    Q_UNUSED(value);

    m_monitorUpdateTimer->start();
}

<<<<<<< HEAD
void MultiScreenWorker::primaryScreenChanged(QScreen *screen)
=======
void MultiScreenWorker::onPrimaryScreenChanged()
>>>>>>> 1191af61
{
    Q_ASSERT(screen);

    // 先更新主屏信息
<<<<<<< HEAD
    m_ds.updatePrimary(screen->name());
=======
    DOCK_SCREEN->updatePrimary(DIS_INS->primary());
>>>>>>> 1191af61

    // 无效值
    if (DIS_INS->screenRawHeight() == 0 || DIS_INS->screenRawWidth() == 0) {
        qWarning() << "screen raw data is not valid:"
                   << DIS_INS->screenRawHeight() << DIS_INS->screenRawWidth();
        return;
    }

    m_monitorUpdateTimer->start();
}

void MultiScreenWorker::onPositionChanged(int position)
{
    Position lastPos = m_position;
    if (lastPos == position)
        return;
<<<<<<< HEAD

    qInfo() << "position changed from: " << lastPos << " to: " << position;
    m_position = position;

    // 更新鼠标拖拽样式，在类内部设置到qApp单例上去
    if ((Top == m_position) || (Bottom == m_position)) {
        parent()->panel()->setCursor(Qt::SizeVerCursor);
    } else {
        parent()->panel()->setCursor(Qt::SizeHorCursor);
    }
=======
#ifdef QT_DEBUG
    qDebug() << "position change from: " << lastPos << " to: " << position;
#endif
    m_position = static_cast<Position>(position);
>>>>>>> 1191af61

    if (m_hideMode == HideMode::KeepHidden || (m_hideMode == HideMode::SmartHide && m_hideState == HideState::Hide)) {
        // 这种情况切换位置,任务栏不需要显示
        // 参数说明 1 当前屏幕名称 2 改变位置之前的位置，因为需要从之前的位置完成隐藏的动画
        // 3 隐藏动画 4 无需考虑当前鼠标是否在任务栏上，这个参数是通过其他方式隐藏唤醒任务栏的时候考虑鼠标是否在任务栏的位置来决定是否做隐藏动画
        // 默认是false，也就是无需考虑 5 当前动画是否为执行位置改变的动画，如果该值为true，那么在动画执行完成后，WindowManager需要给其管理的
        // 子窗口来更新当前的位置的信息
        Q_EMIT requestPlayAnimation(DOCK_SCREEN->current(), lastPos, Dock::AniAction::Hide, false, true);
        // 更新当前屏幕信息,下次显示从目标屏幕显示
        DOCK_SCREEN->updateDockedScreen(getValidScreen(m_position));
        // 需要更新frontendWindowRect接口数据，否则会造成HideState属性值不变
        emit requestUpdateFrontendGeometry();
    } else {
        // 一直显示的模式才需要显示
        emit requestUpdatePosition(lastPos, m_position);
    }
}

void MultiScreenWorker::onDisplayModeChanged(int displayMode)
{
    if (displayMode == m_displayMode)
        return;

    qInfo() << "display mode changed:" << displayMode;

    m_displayMode = static_cast<DisplayMode>(displayMode);

    emit displayModeChanged(m_displayMode);
    emit requestUpdateFrontendGeometry();
    emit requestNotifyWindowManager();
}

void MultiScreenWorker::onHideModeChanged(int hideMode)
{
    if (m_hideMode == hideMode)
        return;

    qInfo() << "hidemode changed:" << hideMode;

    m_hideMode = static_cast<HideMode>(hideMode);

    if (m_hideMode == HideMode::KeepShowing
            || ((m_hideMode == HideMode::KeepHidden || m_hideMode == HideMode::SmartHide) && m_hideState == HideState::Show)) {
        Q_EMIT requestPlayAnimation(DOCK_SCREEN->current(), m_position, Dock::AniAction::Show);
    } else if ((m_hideMode == HideMode::KeepHidden || m_hideMode == HideMode::SmartHide) && m_hideState == HideState::Hide) {
        Q_EMIT requestPlayAnimation(DOCK_SCREEN->current(), m_position, Dock::AniAction::Hide);
    }

    emit requestUpdateFrontendGeometry();
    emit requestNotifyWindowManager();
}

void MultiScreenWorker::onHideStateChanged(int state)
{
    if (state == m_hideState)
        return;

    m_hideState = static_cast<HideState>(state);

    // 检查当前屏幕的当前位置是否允许显示,不允许需要更新显示信息(这里应该在函数外部就处理好,不应该走到这里)

    //TODO 这里是否存在屏幕找不到的问题，m_ds的当前屏幕是否可以做成实时同步的，公用一个指针？
    //TODO 这里真的有必要加以下代码吗，只是隐藏模式的切换，理论上不需要检查屏幕是否允许任务栏停靠
    const QString currentScreen = DOCK_SCREEN->current();
    QScreen *curScreen = DIS_INS->screen(currentScreen);
    if (!DIS_INS->canDock(curScreen, m_position)) {
        DOCK_SCREEN->updateDockedScreen(getValidScreen(m_position));
    }

    qInfo() << "hidestate changed:" << m_hideMode << m_hideState;

    if (m_hideMode == HideMode::KeepShowing
            || ((m_hideMode == HideMode::KeepHidden || m_hideMode == HideMode::SmartHide) && m_hideState == HideState::Show)) {
        Q_EMIT requestPlayAnimation(currentScreen, m_position, Dock::AniAction::Show);
    } else if ((m_hideMode == HideMode::KeepHidden || m_hideMode == HideMode::SmartHide) && m_hideState == HideState::Hide) {
<<<<<<< HEAD
        // 如果鼠标正在任务栏要显示的区域,就可以不用隐藏(相当于智能隐藏被唤醒一样)
        if (getDockShowGeometry(m_ds.current(), m_position, m_displayMode).contains(QCursor::pos()))
            return;

        displayAnimation(m_ds.current(), AniAction::Hide);
=======
        // 最后一个参数，当任务栏的隐藏状态发生变化的时候（从一直显示变成一直隐藏或者智能隐藏），需要考虑鼠标是否在任务栏上，如果在任务栏上，此时无需执行隐藏动画
        Q_EMIT requestPlayAnimation(currentScreen, m_position, Dock::AniAction::Hide);
>>>>>>> 1191af61
    }
}

void MultiScreenWorker::onOpacityChanged(const double value)
{
    if (int(m_opacity * 100) == int(value * 100))
        return;

    m_opacity = value;

    emit opacityChanged(quint8(value * 255));
}

/**
 * @brief onRequestUpdateRegionMonitor  更新监听区域信息
 * 触发时机:屏幕大小,屏幕坐标,屏幕数量,发生变化
 *          任务栏位置发生变化
 *          任务栏'模式'发生变化
 */
void MultiScreenWorker::onRequestUpdateRegionMonitor()
{
    if (!m_registerKey.isEmpty()) {
#ifdef QT_DEBUG
        bool ret = m_eventInter->UnregisterArea(m_registerKey);
        qDebug() << "取消唤起区域监听:" << ret;
#else
        m_eventInter->UnregisterArea(m_registerKey);
#endif
        m_registerKey.clear();
    }

    if (!m_extralRegisterKey.isEmpty()) {
#ifdef QT_DEBUG
        bool ret = m_extralEventInter->UnregisterArea(m_extralRegisterKey);
        qDebug() << "取消任务栏外部区域监听:" << ret;
#else
        m_extralEventInter->UnregisterArea(m_extralRegisterKey);
#endif
        m_extralRegisterKey.clear();
    }

    if (!m_touchRegisterKey.isEmpty()) {
        m_touchEventInter->UnregisterArea(m_touchRegisterKey);
        m_touchRegisterKey.clear();
    }

    const static int flags = Motion | Button | Key;
    const static int monitorHeight = static_cast<int>(15 * qApp->devicePixelRatio());
    // 后端认为的任务栏大小(无缩放因素影响)
    const int realDockSize = int((m_displayMode == DisplayMode::Fashion ? m_dockInter->windowSizeFashion() + 2 * 10 /*上下的边距各10像素*/ : m_dockInter->windowSizeEfficient()) * qApp->devicePixelRatio());

    // 任务栏唤起区域
    m_monitorRectList.clear();
    for (auto s : DIS_INS->screens()) {
        // 屏幕此位置不可停靠时,不用监听这块区域
        if (!DIS_INS->canDock(s, m_position))
            continue;

        MonitRect monitorRect;
        QRect screenRect = s->geometry();
        screenRect.setSize(screenRect.size() * s->devicePixelRatio());

        switch (m_position) {
        case Top: {
            monitorRect.x1 = screenRect.x();
            monitorRect.y1 = screenRect.y();
            monitorRect.x2 = screenRect.x() + screenRect.width();
            monitorRect.y2 = screenRect.y() + monitorHeight;
        }
            break;
        case Bottom: {
            monitorRect.x1 = screenRect.x();
            monitorRect.y1 = screenRect.y() + screenRect.height() - monitorHeight;
            monitorRect.x2 = screenRect.x() + screenRect.width();
            monitorRect.y2 = screenRect.y() + screenRect.height();
        }
            break;
        case Left: {
            monitorRect.x1 = screenRect.x();
            monitorRect.y1 = screenRect.y();
            monitorRect.x2 = screenRect.x() + monitorHeight;
            monitorRect.y2 = screenRect.y() + screenRect.height();
        }
            break;
        case Right: {
            monitorRect.x1 = screenRect.x() + screenRect.width() - monitorHeight;
            monitorRect.y1 = screenRect.y();
            monitorRect.x2 = screenRect.x() + screenRect.width();
            monitorRect.y2 = screenRect.y() + screenRect.height();
        }
            break;
        }

        if (!m_monitorRectList.contains(monitorRect)) {
            m_monitorRectList << monitorRect;
#ifdef QT_DEBUG
            qDebug() << "监听区域：" << monitorRect.x1 << monitorRect.y1 << monitorRect.x2 << monitorRect.y2;
#endif
        }
    }

    m_extralRectList.clear();
    for (auto s : DIS_INS->screens()) {
        // 屏幕此位置不可停靠时,不用监听这块区域
        if (!DIS_INS->canDock(s, m_position))
            continue;

        MonitRect monitorRect;
        QRect screenRect = s->geometry();
        screenRect.setSize(screenRect.size() * s->devicePixelRatio());

        switch (m_position) {
        case Top: {
            monitorRect.x1 = screenRect.x();
            monitorRect.y1 = screenRect.y();
            monitorRect.x2 = screenRect.x() + screenRect.width();
            monitorRect.y2 = screenRect.y() + realDockSize;
        }
            break;
        case Bottom: {
            monitorRect.x1 = screenRect.x();
            monitorRect.y1 = screenRect.y() + screenRect.height() - realDockSize;
            monitorRect.x2 = screenRect.x() + screenRect.width();
            monitorRect.y2 = screenRect.y() + screenRect.height();
        }
            break;
        case Left: {
            monitorRect.x1 = screenRect.x();
            monitorRect.y1 = screenRect.y();
            monitorRect.x2 = screenRect.x() + realDockSize;
            monitorRect.y2 = screenRect.y() + screenRect.height();
        }
            break;
        case Right: {
            monitorRect.x1 = screenRect.x() + screenRect.width() - realDockSize;
            monitorRect.y1 = screenRect.y();
            monitorRect.x2 = screenRect.x() + screenRect.width();
            monitorRect.y2 = screenRect.y() + screenRect.height();
        }
            break;
        }

        if (!m_extralRectList.contains(monitorRect)) {
            m_extralRectList << monitorRect;
#ifdef QT_DEBUG
            qDebug() << "任务栏内部区域：" << monitorRect.x1 << monitorRect.y1 << monitorRect.x2 << monitorRect.y2;
#endif
        }
    }

    // 触屏监控高度固定调整为最大任务栏高度100+任务栏与屏幕边缘间距
    const int monitHeight = 100 + WINDOW_MARGIN;

    // 任务栏触屏唤起区域
    m_touchRectList.clear();
    for (auto s : DIS_INS->screens()) {
        // 屏幕此位置不可停靠时,不用监听这块区域
        if (!DIS_INS->canDock(s, m_position))
            continue;

        MonitRect monitorRect;
        QRect screenRect = s->geometry();
        screenRect.setSize(screenRect.size() * s->devicePixelRatio());

        switch (m_position) {
        case Top: {
            monitorRect.x1 = screenRect.x();
            monitorRect.y1 = screenRect.y();
            monitorRect.x2 = screenRect.x() + screenRect.width();
            monitorRect.y2 = screenRect.y() + monitHeight;
        }
            break;
        case Bottom: {
            monitorRect.x1 = screenRect.x();
            monitorRect.y1 = screenRect.y() + screenRect.height() - monitHeight;
            monitorRect.x2 = screenRect.x() + screenRect.width();
            monitorRect.y2 = screenRect.y() + screenRect.height();
        }
            break;
        case Left: {
            monitorRect.x1 = screenRect.x();
            monitorRect.y1 = screenRect.y();
            monitorRect.x2 = screenRect.x() + monitHeight;
            monitorRect.y2 = screenRect.y() + screenRect.height();
        }
            break;
        case Right: {
            monitorRect.x1 = screenRect.x() + screenRect.width() - monitHeight;
            monitorRect.y1 = screenRect.y();
            monitorRect.x2 = screenRect.x() + screenRect.width();
            monitorRect.y2 = screenRect.y() + screenRect.height();
        }
            break;
        }

        if (!m_touchRectList.contains(monitorRect)) {
            m_touchRectList << monitorRect;
        }

    }

    m_registerKey = m_eventInter->RegisterAreas(m_monitorRectList, flags);
    m_extralRegisterKey = m_extralEventInter->RegisterAreas(m_extralRectList, flags);
    m_touchRegisterKey = m_touchEventInter->RegisterAreas(m_touchRectList, flags);
}

<<<<<<< HEAD
void MultiScreenWorker::onRequestUpdateFrontendGeometry()
{
    HideMode hideMode = HideMode::KeepShowing;
    // 当设置为一直隐藏模式时，按照当前隐藏的状态去设置任务栏区域信息，否则，按照当前显示模式去设置
    if (m_hideMode == HideMode::KeepHidden) {
        hideMode = m_hideMode;
    }

    const QRect rect = dockRectWithoutScale(m_ds.current(), m_position, hideMode, m_displayMode);

#ifdef QT_DEBUG
    qDebug() << rect;
#endif

    m_dockInter->SetFrontendWindowRect(int(rect.x()), int(rect.y()), uint(rect.width()), uint(rect.height()));
    emit requestUpdateDockEntry();
}

void MultiScreenWorker::onRequestUpdateLayout()
{
    parent()->panel()->setFixedSize(dockRect(m_ds.current(), position(), HideMode::KeepShowing, displayMode()).size());
    parent()->panel()->move(0, 0);
    parent()->panel()->setDisplayMode(displayMode());
    parent()->panel()->setPositonValue(position());
    parent()->panel()->update();
}

=======
>>>>>>> 1191af61
/**
 * @brief 判断屏幕是否为复制模式的依据，第一个屏幕的X和Y值是否和其他的屏幕的X和Y值相等
 * 对于复制模式，这两个值肯定是相等的，如果不是复制模式，这两个值肯定不等，目前支持双屏
 */
bool MultiScreenWorker::isCopyMode()
{
    QList<QScreen *> screens = DIS_INS->screens();
    if (screens.size() < 2)
        return false;

    // 在多个屏幕的情况下，如果所有屏幕的位置的X和Y值都相等，则认为是复制模式
    QRect rect0 = screens[0]->availableGeometry();
    for (int i = 1; i < screens.size(); i++) {
        QRect rect = screens[i]->availableGeometry();
        if (rect0.x() != rect.x() || rect0.y() != rect.y())
            return false;
    }

    return true;
}

<<<<<<< HEAD
/**
 * @brief MultiScreenWorker::getScreenRect
 * @param s
 * @param ratio
 * @return 返回屏幕 \s 的原始尺寸，\ratio 为屏幕 \s 的当前缩放值
 */
QRect MultiScreenWorker::getScreenRect(QScreen *s)
{
    if (!s)
        return QRect();

    auto geo = s->geometry();
    QRect screenRect;
    screenRect.setX(geo.x());
    screenRect.setY(geo.y());
    screenRect.setWidth(static_cast<int>(geo.width() * s->devicePixelRatio()));
    screenRect.setHeight(static_cast<int>(geo.height() * s->devicePixelRatio()));

    /* QScreen的handle会返回显示器缩放之前的分辨率
    * 比如1920*1080,调整缩放为1.25，那么QScreen::geometry返回的为QSize(1536, 864),QScreen::handle()->geometry()返回的为QSize(1920, 1080);
    *
    * @note 但在特殊情况下，比如频繁插拔显示器时，小概率出现handle返回的值并不等于缩放前的分辨率的情况，从而导致任务栏位置设置出错，
    * 这里仍然直接使用geometry*ratio的方式,去获取缩放前的分辨率
    * 但考虑到缩放值类型为double，可能在高分屏下计算得到的尺寸和通过handle函数的原始尺寸有1像素的误差，
    * 所以计算完毕后和handle比对一下，如果存在1像素的误差，则仍然使用handle函数，否则使用QScreen::geometry() * ratio
    */
    auto size = s->handle()->geometry().size() - screenRect.size();
    if (Q_LIKELY(size.width() <= 1 && size.height() <= 1)) {
        screenRect = s->handle()->geometry();
    }

    return screenRect;
}

/**
 * @brief 这里用到xcb去设置任务栏的高度，比较特殊，参考_NET_WM_STRUT_PARTIAL属性
 * 在屏幕旋转后，所有参数以控制中心自定义设置里主屏显示的图示为准（旋转不用特殊处理）
 */
void MultiScreenWorker::onRequestNotifyWindowManager()
{
    static QRect lastRect = QRect();
    static int lastScreenWidth = 0;
    static int lastScreenHeight = 0;

    /* 在非主屏或非一直显示状态时，清除任务栏区域，不挤占应用 */
    if ((!DIS_INS->isCopyMode() && m_ds.current() != m_ds.primary()) || m_hideMode != HideMode::KeepShowing) {
        lastRect = QRect();

        qInfo() << "clear wm struct";

        if (Utils::IS_WAYLAND_DISPLAY) {
            QList<QVariant> varList;
            varList.append(0);//dock位置
            varList.append(0);//dock高度/宽度
            varList.append(0);//start值
            varList.append(0);//end值
            if (parent()->windowHandle()->handle()) {
                QGuiApplication::platformNativeInterface()->setWindowProperty(parent()->windowHandle()->handle(),"_d_dwayland_dockstrut", varList);
            }
        } else {
            const auto display = QX11Info::display();
            if (!display) {
                qWarning() << "QX11Info::display() is " << display;
                return;
            }

            XcbMisc::instance()->clear_strut_partial(xcb_window_t(parent()->winId()));
        }

        return;
    }

    QRect dockGeometry = getDockShowGeometry(m_ds.current(), m_position, m_displayMode, true);
    if (lastRect == dockGeometry
            && lastScreenWidth == DIS_INS->screenRawWidth()
            && lastScreenHeight == DIS_INS->screenRawHeight()) {
        return;
    }

    lastRect = dockGeometry;
    lastScreenWidth = DIS_INS->screenRawWidth();
    lastScreenHeight = DIS_INS->screenRawHeight();
    qDebug() << "dock real geometry:" << dockGeometry;
    qDebug() << "screen width:" << DIS_INS->screenRawWidth() << ", height:" << DIS_INS->screenRawHeight();

    const qreal &ratio = qApp->devicePixelRatio();
    if (Utils::IS_WAYLAND_DISPLAY) {
        QList<QVariant> varList = {0, 0, 0, 0};
        switch (m_position) {
        case Position::Top:
            varList[0] = 1;
            varList[1] = dockGeometry.height();
            varList[2] = dockGeometry.x();
            varList[3] = dockGeometry.x() + dockGeometry.width();
            break;
        case Position::Bottom:
            varList[0] = 3;
            varList[1] = dockGeometry.height();
            varList[2] = dockGeometry.x();
            varList[3] = dockGeometry.x() + dockGeometry.width();
            break;
        case Position::Left:
            varList[0] = 0;
            varList[1] = dockGeometry.width();
            varList[2] = dockGeometry.y();
            varList[3] = dockGeometry.y() + dockGeometry.height();
            break;
        case Position::Right:
            varList[0] = 2;
            varList[1] = dockGeometry.width();
            varList[2] = dockGeometry.y();
            varList[3] = dockGeometry.y() + dockGeometry.height();
            break;
        }

        // 加上边距(时尚模式为10+10, 高效模式为0)
        varList[1] = varList[1].toDouble() + WINDOW_MARGIN * ratio * 2;
        qDebug() << "Dock strut: " << varList;

        if (parent()->windowHandle()->handle()) {
            QGuiApplication::platformNativeInterface()->setWindowProperty(parent()->windowHandle()->handle(),"_d_dwayland_dockstrut", varList);
        }
    } else {
        XcbMisc::Orientation orientation = XcbMisc::OrientationTop;
        double strut = 0;
        double strutStart = 0;
        double strutEnd = 0;

        switch (m_position) {
        case Position::Top:
            orientation = XcbMisc::OrientationTop;
            strut = dockGeometry.y() + dockGeometry.height();
            strutStart = dockGeometry.x();
            strutEnd = qMin(dockGeometry.x() + dockGeometry.width(), dockGeometry.right());
            break;
        case Position::Bottom:
            orientation = XcbMisc::OrientationBottom;
            strut = DIS_INS->screenRawHeight() - dockGeometry.y();
            strutStart = dockGeometry.x();
            strutEnd = qMin(dockGeometry.x() + dockGeometry.width(), dockGeometry.right());
            break;
        case Position::Left:
            orientation = XcbMisc::OrientationLeft;
            strut = dockGeometry.x() + dockGeometry.width();
            strutStart = dockGeometry.y();
            strutEnd = qMin(dockGeometry.y() + dockGeometry.height(), dockGeometry.bottom());
            break;
        case Position::Right:
            orientation = XcbMisc::OrientationRight;
            strut = DIS_INS->screenRawWidth() - dockGeometry.x();
            strutStart = dockGeometry.y();
            strutEnd = qMin(dockGeometry.y() + dockGeometry.height(), dockGeometry.bottom());
            break;
        }

        qDebug() << "set reserved area to xcb:" << strut << strutStart << strutEnd;

        const auto display = QX11Info::display();
        if (!display) {
            qWarning() << "QX11Info::display() is " << display;
            return;
        }

        XcbMisc::instance()->set_strut_partial(static_cast<xcb_window_t>(parent()->winId()), orientation,
                                               static_cast<uint>(strut + WINDOW_MARGIN * ratio), // 设置窗口与屏幕边缘距离，需要乘缩放
                                               static_cast<uint>(strutStart),                   // 设置任务栏起点坐标（上下为x，左右为y）
                                               static_cast<uint>(strutEnd));                    // 设置任务栏终点坐标（上下为x，左右为y）
    }
}

=======
>>>>>>> 1191af61
void MultiScreenWorker::onRequestUpdatePosition(const Position &fromPos, const Position &toPos)
{
    qInfo() << "request change pos from: " << fromPos << " to: " << toPos;
    // 更新要切换到的屏幕
    if (!DIS_INS->canDock(DIS_INS->screen(DOCK_SCREEN->current()), m_position))
        DOCK_SCREEN->updateDockedScreen(getValidScreen(m_position));

    qInfo() << "update allow screen: " << DOCK_SCREEN->current();

    // 无论什么模式,都先显示
    changeDockPosition(DOCK_SCREEN->last(), DOCK_SCREEN->current(), fromPos, toPos);
}

void MultiScreenWorker::onRequestUpdateMonitorInfo()
{
    // resetDockScreen 调用太频繁，未在合适的时机调用时出现 wayland set_position 数值异常
    // 推测是 qt 未能正确传递窗口位置到 waylandserver， 此处修改经过测试可以较好的规避此问题。
    // for test ： DOCK_RESET_NOW=true dde-dock
    if (qEnvironmentVariableIsSet("DOCK_RESET_NOW"))
        resetDockScreen(); // m_monitorUpdateTimer timeout will call resetDockScreen

    // 只需要在屏幕信息变化的时候更新，其他时间不需要更新
    onRequestUpdateRegionMonitor();

    m_monitorUpdateTimer->start();
}

void MultiScreenWorker::onRequestDelayShowDock()
{
    // 移动Dock至相应屏相应位置
    if (testState(LauncherDisplay))//启动器显示,则dock不显示
        return;

    // 复制模式．不需要响应切换屏幕
    if (DIS_INS->screens().size() == 2 && DIS_INS->screens().first()->geometry() == DIS_INS->screens().last()->geometry()) {
        qInfo() << "copy mode　or merge mode";
        Q_EMIT requestUpdateDockGeometry(m_hideMode);
        return;
    }

    DOCK_SCREEN->updateDockedScreen(m_delayScreen);

    // 检查当前屏幕的当前位置是否允许显示,不允许需要更新显示信息(这里应该在函数外部就处理好,不应该走到这里)
    // 检查边缘是否允许停靠
    QScreen *curScreen = DIS_INS->screen(m_delayScreen);
    if (curScreen && DIS_INS->canDock(curScreen, m_position)) {
        if (m_hideMode == HideMode::KeepHidden || m_hideMode == HideMode::SmartHide) {
            Q_EMIT requestPlayAnimation(DOCK_SCREEN->current(), m_position, Dock::AniAction::Hide);
        } else if (m_hideMode == HideMode::KeepShowing) {
            changeDockPosition(DOCK_SCREEN->last(), DOCK_SCREEN->current(), m_position, m_position);
        }
    }
}

void MultiScreenWorker::initMembers()
{
    if (Utils::IS_WAYLAND_DISPLAY) {
        m_parent->createWinId();
    }
    m_monitorUpdateTimer->setInterval(100);
    m_monitorUpdateTimer->setSingleShot(true);

    // 优化显示方式，隐藏后再显示会延迟一小段时间
    QScopedPointer<DConfig> config(DConfig::create("org.deepin.dde.dock", "org.deepin.dde.dock"));
    if (config->isValid() && config->keyList().contains("delayIntervalOnHide")) {
        m_delayWakeOnHideTimer->setInterval(config->value("delayIntervalOnHide").toInt());
    } else {
        m_delayWakeOnHideTimer->setInterval(0);
    }
    m_delayWakeOnHideTimer->setSingleShot(true);

    m_delayWakeOnScreenSwitchTimer->setSingleShot(true);

    setStates(LauncherDisplay, m_launcherInter->isValid() ? m_launcherInter->visible() : false);

    // init check
    checkDaemonDockService();
    checkXEventMonitorService();
}

void MultiScreenWorker::initConnection()
{
<<<<<<< HEAD
    connect(DIS_INS, &DisplayManager::primaryScreenChanged, this, &MultiScreenWorker::primaryScreenChanged);
=======
    connect(DIS_INS, &DisplayManager::primaryScreenChanged, this, &MultiScreenWorker::onPrimaryScreenChanged);
>>>>>>> 1191af61
    connect(DIS_INS, &DisplayManager::screenInfoChanged, this, &MultiScreenWorker::requestUpdateMonitorInfo);

    connect(m_launcherInter, static_cast<void (DBusLuncher::*)(bool) const>(&DBusLuncher::VisibleChanged), this, [ = ](bool value) { setStates(LauncherDisplay, value); });

<<<<<<< HEAD
    /** FIXME
     * 这里关联的信号有时候收不到是因为 qt-dbus-factory 中的 changed 的信号有时候会发不出来，
     * qt-dbus-factory 中的 DBusExtendedAbstractInterface::internalPropGet 在同步调用情况下，会将缓存中的数据写入属性中，
     * 导致后面 onPropertyChanged 中的判断认为属性值没变，就没有发出 changed 信号。
     * 建议：前端仅在初始化时主动获取一次 dbus 中的值存储在成员变量中，并建立 changed 信号连接，后面所有用到那个值的地方，均获取成员变量;
     * 或去修改 qt-dbus-factory，取消 DBusExtendedAbstractInterface::internalPropGet 中将数据写入属性值，
     * 但是 qt-dbus-factory 修改涉及面较广，需要大量测试确认没有问题，再合入。
     */
#if 0
    //    connect(m_dockInter, &DBusDock::PositionChanged, this, &MultiScreenWorker::onPositionChanged);
    //    connect(m_dockInter, &DBusDock::DisplayModeChanged, this, &MultiScreenWorker::onDisplayModeChanged);
    //    connect(m_dockInter, &DBusDock::HideModeChanged, this, &MultiScreenWorker::hideModeChanged);
    //    connect(m_dockInter, &DBusDock::HideStateChanged, this, &MultiScreenWorker::hideStateChanged);
#else
    QDBusConnection::sessionBus().connect("com.deepin.dde.daemon.Dock",
                                          "/com/deepin/dde/daemon/Dock",
                                          "org.freedesktop.DBus.Properties",
                                          "PropertiesChanged",
                                          "sa{sv}as",
                                          this, SLOT(handleDBusSignal(QDBusMessage)));
#endif

    connect(this, &MultiScreenWorker::requestUpdateFrontendGeometry, this, &MultiScreenWorker::onRequestUpdateFrontendGeometry);
=======
>>>>>>> 1191af61
    connect(this, &MultiScreenWorker::requestUpdatePosition, this, &MultiScreenWorker::onRequestUpdatePosition);
    connect(this, &MultiScreenWorker::requestUpdateMonitorInfo, this, &MultiScreenWorker::onRequestUpdateMonitorInfo);

    connect(m_delayWakeOnScreenSwitchTimer, &QTimer::timeout, this, &MultiScreenWorker::onRequestDelayShowDock);
    connect(m_delayWakeOnHideTimer, &QTimer::timeout, this, [ = ] {
        // 鼠标处于按下状态，不再显示
        if (testState(MousePress))
            return;

        const QRect boundRect = parent()->visibleRegion().boundingRect();
        qDebug() << "boundRect:" << boundRect;
        if ((m_hideMode == HideMode::KeepHidden || m_hideMode == HideMode::SmartHide)
                && (boundRect.size().isEmpty())) {
            displayAnimation(m_ds.current(), AniAction::Show);
        }
    });

    // 刷新所有显示的内容，布局，方向，大小，位置等
    connect(m_monitorUpdateTimer, &QTimer::timeout, this, &MultiScreenWorker::updateDisplay);
}

void MultiScreenWorker::initDockMode()
{
    if (m_dockInter->isValid()) {
        onPositionChanged(dockInter()->position());
        onDisplayModeChanged(dockInter()->displayMode());
        onHideModeChanged(dockInter()->hideMode());
        onHideStateChanged(m_dockInter->hideState());
        onOpacityChanged(m_dockInter->opacity());

        DockItem::setDockPosition(m_position);
        qApp->setProperty(PROP_POSITION, QVariant::fromValue(m_position));
        DockItem::setDockDisplayMode(m_displayMode);
        qApp->setProperty(PROP_DISPLAY_MODE, QVariant::fromValue(m_displayMode));
    }
}

/**
 * @brief initDisplayData
 * 初始化任务栏的所有必要信息,并更新其位置
 */
void MultiScreenWorker::initDisplayData()
{
    //3\初始化监视区域
    onRequestUpdateRegionMonitor();

    //4\初始化任务栏停靠屏幕
    resetDockScreen();
}

/**
 * @brief reInitDisplayData
 * 重新初始化任务栏的所有必要信息,并更新其位置
 */
void MultiScreenWorker::reInitDisplayData()
{
    initDockMode();
    initDisplayData();
}

/**
<<<<<<< HEAD
 * @brief MultiScreenWorker::displayAnimation
 * 任务栏显示或隐藏过程的动画。
 * @param screen 任务栏要显示的屏幕
 * @param pos 任务栏显示的位置（上：0，右：1，下：2，左：3）
 * @param act 显示（隐藏）任务栏
 * @return void
 */
void MultiScreenWorker::displayAnimation(const QString &screen, const Position &pos, AniAction act)
{
    if (!testState(AutoHide) || qApp->property("DRAG_STATE").toBool()
            || testState(ChangePositionAnimationStart)
            || testState(HideAnimationStart)
            || testState(ShowAnimationStart))
        return;

    m_currentHideState = act ? HideState::Hide : HideState::Show;
    QRect mainwindowRect = parent()->geometry();
    QRect dockShowRect = getDockShowGeometry(screen, pos, m_displayMode);
    QRect dockHideRect = getDockHideGeometry(screen, pos, m_displayMode);

    /** FIXME
     * 在高分屏2.75倍缩放的情况下，parent()->geometry()返回的任务栏高度有问题（实际是40,返回是39）
     * 在这里增加判断，当返回值在范围（38，42）开区间内，均认为任务栏显示位置正确，直接返回，不执行动画
     * 也就是在实际值基础上下浮动1像素的误差范围
     * 正常屏幕情况下是没有这个问题的
     */
    switch (act) {
    case AniAction::Show:
        if (pos == Position::Top || pos == Position::Bottom) {
            if (qAbs(dockShowRect.height() - mainwindowRect.height()) <= 1
                    && mainwindowRect.contains(dockShowRect.center())) {
                emit requestNotifyWindowManager();
                return;
            }
        } else if (pos == Position::Left || pos == Position::Right) {
            if (qAbs(dockShowRect.width() - mainwindowRect.width()) <= 1
                    && mainwindowRect.contains(dockShowRect.center())) {
                emit requestNotifyWindowManager();
                return;
            }
        }
        break;
    case AniAction::Hide:
        if (dockHideRect == mainwindowRect) {
            emit requestNotifyWindowManager();
            return;
        }
        break;
    }

    QVariantAnimation *ani = new QVariantAnimation(this);
    ani->setEasingCurve(QEasingCurve::InOutCubic);

#ifndef DISABLE_SHOW_ANIMATION
    const bool composite = DWindowManagerHelper::instance()->hasComposite(); // 判断是否开启特效模式
    const int duration = composite ? ANIMATIONTIME : 0;
#else
    const int duration = 0;
#endif
    ani->setDuration(duration);

    ani->setStartValue(dockHideRect);
    ani->setEndValue(dockShowRect);

    switch (act) {
    case AniAction::Show:
        ani->setDirection(QAbstractAnimation::Forward);
        connect(ani, &QVariantAnimation::finished, this, &MultiScreenWorker::showAniFinished);
        connect(this, &MultiScreenWorker::requestStopShowAni, ani, &QVariantAnimation::stop);
        break;

    case AniAction::Hide:
        ani->setDirection(QAbstractAnimation::Backward); // 隐藏时动画反向走
        connect(ani, &QVariantAnimation::finished, this, &MultiScreenWorker::hideAniFinished);
        connect(this, &MultiScreenWorker::requestStopHideAni, ani, &QVariantAnimation::stop);
        break;
    }

    connect(ani, &QVariantAnimation::valueChanged, this, static_cast<void (MultiScreenWorker::*)(const QVariant &value)>(&MultiScreenWorker::updateParentGeometry));

    connect(ani, &QVariantAnimation::stateChanged, this, [ = ](QAbstractAnimation::State newState, QAbstractAnimation::State oldState) {
        // 更新动画是否正在进行的信号值
        switch (act) {
        case AniAction::Show:
            if (newState == QVariantAnimation::Running && oldState == QVariantAnimation::Stopped) {
                if (m_hideMode == HideMode::KeepShowing || duration)
                    setStates(ShowAnimationStart);
                else
                    setStates(DockIsShowing);
            }
            if (newState == QVariantAnimation::Stopped && oldState == QVariantAnimation::Running) {
                if (m_hideMode == HideMode::KeepShowing || duration)
                    setStates(ShowAnimationStart, false);
                else // 如果不是一直显示的状态，则让其延时修改状态，防止在resetDock的时候重复改变其高度引起任务栏闪烁导致无法唤醒
                    QTimer::singleShot(ANIMATIONTIME, [ = ] { setStates(DockIsShowing, false); });
            }
            break;
        case AniAction::Hide:
            if (newState == QVariantAnimation::Running && oldState == QVariantAnimation::Stopped) {
                setStates(HideAnimationStart);
            }
            if (newState == QVariantAnimation::Stopped && oldState == QVariantAnimation::Running) {
                setStates(HideAnimationStart, false);
            }
            break;
        }
    });

    parent()->panel()->setFixedSize(dockRect(m_ds.current(), m_position, HideMode::KeepShowing, m_displayMode).size());
    parent()->panel()->move(0, 0);

    emit requestStopShowAni();
    emit requestStopHideAni();
    emit requestUpdateLayout();

    ani->start(QVariantAnimation::DeleteWhenStopped);
}

/**
 * @brief MultiScreenWorker::displayAnimation
 * 任务栏显示或隐藏过程的动画。
 * @param screen 任务栏要显示的屏幕
 * @param act 显示（隐藏）任务栏
 * @return void
 */
void MultiScreenWorker::displayAnimation(const QString &screen, AniAction act)
{
    return displayAnimation(screen, m_position, act);
}

/**
=======
>>>>>>> 1191af61
 * @brief changeDockPosition    做一个动画操作
 * @param fromScreen            上次任务栏所在的屏幕
 * @param toScreen              任务栏要移动到的屏幕
 * @param fromPos               任务栏上次的方向
 * @param toPos                 任务栏打算移动到的方向
 */
void MultiScreenWorker::changeDockPosition(QString fromScreen, QString toScreen, const Position &fromPos, const Position &toPos)
{
    if (fromScreen == toScreen && fromPos == toPos) {
        qWarning() << "shouldn't be here,nothing happend!";
        return;
    }

    // 该动画放到WindowManager中来实现
    // 更新屏幕信息
    DOCK_SCREEN->updateDockedScreen(toScreen);

    // TODO: 考虑切换过快的情况,这里需要停止上一次的动画,可增加信号控制,暂时无需要
    qInfo() << "from: " << fromScreen << "  to: " << toScreen;
<<<<<<< HEAD

    QSequentialAnimationGroup *group = new QSequentialAnimationGroup(this);

    QVariantAnimation *ani1 = new QVariantAnimation(group);
    QVariantAnimation *ani2 = new QVariantAnimation(group);

    //　初始化动画信息
    ani1->setEasingCurve(QEasingCurve::InOutCubic);
    ani2->setEasingCurve(QEasingCurve::InOutCubic);

    const bool composite = DWindowManagerHelper::instance()->hasComposite();
#ifndef DISABLE_SHOW_ANIMATION
    const int duration = composite ? ANIMATIONTIME : 0;
#else
    const int duration = 0;
#endif

    ani1->setDuration(duration);
    ani2->setDuration(duration);

    //　隐藏
    ani1->setStartValue(getDockShowGeometry(fromScreen, fromPos, m_displayMode));
    ani1->setEndValue(getDockHideGeometry(fromScreen, fromPos, m_displayMode));
    qDebug() << fromScreen << "hide from :" << getDockShowGeometry(fromScreen, fromPos, m_displayMode);
    qDebug() << fromScreen << "hide to   :" << getDockHideGeometry(fromScreen, fromPos, m_displayMode);

    //　显示
    ani2->setStartValue(getDockHideGeometry(toScreen, toPos, m_displayMode));
    ani2->setEndValue(getDockShowGeometry(toScreen, toPos, m_displayMode));
    qDebug() << toScreen << "show from :" << getDockHideGeometry(toScreen, toPos, m_displayMode);
    qDebug() << toScreen << "show to   :" << getDockShowGeometry(toScreen, toPos, m_displayMode);

    group->addAnimation(ani1);
    group->addAnimation(ani2);

    // 隐藏时固定一下内容大小
    connect(ani1, &QVariantAnimation::stateChanged, this, [ = ](QAbstractAnimation::State newState, QAbstractAnimation::State oldState) {
        if (newState == QVariantAnimation::Running && oldState == QVariantAnimation::Stopped) {
            parent()->panel()->setFixedSize(dockRect(fromScreen, fromPos, HideMode::KeepShowing, m_displayMode).size());
            parent()->panel()->move(0, 0);
        }
    });

    connect(ani1, &QVariantAnimation::valueChanged, this, [ = ](const QVariant & value) {
        updateParentGeometry(value, fromPos);
    });

    // 显示时固定一下内容大小
    connect(ani2, &QVariantAnimation::stateChanged, this, [ = ](QAbstractAnimation::State newState, QAbstractAnimation::State oldState) {
        // 位置发生变化时需要更新位置属性,且要在隐藏动画之后,显示动画之前
        DockItem::setDockPosition(m_position);
        qApp->setProperty(PROP_POSITION, QVariant::fromValue(m_position));

        if (newState == QVariantAnimation::Running && oldState == QVariantAnimation::Stopped) {
            parent()->panel()->setFixedSize(dockRect(toScreen, toPos, HideMode::KeepShowing, m_displayMode).size());
            parent()->panel()->move(0, 0);
        }
    });

    connect(ani2, &QVariantAnimation::valueChanged, this, [ = ](const QVariant & value) {
        updateParentGeometry(value, toPos);
    });

    // 如果更改了显示位置，在显示之前应该更新一下界面布局方向
    if (fromPos != toPos)
        connect(ani1, &QVariantAnimation::finished, this, [ = ] {
            const auto display = QX11Info::display();
            if (!display) {
                qWarning() << "QX11Info::display() is " << display;
            } else {
                // 先清除原先的窗管任务栏区域
                //XcbMisc::instance()->clear_strut_partial(xcb_window_t(parent()->winId()));
            }

            // 隐藏后需要通知界面更新布局方向
            emit requestUpdateLayout();
        });

    connect(group, &QVariantAnimation::finished, this, [ = ] {
        setStates(ChangePositionAnimationStart, false);

        // 结束之后需要根据确定需要再隐藏
        emit showAniFinished();
        emit requestUpdateFrontendGeometry();
        emit requestNotifyWindowManager();
    });

    setStates(ChangePositionAnimationStart);

    group->start(QVariantAnimation::DeleteWhenStopped);
=======
    Q_EMIT requestChangeDockPosition(fromScreen, toScreen, fromPos, toPos);
>>>>>>> 1191af61
}

/**
 * @brief getValidScreen        获取一个当前任务栏可以停靠的屏幕，优先使用主屏
 * @return
 */
QString MultiScreenWorker::getValidScreen(const Position &pos)
{
    //TODO 考虑在主屏幕名变化时自动更新，是不是就不需要手动处理了
    DOCK_SCREEN->updatePrimary(DIS_INS->primary());

<<<<<<< HEAD
    if (m_screenMonitor->needUsedLastScreen())
        return m_screenMonitor->lastScreen();

    if (DIS_INS->canDock(DIS_INS->screen(m_ds.current()), pos))
        return m_ds.current();
=======
    if (DIS_INS->canDock(DIS_INS->screen(DOCK_SCREEN->current()), pos))
        return DOCK_SCREEN->current();
>>>>>>> 1191af61

    if (DIS_INS->canDock(DIS_INS->screen(DIS_INS->primary()), pos))
        return DIS_INS->primary();

    for (auto s : DIS_INS->screens()) {
        if (DIS_INS->canDock(s, pos))
            return s->name();
    }

    return QString();
}

/**
 * @brief resetDockScreen     检查一下当前屏幕所在边缘是够允许任务栏停靠，不允许的情况需要更换下一块屏幕
 */
void MultiScreenWorker::resetDockScreen()
{
    if (testState(ChangePositionAnimationStart)
            || testState(HideAnimationStart)
            || testState(ShowAnimationStart)
            || Utils::isDraging())
        return;

    DOCK_SCREEN->updateDockedScreen(getValidScreen(position()));
    // 更新任务栏自身信息
<<<<<<< HEAD
    /**
      *注意这里要先对parent()进行setFixedSize，在分辨率切换过程中，setGeometry可能会导致其大小未改变
      */
    if (m_ds.current().isEmpty()) // wayland下当没有屏幕时连接时，qt会虚拟一个空的屏幕，空屏幕这里不处理，不然会导致崩溃
        return;
    parent()->setFixedSize(dockRect(m_ds.current()).size());
    parent()->setGeometry(dockRect(m_ds.current()));
    qDebug() << "update dock geometry: " << dockRect(m_ds.current());
    parent()->panel()->setFixedSize(dockRect(m_ds.current()).size());
    parent()->panel()->move(0, 0);
=======
    Q_EMIT requestUpdateDockGeometry(m_hideMode);
>>>>>>> 1191af61
}

/**
 * @brief checkDaemonDockService
 * org.deepin.dde.daemon.Dock1服务比dock晚启动，导致dock启动后的状态错误
 */
void MultiScreenWorker::checkDaemonDockService()
{
    auto connectionInit = [ = ](DockInter * dockInter) {
        connect(dockInter, &DockInter::ServiceRestarted, this, [ = ] {
            resetDockScreen();

            emit requestUpdateFrontendGeometry();
        });
        connect(m_appearanceInter, &Appearance::Changed, this, [ this ](const QString &ty, const QString &value) {
            if (ty == "windowopacity")
                onOpacityChanged(value.toDouble());
        });
        connect(dockInter, &DockInter::WindowSizeEfficientChanged, this, &MultiScreenWorker::onWindowSizeChanged);
        connect(dockInter, &DockInter::WindowSizeFashionChanged, this, &MultiScreenWorker::onWindowSizeChanged);
        connect(dockInter, &DockInter::PositionChanged, this, &MultiScreenWorker::onPositionChanged);
        connect(dockInter, &DockInter::DisplayModeChanged, this, &MultiScreenWorker::onDisplayModeChanged);
        connect(dockInter, &DockInter::HideModeChanged, this, &MultiScreenWorker::onHideModeChanged);
        connect(dockInter, &DockInter::HideStateChanged, this, &MultiScreenWorker::onHideStateChanged);
    };

    QDBusConnectionInterface *ifc = QDBusConnection::sessionBus().interface();

    if (!ifc->isServiceRegistered(dockServiceName())) {
        connect(ifc, &QDBusConnectionInterface::serviceOwnerChanged, this, [ = ](const QString & name, const QString & oldOwner, const QString & newOwner) {
            Q_UNUSED(oldOwner)
            if (name == dockServiceName() && !newOwner.isEmpty()) {
                FREE_POINT(m_dockInter);

<<<<<<< HEAD
                m_dockInter = new DBusDock(serverName, "/com/deepin/dde/daemon/Dock", QDBusConnection::sessionBus(), this);
                Q_EMIT notifyDaemonInterfaceUpdate();
=======
                m_dockInter = new DockInter(dockServiceName(), dockServicePath(), QDBusConnection::sessionBus(), this);
>>>>>>> 1191af61
                // connect
                connectionInit(m_dockInter);

                // 通知主窗体服务已经重启了，需要重新获取DockInter
                emit serviceRestart();

                // reinit data
                reInitDisplayData();

                // operation
                onPositionChanged(dockInter()->position());
                onDisplayModeChanged(dockInter()->displayMode());
                onHideModeChanged(dockInter()->hideMode());
                onHideStateChanged(dockInter()->hideState());
                onOpacityChanged(m_appearanceInter->opacity());

                disconnect(ifc);
            }
        });
    } else {
        connectionInit(m_dockInter);
    }
}

bool MultiScreenWorker::isCursorOut(int x, int y)
{
    const int realDockSize = int((m_displayMode == DisplayMode::Fashion ? m_dockInter->windowSizeFashion() + 2 * 10 /*上下的边距各10像素*/ : m_dockInter->windowSizeEfficient()) * qApp->devicePixelRatio());
    for (auto s : DIS_INS->screens()) {
        // 屏幕此位置不可停靠时,不用监听这块区域
        if (!DIS_INS->canDock(s, m_position))
            continue;

        QRect screenRect = s->geometry();
        screenRect.setSize(screenRect.size() * s->devicePixelRatio());

        if (m_position == Top) {
            // 如果任务栏在顶部
            if (x < screenRect.x() || x > (screenRect.x() + screenRect.width()))
                continue;

            return (y > (screenRect.y() + realDockSize) || y < screenRect.y());
        }

        if (m_position == Bottom) {
            // 如果任务栏在底部
            if (x < screenRect.x() || x > (screenRect.x() + screenRect.width()))
                continue;

            return (y < (screenRect.y() + screenRect.height() - realDockSize) || y > (screenRect.y() + screenRect.height()));
        }

        if (m_position == Left) {
            // 如果任务栏在左侧
            if (y < screenRect.y() || y > (screenRect.y() + screenRect.height()))
                continue;

            return (x > (screenRect.x() + realDockSize) || x < screenRect.x());
        }

        if (m_position == Right) {
            // 如果在任务栏右侧
            if (y < screenRect.y() || y > (screenRect.y() + screenRect.height()))
                continue;

            return (x < (screenRect.x() + screenRect.width() - realDockSize) || x > (screenRect.x() + screenRect.width()));
        }
    }

    return false;
}

/**
 * @brief checkDaemonXEventMonitorService
 * org.deepin.dde.XEventMonitor1服务比dock晚启动，导致dock启动后的状态错误
 */
void MultiScreenWorker::checkXEventMonitorService()
{
    auto connectionInit = [ = ](XEventMonitor * eventInter, XEventMonitor * extralEventInter, XEventMonitor * touchEventInter) {
        connect(eventInter, &XEventMonitor::CursorMove, this, &MultiScreenWorker::onRegionMonitorChanged);
        connect(eventInter, &XEventMonitor::CursorOut, this, [ = ] { m_delayWakeOnHideTimer->stop(); });
        connect(eventInter, &XEventMonitor::ButtonPress, this, [ = ] { setStates(MousePress, true); });
        connect(eventInter, &XEventMonitor::ButtonRelease, this, [ = ](int i, int x, int y, const QString &key) {
            Q_UNUSED(i);
            Q_UNUSED(key);
            setStates(MousePress, false);

            // 鼠标松开时，重新计时
            if (key == m_registerKey) {
                m_delayWakeOnHideTimer->start();
            }

            // 在鼠标拖动任务栏在最大尺寸的时候，如果当前任务栏为隐藏模式（一直隐藏或智能隐藏），在松开鼠标的那一刻，判断当前
            // 鼠标位置是否在任务栏外面(isCursorOut(x,y)==true)，此时需要触发onExtralRegionMonitorChanged函数，
            // 目的是为了让其触发隐藏
            QTimer::singleShot(50, this, [ = ] {
                if (isCursorOut(x, y)
                        && (m_hideMode == HideMode::KeepHidden || m_hideMode == HideMode::SmartHide)) {
                    qApp->setProperty("DRAG_STATE", false);
                    onExtralRegionMonitorChanged(0, 0, m_extralRegisterKey);
                }
            });
        });

        connect(extralEventInter, &XEventMonitor::CursorOut, this, [ = ](int x, int y, const QString &key) {
            if (isCursorOut(x, y)) {
                if (testState(ShowAnimationStart)) {
                    // 在OUT后如果检测到当前的动画正在进行，在out后延迟500毫秒等动画结束再执行移出动画
                    QTimer::singleShot(500, this, [ = ] {
                        onExtralRegionMonitorChanged(x, y, key);
                    });
                } else {
                    onExtralRegionMonitorChanged(x, y, key);
                }
            }
        });

        // 触屏时，后端只发送press、release消息，有move消息则为鼠标，press置false
        connect(touchEventInter, &XEventMonitor::CursorMove, this, [ = ] {
            setStates(Utils::IS_WAYLAND_DISPLAY? MousePress : TouchPress, false);
        });
        connect(touchEventInter, &XEventMonitor::ButtonPress, this, &MultiScreenWorker::onTouchPress);
        connect(touchEventInter, &XEventMonitor::ButtonRelease, this, &MultiScreenWorker::onTouchRelease);
    };

    QDBusConnectionInterface *ifc = QDBusConnection::sessionBus().interface();

    if (!ifc->isServiceRegistered(xEventMonitorService)) {
        connect(ifc, &QDBusConnectionInterface::serviceOwnerChanged, this, [ = ](const QString & name, const QString & oldOwner, const QString & newOwner) {
            Q_UNUSED(oldOwner)
            if (name == xEventMonitorService && !newOwner.isEmpty()) {
                FREE_POINT(m_eventInter);
                FREE_POINT(m_extralEventInter);
                FREE_POINT(m_touchEventInter);

                m_eventInter = new XEventMonitor(xEventMonitorService, xEventMonitorPath, QDBusConnection::sessionBus());
                m_extralEventInter = new XEventMonitor(xEventMonitorService, xEventMonitorPath, QDBusConnection::sessionBus());
                m_touchEventInter = new XEventMonitor(xEventMonitorService, xEventMonitorPath, QDBusConnection::sessionBus());
                // connect
                connectionInit(m_eventInter, m_extralEventInter, m_touchEventInter);

                disconnect(ifc);
            }
        });
    } else {
        connectionInit(m_eventInter, m_extralEventInter, m_touchEventInter);
    }
}

<<<<<<< HEAD
/**
 * @brief MultiScreenWorker::getDockShowMinGeometry
 * @param screenName
 * @return 如果dock在当前screenName对应的屏幕上显示，返回其在最小 高/宽 度(也就是40,最大值为100)的rect区域
 */
QRect MultiScreenWorker::getDockShowMinGeometry(const QString &screenName)
{
    QRect rect;
    const double ratio = qApp->devicePixelRatio();
    const int margin = static_cast<int>((m_displayMode == DisplayMode::Fashion ? 10 : 0) * qApp->devicePixelRatio());
    const int dockSize = 40;

    for (auto s : DIS_INS->screens()) {
        if (s->name() == screenName) {
            const QRect screenRect = getScreenRect(s);
            switch (m_position) {
            case Position::Top:
                rect.setX(static_cast<int>(screenRect.x() + margin));
                rect.setY(static_cast<int>(screenRect.y() + margin));
                rect.setWidth(static_cast<int>(screenRect.width() / ratio - 2 * margin));
                rect.setHeight(dockSize);
                break;
            case Position::Bottom:
                rect.setX(static_cast<int>(screenRect.x() + margin));
                rect.setY(static_cast<int>(screenRect.y() + screenRect.height() / ratio - margin - dockSize));
                rect.setWidth(static_cast<int>(screenRect.width() / ratio - 2 * margin));
                rect.setHeight(dockSize);
                break;
            case Position::Left:
                rect.setX(static_cast<int>(screenRect.x() + margin));
                rect.setY(static_cast<int>(screenRect.y() + margin));
                rect.setWidth(dockSize);
                rect.setHeight(static_cast<int>(screenRect.height() / ratio - 2 * margin));
                break;
            case Position::Right:
                rect.setX(static_cast<int>(screenRect.x() + screenRect.width() / ratio - margin - dockSize));
                rect.setY(static_cast<int>(screenRect.y() + margin));
                rect.setWidth(dockSize);
                rect.setHeight(static_cast<int>(screenRect.height() / ratio - 2 * margin));
                break;
            }
        }
    }
    return rect;
}

bool MultiScreenWorker::launcherVisible()
{
    return m_launcherInter->isValid() ? m_launcherInter->visible() : false;
}

void MultiScreenWorker::setLauncherVisble(bool isVisible)
{
    if (m_launcherInter->isValid()) {
        isVisible ? m_launcherInter->Show() : m_launcherInter->Hide();
    }
}

/**
 * @brief 获取任务栏显示时的参数。目前多屏情况下缩放保持一致，如果后续缩放规则修改，这里需要重新调整
 *
 * @param screenName    当前屏幕名字
 * @param pos           任务栏位置
 * @param displaymode   任务栏显示模式
 * @param withoutScale  是否考虑缩放（true:获取的是真实值; false:获取的是前端认为的值(默认)）
 * @return QRect        任务栏参数
 */
QRect MultiScreenWorker::getDockShowGeometry(const QString &screenName, const Position &pos, const DisplayMode &displaymode, bool withoutScale)
{
    QRect rect;
    const double ratio = withoutScale ? 1 : qApp->devicePixelRatio();
    const int margin = static_cast<int>((displaymode == DisplayMode::Fashion ? 10 : 0) * (withoutScale ? qApp->devicePixelRatio() : 1));
    const int dockSize = static_cast<int>((displaymode == DisplayMode::Fashion ? m_dockInter->windowSizeFashion() : m_dockInter->windowSizeEfficient()) * (withoutScale ? qApp->devicePixelRatio() : 1));

    for (auto s : DIS_INS->screens()) {
        if (s->name() == screenName) {
            const QRect screenRect = getScreenRect(s);
            switch (pos) {
            case Position::Top:
                rect.setX(static_cast<int>(screenRect.x() + margin));
                rect.setY(static_cast<int>(screenRect.y() + margin));
                rect.setWidth(static_cast<int>(screenRect.width() / ratio - 2 * margin));
                rect.setHeight(dockSize);
                break;
            case Position::Bottom:
                rect.setX(static_cast<int>(screenRect.x() + margin));
                rect.setY(static_cast<int>(screenRect.y() + screenRect.height() / ratio - margin - dockSize));
                rect.setWidth(static_cast<int>(screenRect.width() / ratio - 2 * margin));
                rect.setHeight(dockSize);
                break;
            case Position::Left:
                rect.setX(static_cast<int>(screenRect.x() + margin));
                rect.setY(static_cast<int>(screenRect.y() + margin));
                rect.setWidth(dockSize);
                rect.setHeight(static_cast<int>(screenRect.height() / ratio - 2 * margin));
                break;
            case Position::Right:
                rect.setX(static_cast<int>(screenRect.x() + screenRect.width() / ratio - margin - dockSize));
                rect.setY(static_cast<int>(screenRect.y() + margin));
                rect.setWidth(dockSize);
                rect.setHeight(static_cast<int>(screenRect.height() / ratio - 2 * margin));
                break;
            }
        }
    }
    return rect;
}

/**
 * @brief 获取任务栏隐藏时的参数。目前多屏情况下缩放保持一致，如果后续缩放规则修改，这里需要重新调整
 *
 * @param screenName    当前屏幕名字
 * @param pos           任务栏位置
 * @param displaymode   任务栏显示模式
 * @param withoutScale  是否考虑缩放（true:获取的是真实值; false:获取的是前端认为的值(默认)）
 * @return QRect        任务栏参数
 */
QRect MultiScreenWorker::getDockHideGeometry(const QString &screenName, const Position &pos, const DisplayMode &displaymode, bool withoutScale)
{
    QRect rect;
    const double ratio = withoutScale ? 1 : qApp->devicePixelRatio();
    const int margin = static_cast<int>((displaymode == DisplayMode::Fashion ? 10 : 0) * (withoutScale ? qApp->devicePixelRatio() : 1));

    for (auto s : DIS_INS->screens()) {
        if (s->name() == screenName) {
            const QRect screenRect = getScreenRect(s);
            switch (pos) {
            case Position::Top:
                rect.setX(static_cast<int>(screenRect.x() + margin));
                rect.setY(static_cast<int>(screenRect.y() + margin));
                rect.setWidth(static_cast<int>(screenRect.width() / ratio - 2 * margin));
                rect.setHeight(0);
                break;
            case Position::Bottom:
                rect.setX(static_cast<int>(screenRect.x() + margin));
                rect.setY(static_cast<int>(screenRect.y() + screenRect.height() / ratio - margin));
                rect.setWidth(static_cast<int>(screenRect.width() / ratio - 2 * margin));
                rect.setHeight(0);
                break;
            case Position::Left:
                rect.setX(static_cast<int>(screenRect.x() + margin));
                rect.setY(static_cast<int>(screenRect.y() + margin));
                rect.setWidth(0);
                rect.setHeight(static_cast<int>(screenRect.height() / ratio - 2 * margin));
                break;
            case Position::Right:
                rect.setX(static_cast<int>(screenRect.x() + screenRect.width() / ratio - margin));
                rect.setY(static_cast<int>(screenRect.y() + margin));
                rect.setWidth(0);
                rect.setHeight(static_cast<int>(screenRect.height() / ratio - 2 * margin));
                break;
            }
        }
    }
    return rect;
}

QScreen *MultiScreenWorker::screenByName(const QString &screenName)
{
    foreach (QScreen *screen, qApp->screens()) {
        if (screen->name() == screenName)
            return screen;
    }
    return nullptr;
}

=======
>>>>>>> 1191af61
bool MultiScreenWorker::onScreenEdge(const QString &screenName, const QPoint &point)
{
    QScreen *screen = DIS_INS->screen(screenName);
    if (screen) {
        const QRect r { screen->geometry() };
        const QRect rect { r.topLeft(), r.size() *screen->devicePixelRatio() };

        // 除了要判断鼠标的x坐标和当前区域的位置外，还需要判断当前的坐标的y坐标是否在任务栏的区域内
        // 因为有如下场景：任务栏在左侧，双屏幕屏幕上下拼接，此时鼠标沿着最左侧x=0的位置移动到另外一个屏幕
        // 如果不判断y坐标的话，此时就认为鼠标在当前任务栏的边缘，导致任务栏在这种状况下没有跟随鼠标
        if ((rect.x() == point.x() || rect.x() + rect.width() == point.x())
                && point.y() >= rect.top() && point.y() <= rect.bottom()) {
            return true;
        }

        // 同上，不过此时屏幕是左右拼接，任务栏位于上方或者下方
        if ((rect.y() == point.y() || rect.y() + rect.height() == point.y())
                && point.x() >= rect.left() && point.x() <= rect.right()) {
            return true;
        }
    }

    return false;
}

const QPoint MultiScreenWorker::rawXPosition(const QPoint &scaledPos)
{
    QScreen const *screen = Utils::screenAtByScaled(scaledPos);

    return screen ? screen->geometry().topLeft() +
                    (scaledPos - screen->geometry().topLeft()) *
                    screen->devicePixelRatio()
                  : scaledPos;
}

void MultiScreenWorker::onTouchPress(int type, int x, int y, const QString &key)
{
    Q_UNUSED(type);
    if (key != m_touchRegisterKey) {
        return;
    }

    setStates(TouchPress);
    m_touchPos = QPoint(x, y);
}

void MultiScreenWorker::onTouchRelease(int type, int x, int y, const QString &key)
{
    Q_UNUSED(type);
    if (key != m_touchRegisterKey) {
        return;
    }

    if (!testState(TouchPress)) {
        return;
    }
    setStates(TouchPress, false);

    // 不从指定方向划入，不进行任务栏唤醒；如当任务栏在下，需从下往上划
    switch (m_position) {
    case Top:
        if (m_touchPos.y() >= y) {
            return;
        }
        break;
    case Bottom:
        if (m_touchPos.y() <= y) {
            return;
        }
        break;
    case Left:
        if (m_touchPos.x() >= x) {
            return;
        }
        break;
    case Right:
        if (m_touchPos.x() <= x) {
            return;
        }
        break;
    }

    tryToShowDock(x, y);
}

void MultiScreenWorker::onDelayAutoHideChanged()
{
    switch (m_hideMode) {
    case HideMode::KeepHidden: {
        Q_EMIT requestPlayAnimation(DOCK_SCREEN->current(), m_position, Dock::AniAction::Hide, true);
        break;
    }
    case HideMode::SmartHide: {
        if (m_hideState == HideState::Show)
            Q_EMIT requestPlayAnimation(DOCK_SCREEN->current(), m_position, Dock::AniAction::Show);
        else if (m_hideState == HideState::Hide)
            Q_EMIT requestPlayAnimation(DOCK_SCREEN->current(), m_position, Dock::AniAction::Hide);
        break;
    }
    case HideMode::KeepShowing: {
        Q_EMIT requestPlayAnimation(DOCK_SCREEN->current(), m_position, Dock::AniAction::Show);
        break;
    }
    }
}

/**
 * @brief tryToShowDock 根据xEvent监控区域信号的x，y坐标处理任务栏唤醒显示
 * @param eventX        监控信号x坐标
 * @param eventY        监控信号y坐标
 */
void MultiScreenWorker::tryToShowDock(int eventX, int eventY)
{
    if (qApp->property("DRAG_STATE").toBool() || testState(ChangePositionAnimationStart)) {
        qWarning() << "dock is draging or animation is running";
        return;
    }

    QString toScreen;
    QScreen *screen = Utils::screenAtByScaled(QPoint(eventX, eventY));
    if (!screen) {
        qWarning() << "cannot find the screen" << QPoint(eventX, eventY);
        return;
    }

    toScreen = screen->name();

    /**
     * 坐标位于当前屏幕边缘时,当做屏幕内移动处理(防止鼠标移动到边缘时不唤醒任务栏)
     * 使用screenAtByScaled获取屏幕名时,实际上获取的不一定是当前屏幕
     * 举例:点(100,100)不在(0,0,100,100)的屏幕上
     */
    const QString &currentScreen = DOCK_SCREEN->current();
    if (onScreenEdge(currentScreen, QPoint(eventX, eventY))) {
        toScreen = currentScreen;
    }

    // 过滤重复坐标
    static QPoint lastPos(0, 0);
    if (lastPos == QPoint(eventX, eventY)) {
        return;
    }
    lastPos = QPoint(eventX, eventY);

    // 任务栏显示状态，但需要切换屏幕
<<<<<<< HEAD
    if (toScreen != m_ds.current()) {
        if (!m_delayWakeOnScreenSwitchTimer->isActive()) {
=======
    if (toScreen != currentScreen) {
        if (!m_delayWakeTimer->isActive()) {
>>>>>>> 1191af61
            m_delayScreen = toScreen;
            m_delayWakeOnScreenSwitchTimer->start(Utils::SettingValue("com.deepin.dde.dock.mainwindow", "/com/deepin/dde/dock/mainwindow/", MonitorsSwitchTime, 2000).toInt());
        }
    } else {
        // 任务栏隐藏状态，但需要显示
        if (hideMode() == HideMode::KeepShowing) {
            Q_EMIT requestUpdateDockGeometry(m_hideMode);
            return;
        }

        if (testState(ShowAnimationStart)) {
            qDebug() << "animation is running";
            return;
        }

<<<<<<< HEAD
        m_delayWakeOnHideTimer->start();
=======
        if ((m_hideMode == HideMode::KeepHidden || m_hideMode == HideMode::SmartHide)) {
            Q_EMIT requestPlayAnimation(currentScreen, m_position, Dock::AniAction::Show);
        }
>>>>>>> 1191af61
    }
}

/**
 * @brief 屏幕监视
 * @param ds
 */
#define TIMESPAN 1500
ScreenChangeMonitor::ScreenChangeMonitor(DockScreen *ds, QObject *parent)
    : QObject (parent)
{
    #define DATETOSTRING(date) date.toString("hh:mm:ss:zzz")

    connect(DIS_INS, &DisplayManager::primaryScreenChanged, this, [ this, ds ](QScreen *primaryScreen) {
        Q_ASSERT(primaryScreen);

        // 在screenAdded之后，又会发送一次主屏幕的变更的信息
        qInfo() << "primary screen changed, primary Screen" << primaryScreen->name();
        if (changedInSeconds())
            return;

        m_lastScreenName = ds->current();
        m_changePrimaryName = primaryScreen->name();
        m_changeTime = QDateTime::currentDateTime();
        qInfo() << "primary changed from: " << m_lastScreenName << "to: " << DATETOSTRING(m_changeTime);
    });
    connect(DIS_INS, &DisplayManager::screenAdded, this, [ this ](QScreen *newScreen) {
        if (newScreen) {
            m_newScreenName = newScreen->name();
            m_newTime = QDateTime::currentDateTime();
            qInfo() <<"screen added:" << m_newScreenName << ", time:" << DATETOSTRING(m_newTime);
        }
    });
    connect(DIS_INS, &DisplayManager::screenRemoved, this, [ this ](QScreen *rmScreen) {
        if (rmScreen) {
            m_removeScreenName = rmScreen->name();
            m_removeTime = QDateTime::currentDateTime();
            qInfo() <<"screen removed:" << m_removeScreenName << ", time:" << DATETOSTRING(m_removeTime);
        }
    });
}

ScreenChangeMonitor::~ScreenChangeMonitor()
{
}

bool ScreenChangeMonitor::changedInSeconds()
{
    // 如果上一次的主屏幕的名称为空，则认为未发送屏幕变化的信号
    if (m_changePrimaryName.isEmpty() || !m_changeTime.isValid())
        return false;

    qint64 nowMsec = QDateTime::currentDateTime().toMSecsSinceEpoch();
    qint64 preChangeMsec = m_changeTime.toMSecsSinceEpoch();
    return (nowMsec - preChangeMsec <= TIMESPAN);
}

bool ScreenChangeMonitor::needUsedLastScreen() const
{
    if (m_lastScreenName.isEmpty())
        return false;

    // 判断是否在关闭显示器的时候由系统发出来的先禁用显示器再开启显示器
    if (!m_changeTime.isValid() || !m_removeTime.isValid() || !m_newTime.isValid())
        return false;

    // 如果禁用的掉的显示器和开启的显示器的名称不一样，则认为他们是正常的插拔操作
    if (m_removeScreenName != m_newScreenName)
        return false;

    // 如果先插入显示器再拔掉显示器，则认为他们也是正常的插拔操作
    if (m_removeTime > m_newTime)
        return false;

    // 只有在remove显示器在add显示器之前且时间小于1.5秒，才认为他们是由关闭显示器引起的
    qint64 changeMsec = m_changeTime.toMSecsSinceEpoch();

    // 获取现在的时间，如果现在的时间大于这三个时间一定的值，则认为是手动操作
    qint64 nowMsec = QDateTime::currentDateTime().toMSecsSinceEpoch();
    if (nowMsec - changeMsec > TIMESPAN)
        return false;

    qint64 addedMsec = m_newTime.toMSecsSinceEpoch();
    qint64 removeMsec = m_removeTime.toMSecsSinceEpoch();
    return ((addedMsec - removeMsec <= TIMESPAN) && qAbs(removeMsec - changeMsec) <= TIMESPAN);
}

const QString ScreenChangeMonitor::lastScreen()
{
    return m_lastScreenName;
}<|MERGE_RESOLUTION|>--- conflicted
+++ resolved
@@ -1,4 +1,5 @@
-﻿// SPDX-FileCopyrightText: 2018 - 2022 UnionTech Software Technology Co., Ltd.
+// Copyright (C) 2018 ~ 2020 Deepin Technology Co., Ltd.
+// SPDX-FileCopyrightText: 2018 - 2023 UnionTech Software Technology Co., Ltd.
 //
 // SPDX-License-Identifier: LGPL-3.0-or-later
 
@@ -13,8 +14,6 @@
 #include "dockitemmanager.h"
 #include "dockscreen.h"
 
-#include <DWindowManagerHelper>
-
 #include <QWidget>
 #include <QScreen>
 #include <QEvent>
@@ -32,28 +31,12 @@
 const QString MonitorsSwitchTime = "monitorsSwitchTime";
 const QString OnlyShowPrimary = "onlyShowPrimary";
 
-#define WINDOW_MARGIN ((m_displayMode == Dock::Efficient) ? 0 : 10)
 #define DIS_INS DisplayManager::instance()
 #define DOCK_SCREEN DockScreen::instance()
 
 // 保证以下数据更新顺序(大环节顺序不要变，内部还有一些小的调整，比如任务栏显示区域更新的时候，里面内容的布局方向可能也要更新...)
 // Monitor数据－＞屏幕是否可停靠更新－＞监视唤醒区域更新，任务栏显示区域更新－＞拖拽区域更新－＞通知后端接口，通知窗管
 
-<<<<<<< HEAD
-MultiScreenWorker::MultiScreenWorker(QWidget *parent)
-    : QObject(parent)
-    , m_parent(parent)
-    , m_eventInter(new XEventMonitor("com.deepin.api.XEventMonitor", "/com/deepin/api/XEventMonitor", QDBusConnection::sessionBus(), this))
-    , m_extralEventInter(new XEventMonitor("com.deepin.api.XEventMonitor", "/com/deepin/api/XEventMonitor", QDBusConnection::sessionBus(), this))
-    , m_touchEventInter(new XEventMonitor("com.deepin.api.XEventMonitor", "/com/deepin/api/XEventMonitor", QDBusConnection::sessionBus(), this))
-    , m_dockInter(new DBusDock("com.deepin.dde.daemon.Dock", "/com/deepin/dde/daemon/Dock", QDBusConnection::sessionBus(), this))
-    , m_launcherInter(new DBusLuncher("com.deepin.dde.Launcher", "/com/deepin/dde/Launcher", QDBusConnection::sessionBus(), this))
-    , m_monitorUpdateTimer(new QTimer(this))
-    , m_delayWakeOnScreenSwitchTimer(new QTimer(this))
-    , m_delayWakeOnHideTimer(new QTimer(this))
-    , m_ds(DIS_INS->primary())
-    , m_screenMonitor(new ScreenChangeMonitor(&m_ds, this))
-=======
 MultiScreenWorker::MultiScreenWorker(QObject *parent)
     : QObject(parent)
     , m_eventInter(new XEventMonitor(xEventMonitorService, xEventMonitorPath, QDBusConnection::sessionBus(), this))
@@ -68,7 +51,6 @@
     , m_hideMode(Dock::HideMode(-1))
     , m_hideState(Dock::HideState(-1))
     , m_displayMode(Dock::DisplayMode(-1))
->>>>>>> 1191af61
     , m_state(AutoHide)
 {
     initConnection();
@@ -105,53 +87,7 @@
         m_state &= ~(type);
 }
 
-<<<<<<< HEAD
-/**
- * @brief dockRect
- * @param screenName            屏幕名
- * @param pos                   任务栏位置
- * @param hideMode              模式
- * @param displayMode           状态
- * @return                      按照给定的数据计算出任务栏所在位置
- */
-QRect MultiScreenWorker::dockRect(const QString &screenName, const Position &pos, const HideMode &hideMode, const DisplayMode &displayMode)
-{
-    if (hideMode == HideMode::KeepShowing || (hideMode == HideMode::SmartHide && m_hideState == HideState::Show))
-        return getDockShowGeometry(screenName, pos, displayMode);
-    else
-        return getDockHideGeometry(screenName, pos, displayMode);
-}
-
-/**
- * @brief dockRect
- * @param screenName        屏幕名
- * @return                  按照当前屏幕的当前属性给出任务栏所在区域
- */
-QRect MultiScreenWorker::dockRect(const QString &screenName)
-{
-    return dockRect(screenName, m_position, m_hideMode, m_displayMode);
-}
-
-/**
- * @brief realDockRect      给出不计算缩放情况的区域信息(和后端接口保持一致)
- * @param screenName        屏幕名
- * @param pos               任务栏位置
- * @param hideMode          模式
- * @param displayMode       状态
- * @return
- */
-QRect MultiScreenWorker::dockRectWithoutScale(const QString &screenName, const Position &pos, const HideMode &hideMode, const DisplayMode &displayMode)
-{
-    if (hideMode == HideMode::KeepShowing || m_currentHideState == HideState::Show)
-        return getDockShowGeometry(screenName, pos, displayMode, true);
-    else
-        return getDockHideGeometry(screenName, pos, displayMode, true);
-}
-
-void MultiScreenWorker::onAutoHideChanged(bool autoHide)
-=======
 void MultiScreenWorker::onAutoHideChanged(const bool autoHide)
->>>>>>> 1191af61
 {
     if (testState(AutoHide) != autoHide)
         setStates(AutoHide, autoHide);
@@ -161,47 +97,6 @@
     }
 }
 
-<<<<<<< HEAD
-/**
- * @brief updateDaemonDockSize
- * @param dockSize              这里的高度是通过qt获取的，不能使用后端的接口数据
- */
-void MultiScreenWorker::updateDaemonDockSize(int dockSize)
-{
-    m_dockInter->setWindowSize(uint(dockSize));
-    if (m_displayMode == DisplayMode::Fashion)
-        m_dockInter->setWindowSizeFashion(uint(dockSize));
-    else
-        m_dockInter->setWindowSizeEfficient(uint(dockSize));
-}
-
-void MultiScreenWorker::handleDBusSignal(QDBusMessage msg)
-{
-    QList<QVariant> arguments = msg.arguments();
-    // 参数固定长度
-    if (3 != arguments.count())
-        return;
-    // 返回的数据中,这一部分对应的是数据发送方的interfacename,可判断是否是自己需要的服务
-    QString interfaceName = msg.arguments().at(0).toString();
-    if (interfaceName == "com.deepin.dde.daemon.Dock") {
-        QVariantMap changedProps = qdbus_cast<QVariantMap>(arguments.at(1).value<QDBusArgument>());
-        QStringList keys = changedProps.keys();
-        foreach (const QString &prop, keys) {
-            if (prop == "Position") {
-                onPositionChanged(static_cast<Position>(changedProps.value(prop).toInt()));
-            } else if (prop == "DisplayMode") {
-                onDisplayModeChanged(static_cast<DisplayMode>(changedProps.value(prop).toInt()));
-            } else if (prop == "HideMode") {
-                onHideModeChanged(static_cast<HideMode>(changedProps.value(prop).toInt()));
-            } else if (prop == "HideState") {
-                onHideStateChanged(static_cast<HideState>(changedProps.value(prop).toInt()));
-            }
-        }
-    }
-}
-
-=======
->>>>>>> 1191af61
 void MultiScreenWorker::onRegionMonitorChanged(int x, int y, const QString &key)
 {
     if (m_registerKey != key || testState(MousePress))
@@ -225,7 +120,7 @@
     DOCK_SCREEN->updateDockedScreen(getValidScreen(position()));
 
     // 鼠标移动到任务栏界面之外，停止计时器（延时2秒改变任务栏所在屏幕）
-    m_delayWakeOnScreenSwitchTimer->stop();
+    m_delayWakeTimer->stop();
 
     if (m_hideMode == HideMode::KeepShowing
             || ((m_hideMode == HideMode::KeepHidden || m_hideMode == HideMode::SmartHide) && m_hideState == HideState::Show)) {
@@ -242,10 +137,6 @@
     //3、任务栏高度或宽度调整的拖拽区域，
     //4、通知窗管的任务栏显示区域信息，
     //5、通知后端的任务栏显示区域信息
-
-    // wayland环境下，QScreen销毁也就是拔掉显示器的时候，会隐藏当前窗口，这里手动显示一次
-    parent()->setVisible(true);
-
     if (DIS_INS->screens().size() == 0) {
         qWarning() << "No Screen Can Display.";
         return;
@@ -266,20 +157,10 @@
     m_monitorUpdateTimer->start();
 }
 
-<<<<<<< HEAD
-void MultiScreenWorker::primaryScreenChanged(QScreen *screen)
-=======
 void MultiScreenWorker::onPrimaryScreenChanged()
->>>>>>> 1191af61
-{
-    Q_ASSERT(screen);
-
+{
     // 先更新主屏信息
-<<<<<<< HEAD
-    m_ds.updatePrimary(screen->name());
-=======
     DOCK_SCREEN->updatePrimary(DIS_INS->primary());
->>>>>>> 1191af61
 
     // 无效值
     if (DIS_INS->screenRawHeight() == 0 || DIS_INS->screenRawWidth() == 0) {
@@ -296,23 +177,10 @@
     Position lastPos = m_position;
     if (lastPos == position)
         return;
-<<<<<<< HEAD
-
-    qInfo() << "position changed from: " << lastPos << " to: " << position;
-    m_position = position;
-
-    // 更新鼠标拖拽样式，在类内部设置到qApp单例上去
-    if ((Top == m_position) || (Bottom == m_position)) {
-        parent()->panel()->setCursor(Qt::SizeVerCursor);
-    } else {
-        parent()->panel()->setCursor(Qt::SizeHorCursor);
-    }
-=======
 #ifdef QT_DEBUG
     qDebug() << "position change from: " << lastPos << " to: " << position;
 #endif
     m_position = static_cast<Position>(position);
->>>>>>> 1191af61
 
     if (m_hideMode == HideMode::KeepHidden || (m_hideMode == HideMode::SmartHide && m_hideState == HideState::Hide)) {
         // 这种情况切换位置,任务栏不需要显示
@@ -336,7 +204,7 @@
     if (displayMode == m_displayMode)
         return;
 
-    qInfo() << "display mode changed:" << displayMode;
+    qInfo() << "display mode change:" << displayMode;
 
     m_displayMode = static_cast<DisplayMode>(displayMode);
 
@@ -350,7 +218,7 @@
     if (m_hideMode == hideMode)
         return;
 
-    qInfo() << "hidemode changed:" << hideMode;
+    qInfo() << "hidemode change:" << hideMode;
 
     m_hideMode = static_cast<HideMode>(hideMode);
 
@@ -382,22 +250,14 @@
         DOCK_SCREEN->updateDockedScreen(getValidScreen(m_position));
     }
 
-    qInfo() << "hidestate changed:" << m_hideMode << m_hideState;
+    qInfo() << "hidestate change:" << m_hideMode << m_hideState;
 
     if (m_hideMode == HideMode::KeepShowing
             || ((m_hideMode == HideMode::KeepHidden || m_hideMode == HideMode::SmartHide) && m_hideState == HideState::Show)) {
         Q_EMIT requestPlayAnimation(currentScreen, m_position, Dock::AniAction::Show);
     } else if ((m_hideMode == HideMode::KeepHidden || m_hideMode == HideMode::SmartHide) && m_hideState == HideState::Hide) {
-<<<<<<< HEAD
-        // 如果鼠标正在任务栏要显示的区域,就可以不用隐藏(相当于智能隐藏被唤醒一样)
-        if (getDockShowGeometry(m_ds.current(), m_position, m_displayMode).contains(QCursor::pos()))
-            return;
-
-        displayAnimation(m_ds.current(), AniAction::Hide);
-=======
         // 最后一个参数，当任务栏的隐藏状态发生变化的时候（从一直显示变成一直隐藏或者智能隐藏），需要考虑鼠标是否在任务栏上，如果在任务栏上，此时无需执行隐藏动画
         Q_EMIT requestPlayAnimation(currentScreen, m_position, Dock::AniAction::Hide);
->>>>>>> 1191af61
     }
 }
 
@@ -549,7 +409,7 @@
     }
 
     // 触屏监控高度固定调整为最大任务栏高度100+任务栏与屏幕边缘间距
-    const int monitHeight = 100 + WINDOW_MARGIN;
+    const int monitHeight = 100 + WINDOWMARGIN;
 
     // 任务栏触屏唤起区域
     m_touchRectList.clear();
@@ -604,36 +464,6 @@
     m_touchRegisterKey = m_touchEventInter->RegisterAreas(m_touchRectList, flags);
 }
 
-<<<<<<< HEAD
-void MultiScreenWorker::onRequestUpdateFrontendGeometry()
-{
-    HideMode hideMode = HideMode::KeepShowing;
-    // 当设置为一直隐藏模式时，按照当前隐藏的状态去设置任务栏区域信息，否则，按照当前显示模式去设置
-    if (m_hideMode == HideMode::KeepHidden) {
-        hideMode = m_hideMode;
-    }
-
-    const QRect rect = dockRectWithoutScale(m_ds.current(), m_position, hideMode, m_displayMode);
-
-#ifdef QT_DEBUG
-    qDebug() << rect;
-#endif
-
-    m_dockInter->SetFrontendWindowRect(int(rect.x()), int(rect.y()), uint(rect.width()), uint(rect.height()));
-    emit requestUpdateDockEntry();
-}
-
-void MultiScreenWorker::onRequestUpdateLayout()
-{
-    parent()->panel()->setFixedSize(dockRect(m_ds.current(), position(), HideMode::KeepShowing, displayMode()).size());
-    parent()->panel()->move(0, 0);
-    parent()->panel()->setDisplayMode(displayMode());
-    parent()->panel()->setPositonValue(position());
-    parent()->panel()->update();
-}
-
-=======
->>>>>>> 1191af61
 /**
  * @brief 判断屏幕是否为复制模式的依据，第一个屏幕的X和Y值是否和其他的屏幕的X和Y值相等
  * 对于复制模式，这两个值肯定是相等的，如果不是复制模式，这两个值肯定不等，目前支持双屏
@@ -655,179 +485,6 @@
     return true;
 }
 
-<<<<<<< HEAD
-/**
- * @brief MultiScreenWorker::getScreenRect
- * @param s
- * @param ratio
- * @return 返回屏幕 \s 的原始尺寸，\ratio 为屏幕 \s 的当前缩放值
- */
-QRect MultiScreenWorker::getScreenRect(QScreen *s)
-{
-    if (!s)
-        return QRect();
-
-    auto geo = s->geometry();
-    QRect screenRect;
-    screenRect.setX(geo.x());
-    screenRect.setY(geo.y());
-    screenRect.setWidth(static_cast<int>(geo.width() * s->devicePixelRatio()));
-    screenRect.setHeight(static_cast<int>(geo.height() * s->devicePixelRatio()));
-
-    /* QScreen的handle会返回显示器缩放之前的分辨率
-    * 比如1920*1080,调整缩放为1.25，那么QScreen::geometry返回的为QSize(1536, 864),QScreen::handle()->geometry()返回的为QSize(1920, 1080);
-    *
-    * @note 但在特殊情况下，比如频繁插拔显示器时，小概率出现handle返回的值并不等于缩放前的分辨率的情况，从而导致任务栏位置设置出错，
-    * 这里仍然直接使用geometry*ratio的方式,去获取缩放前的分辨率
-    * 但考虑到缩放值类型为double，可能在高分屏下计算得到的尺寸和通过handle函数的原始尺寸有1像素的误差，
-    * 所以计算完毕后和handle比对一下，如果存在1像素的误差，则仍然使用handle函数，否则使用QScreen::geometry() * ratio
-    */
-    auto size = s->handle()->geometry().size() - screenRect.size();
-    if (Q_LIKELY(size.width() <= 1 && size.height() <= 1)) {
-        screenRect = s->handle()->geometry();
-    }
-
-    return screenRect;
-}
-
-/**
- * @brief 这里用到xcb去设置任务栏的高度，比较特殊，参考_NET_WM_STRUT_PARTIAL属性
- * 在屏幕旋转后，所有参数以控制中心自定义设置里主屏显示的图示为准（旋转不用特殊处理）
- */
-void MultiScreenWorker::onRequestNotifyWindowManager()
-{
-    static QRect lastRect = QRect();
-    static int lastScreenWidth = 0;
-    static int lastScreenHeight = 0;
-
-    /* 在非主屏或非一直显示状态时，清除任务栏区域，不挤占应用 */
-    if ((!DIS_INS->isCopyMode() && m_ds.current() != m_ds.primary()) || m_hideMode != HideMode::KeepShowing) {
-        lastRect = QRect();
-
-        qInfo() << "clear wm struct";
-
-        if (Utils::IS_WAYLAND_DISPLAY) {
-            QList<QVariant> varList;
-            varList.append(0);//dock位置
-            varList.append(0);//dock高度/宽度
-            varList.append(0);//start值
-            varList.append(0);//end值
-            if (parent()->windowHandle()->handle()) {
-                QGuiApplication::platformNativeInterface()->setWindowProperty(parent()->windowHandle()->handle(),"_d_dwayland_dockstrut", varList);
-            }
-        } else {
-            const auto display = QX11Info::display();
-            if (!display) {
-                qWarning() << "QX11Info::display() is " << display;
-                return;
-            }
-
-            XcbMisc::instance()->clear_strut_partial(xcb_window_t(parent()->winId()));
-        }
-
-        return;
-    }
-
-    QRect dockGeometry = getDockShowGeometry(m_ds.current(), m_position, m_displayMode, true);
-    if (lastRect == dockGeometry
-            && lastScreenWidth == DIS_INS->screenRawWidth()
-            && lastScreenHeight == DIS_INS->screenRawHeight()) {
-        return;
-    }
-
-    lastRect = dockGeometry;
-    lastScreenWidth = DIS_INS->screenRawWidth();
-    lastScreenHeight = DIS_INS->screenRawHeight();
-    qDebug() << "dock real geometry:" << dockGeometry;
-    qDebug() << "screen width:" << DIS_INS->screenRawWidth() << ", height:" << DIS_INS->screenRawHeight();
-
-    const qreal &ratio = qApp->devicePixelRatio();
-    if (Utils::IS_WAYLAND_DISPLAY) {
-        QList<QVariant> varList = {0, 0, 0, 0};
-        switch (m_position) {
-        case Position::Top:
-            varList[0] = 1;
-            varList[1] = dockGeometry.height();
-            varList[2] = dockGeometry.x();
-            varList[3] = dockGeometry.x() + dockGeometry.width();
-            break;
-        case Position::Bottom:
-            varList[0] = 3;
-            varList[1] = dockGeometry.height();
-            varList[2] = dockGeometry.x();
-            varList[3] = dockGeometry.x() + dockGeometry.width();
-            break;
-        case Position::Left:
-            varList[0] = 0;
-            varList[1] = dockGeometry.width();
-            varList[2] = dockGeometry.y();
-            varList[3] = dockGeometry.y() + dockGeometry.height();
-            break;
-        case Position::Right:
-            varList[0] = 2;
-            varList[1] = dockGeometry.width();
-            varList[2] = dockGeometry.y();
-            varList[3] = dockGeometry.y() + dockGeometry.height();
-            break;
-        }
-
-        // 加上边距(时尚模式为10+10, 高效模式为0)
-        varList[1] = varList[1].toDouble() + WINDOW_MARGIN * ratio * 2;
-        qDebug() << "Dock strut: " << varList;
-
-        if (parent()->windowHandle()->handle()) {
-            QGuiApplication::platformNativeInterface()->setWindowProperty(parent()->windowHandle()->handle(),"_d_dwayland_dockstrut", varList);
-        }
-    } else {
-        XcbMisc::Orientation orientation = XcbMisc::OrientationTop;
-        double strut = 0;
-        double strutStart = 0;
-        double strutEnd = 0;
-
-        switch (m_position) {
-        case Position::Top:
-            orientation = XcbMisc::OrientationTop;
-            strut = dockGeometry.y() + dockGeometry.height();
-            strutStart = dockGeometry.x();
-            strutEnd = qMin(dockGeometry.x() + dockGeometry.width(), dockGeometry.right());
-            break;
-        case Position::Bottom:
-            orientation = XcbMisc::OrientationBottom;
-            strut = DIS_INS->screenRawHeight() - dockGeometry.y();
-            strutStart = dockGeometry.x();
-            strutEnd = qMin(dockGeometry.x() + dockGeometry.width(), dockGeometry.right());
-            break;
-        case Position::Left:
-            orientation = XcbMisc::OrientationLeft;
-            strut = dockGeometry.x() + dockGeometry.width();
-            strutStart = dockGeometry.y();
-            strutEnd = qMin(dockGeometry.y() + dockGeometry.height(), dockGeometry.bottom());
-            break;
-        case Position::Right:
-            orientation = XcbMisc::OrientationRight;
-            strut = DIS_INS->screenRawWidth() - dockGeometry.x();
-            strutStart = dockGeometry.y();
-            strutEnd = qMin(dockGeometry.y() + dockGeometry.height(), dockGeometry.bottom());
-            break;
-        }
-
-        qDebug() << "set reserved area to xcb:" << strut << strutStart << strutEnd;
-
-        const auto display = QX11Info::display();
-        if (!display) {
-            qWarning() << "QX11Info::display() is " << display;
-            return;
-        }
-
-        XcbMisc::instance()->set_strut_partial(static_cast<xcb_window_t>(parent()->winId()), orientation,
-                                               static_cast<uint>(strut + WINDOW_MARGIN * ratio), // 设置窗口与屏幕边缘距离，需要乘缩放
-                                               static_cast<uint>(strutStart),                   // 设置任务栏起点坐标（上下为x，左右为y）
-                                               static_cast<uint>(strutEnd));                    // 设置任务栏终点坐标（上下为x，左右为y）
-    }
-}
-
-=======
->>>>>>> 1191af61
 void MultiScreenWorker::onRequestUpdatePosition(const Position &fromPos, const Position &toPos)
 {
     qInfo() << "request change pos from: " << fromPos << " to: " << toPos;
@@ -843,11 +500,7 @@
 
 void MultiScreenWorker::onRequestUpdateMonitorInfo()
 {
-    // resetDockScreen 调用太频繁，未在合适的时机调用时出现 wayland set_position 数值异常
-    // 推测是 qt 未能正确传递窗口位置到 waylandserver， 此处修改经过测试可以较好的规避此问题。
-    // for test ： DOCK_RESET_NOW=true dde-dock
-    if (qEnvironmentVariableIsSet("DOCK_RESET_NOW"))
-        resetDockScreen(); // m_monitorUpdateTimer timeout will call resetDockScreen
+    resetDockScreen();
 
     // 只需要在屏幕信息变化的时候更新，其他时间不需要更新
     onRequestUpdateRegionMonitor();
@@ -884,22 +537,10 @@
 
 void MultiScreenWorker::initMembers()
 {
-    if (Utils::IS_WAYLAND_DISPLAY) {
-        m_parent->createWinId();
-    }
     m_monitorUpdateTimer->setInterval(100);
     m_monitorUpdateTimer->setSingleShot(true);
 
-    // 优化显示方式，隐藏后再显示会延迟一小段时间
-    QScopedPointer<DConfig> config(DConfig::create("org.deepin.dde.dock", "org.deepin.dde.dock"));
-    if (config->isValid() && config->keyList().contains("delayIntervalOnHide")) {
-        m_delayWakeOnHideTimer->setInterval(config->value("delayIntervalOnHide").toInt());
-    } else {
-        m_delayWakeOnHideTimer->setInterval(0);
-    }
-    m_delayWakeOnHideTimer->setSingleShot(true);
-
-    m_delayWakeOnScreenSwitchTimer->setSingleShot(true);
+    m_delayWakeTimer->setSingleShot(true);
 
     setStates(LauncherDisplay, m_launcherInter->isValid() ? m_launcherInter->visible() : false);
 
@@ -910,57 +551,15 @@
 
 void MultiScreenWorker::initConnection()
 {
-<<<<<<< HEAD
-    connect(DIS_INS, &DisplayManager::primaryScreenChanged, this, &MultiScreenWorker::primaryScreenChanged);
-=======
     connect(DIS_INS, &DisplayManager::primaryScreenChanged, this, &MultiScreenWorker::onPrimaryScreenChanged);
->>>>>>> 1191af61
     connect(DIS_INS, &DisplayManager::screenInfoChanged, this, &MultiScreenWorker::requestUpdateMonitorInfo);
 
     connect(m_launcherInter, static_cast<void (DBusLuncher::*)(bool) const>(&DBusLuncher::VisibleChanged), this, [ = ](bool value) { setStates(LauncherDisplay, value); });
 
-<<<<<<< HEAD
-    /** FIXME
-     * 这里关联的信号有时候收不到是因为 qt-dbus-factory 中的 changed 的信号有时候会发不出来，
-     * qt-dbus-factory 中的 DBusExtendedAbstractInterface::internalPropGet 在同步调用情况下，会将缓存中的数据写入属性中，
-     * 导致后面 onPropertyChanged 中的判断认为属性值没变，就没有发出 changed 信号。
-     * 建议：前端仅在初始化时主动获取一次 dbus 中的值存储在成员变量中，并建立 changed 信号连接，后面所有用到那个值的地方，均获取成员变量;
-     * 或去修改 qt-dbus-factory，取消 DBusExtendedAbstractInterface::internalPropGet 中将数据写入属性值，
-     * 但是 qt-dbus-factory 修改涉及面较广，需要大量测试确认没有问题，再合入。
-     */
-#if 0
-    //    connect(m_dockInter, &DBusDock::PositionChanged, this, &MultiScreenWorker::onPositionChanged);
-    //    connect(m_dockInter, &DBusDock::DisplayModeChanged, this, &MultiScreenWorker::onDisplayModeChanged);
-    //    connect(m_dockInter, &DBusDock::HideModeChanged, this, &MultiScreenWorker::hideModeChanged);
-    //    connect(m_dockInter, &DBusDock::HideStateChanged, this, &MultiScreenWorker::hideStateChanged);
-#else
-    QDBusConnection::sessionBus().connect("com.deepin.dde.daemon.Dock",
-                                          "/com/deepin/dde/daemon/Dock",
-                                          "org.freedesktop.DBus.Properties",
-                                          "PropertiesChanged",
-                                          "sa{sv}as",
-                                          this, SLOT(handleDBusSignal(QDBusMessage)));
-#endif
-
-    connect(this, &MultiScreenWorker::requestUpdateFrontendGeometry, this, &MultiScreenWorker::onRequestUpdateFrontendGeometry);
-=======
->>>>>>> 1191af61
     connect(this, &MultiScreenWorker::requestUpdatePosition, this, &MultiScreenWorker::onRequestUpdatePosition);
     connect(this, &MultiScreenWorker::requestUpdateMonitorInfo, this, &MultiScreenWorker::onRequestUpdateMonitorInfo);
 
-    connect(m_delayWakeOnScreenSwitchTimer, &QTimer::timeout, this, &MultiScreenWorker::onRequestDelayShowDock);
-    connect(m_delayWakeOnHideTimer, &QTimer::timeout, this, [ = ] {
-        // 鼠标处于按下状态，不再显示
-        if (testState(MousePress))
-            return;
-
-        const QRect boundRect = parent()->visibleRegion().boundingRect();
-        qDebug() << "boundRect:" << boundRect;
-        if ((m_hideMode == HideMode::KeepHidden || m_hideMode == HideMode::SmartHide)
-                && (boundRect.size().isEmpty())) {
-            displayAnimation(m_ds.current(), AniAction::Show);
-        }
-    });
+    connect(m_delayWakeTimer, &QTimer::timeout, this, &MultiScreenWorker::onRequestDelayShowDock);
 
     // 刷新所有显示的内容，布局，方向，大小，位置等
     connect(m_monitorUpdateTimer, &QTimer::timeout, this, &MultiScreenWorker::updateDisplay);
@@ -1006,140 +605,6 @@
 }
 
 /**
-<<<<<<< HEAD
- * @brief MultiScreenWorker::displayAnimation
- * 任务栏显示或隐藏过程的动画。
- * @param screen 任务栏要显示的屏幕
- * @param pos 任务栏显示的位置（上：0，右：1，下：2，左：3）
- * @param act 显示（隐藏）任务栏
- * @return void
- */
-void MultiScreenWorker::displayAnimation(const QString &screen, const Position &pos, AniAction act)
-{
-    if (!testState(AutoHide) || qApp->property("DRAG_STATE").toBool()
-            || testState(ChangePositionAnimationStart)
-            || testState(HideAnimationStart)
-            || testState(ShowAnimationStart))
-        return;
-
-    m_currentHideState = act ? HideState::Hide : HideState::Show;
-    QRect mainwindowRect = parent()->geometry();
-    QRect dockShowRect = getDockShowGeometry(screen, pos, m_displayMode);
-    QRect dockHideRect = getDockHideGeometry(screen, pos, m_displayMode);
-
-    /** FIXME
-     * 在高分屏2.75倍缩放的情况下，parent()->geometry()返回的任务栏高度有问题（实际是40,返回是39）
-     * 在这里增加判断，当返回值在范围（38，42）开区间内，均认为任务栏显示位置正确，直接返回，不执行动画
-     * 也就是在实际值基础上下浮动1像素的误差范围
-     * 正常屏幕情况下是没有这个问题的
-     */
-    switch (act) {
-    case AniAction::Show:
-        if (pos == Position::Top || pos == Position::Bottom) {
-            if (qAbs(dockShowRect.height() - mainwindowRect.height()) <= 1
-                    && mainwindowRect.contains(dockShowRect.center())) {
-                emit requestNotifyWindowManager();
-                return;
-            }
-        } else if (pos == Position::Left || pos == Position::Right) {
-            if (qAbs(dockShowRect.width() - mainwindowRect.width()) <= 1
-                    && mainwindowRect.contains(dockShowRect.center())) {
-                emit requestNotifyWindowManager();
-                return;
-            }
-        }
-        break;
-    case AniAction::Hide:
-        if (dockHideRect == mainwindowRect) {
-            emit requestNotifyWindowManager();
-            return;
-        }
-        break;
-    }
-
-    QVariantAnimation *ani = new QVariantAnimation(this);
-    ani->setEasingCurve(QEasingCurve::InOutCubic);
-
-#ifndef DISABLE_SHOW_ANIMATION
-    const bool composite = DWindowManagerHelper::instance()->hasComposite(); // 判断是否开启特效模式
-    const int duration = composite ? ANIMATIONTIME : 0;
-#else
-    const int duration = 0;
-#endif
-    ani->setDuration(duration);
-
-    ani->setStartValue(dockHideRect);
-    ani->setEndValue(dockShowRect);
-
-    switch (act) {
-    case AniAction::Show:
-        ani->setDirection(QAbstractAnimation::Forward);
-        connect(ani, &QVariantAnimation::finished, this, &MultiScreenWorker::showAniFinished);
-        connect(this, &MultiScreenWorker::requestStopShowAni, ani, &QVariantAnimation::stop);
-        break;
-
-    case AniAction::Hide:
-        ani->setDirection(QAbstractAnimation::Backward); // 隐藏时动画反向走
-        connect(ani, &QVariantAnimation::finished, this, &MultiScreenWorker::hideAniFinished);
-        connect(this, &MultiScreenWorker::requestStopHideAni, ani, &QVariantAnimation::stop);
-        break;
-    }
-
-    connect(ani, &QVariantAnimation::valueChanged, this, static_cast<void (MultiScreenWorker::*)(const QVariant &value)>(&MultiScreenWorker::updateParentGeometry));
-
-    connect(ani, &QVariantAnimation::stateChanged, this, [ = ](QAbstractAnimation::State newState, QAbstractAnimation::State oldState) {
-        // 更新动画是否正在进行的信号值
-        switch (act) {
-        case AniAction::Show:
-            if (newState == QVariantAnimation::Running && oldState == QVariantAnimation::Stopped) {
-                if (m_hideMode == HideMode::KeepShowing || duration)
-                    setStates(ShowAnimationStart);
-                else
-                    setStates(DockIsShowing);
-            }
-            if (newState == QVariantAnimation::Stopped && oldState == QVariantAnimation::Running) {
-                if (m_hideMode == HideMode::KeepShowing || duration)
-                    setStates(ShowAnimationStart, false);
-                else // 如果不是一直显示的状态，则让其延时修改状态，防止在resetDock的时候重复改变其高度引起任务栏闪烁导致无法唤醒
-                    QTimer::singleShot(ANIMATIONTIME, [ = ] { setStates(DockIsShowing, false); });
-            }
-            break;
-        case AniAction::Hide:
-            if (newState == QVariantAnimation::Running && oldState == QVariantAnimation::Stopped) {
-                setStates(HideAnimationStart);
-            }
-            if (newState == QVariantAnimation::Stopped && oldState == QVariantAnimation::Running) {
-                setStates(HideAnimationStart, false);
-            }
-            break;
-        }
-    });
-
-    parent()->panel()->setFixedSize(dockRect(m_ds.current(), m_position, HideMode::KeepShowing, m_displayMode).size());
-    parent()->panel()->move(0, 0);
-
-    emit requestStopShowAni();
-    emit requestStopHideAni();
-    emit requestUpdateLayout();
-
-    ani->start(QVariantAnimation::DeleteWhenStopped);
-}
-
-/**
- * @brief MultiScreenWorker::displayAnimation
- * 任务栏显示或隐藏过程的动画。
- * @param screen 任务栏要显示的屏幕
- * @param act 显示（隐藏）任务栏
- * @return void
- */
-void MultiScreenWorker::displayAnimation(const QString &screen, AniAction act)
-{
-    return displayAnimation(screen, m_position, act);
-}
-
-/**
-=======
->>>>>>> 1191af61
  * @brief changeDockPosition    做一个动画操作
  * @param fromScreen            上次任务栏所在的屏幕
  * @param toScreen              任务栏要移动到的屏幕
@@ -1159,100 +624,7 @@
 
     // TODO: 考虑切换过快的情况,这里需要停止上一次的动画,可增加信号控制,暂时无需要
     qInfo() << "from: " << fromScreen << "  to: " << toScreen;
-<<<<<<< HEAD
-
-    QSequentialAnimationGroup *group = new QSequentialAnimationGroup(this);
-
-    QVariantAnimation *ani1 = new QVariantAnimation(group);
-    QVariantAnimation *ani2 = new QVariantAnimation(group);
-
-    //　初始化动画信息
-    ani1->setEasingCurve(QEasingCurve::InOutCubic);
-    ani2->setEasingCurve(QEasingCurve::InOutCubic);
-
-    const bool composite = DWindowManagerHelper::instance()->hasComposite();
-#ifndef DISABLE_SHOW_ANIMATION
-    const int duration = composite ? ANIMATIONTIME : 0;
-#else
-    const int duration = 0;
-#endif
-
-    ani1->setDuration(duration);
-    ani2->setDuration(duration);
-
-    //　隐藏
-    ani1->setStartValue(getDockShowGeometry(fromScreen, fromPos, m_displayMode));
-    ani1->setEndValue(getDockHideGeometry(fromScreen, fromPos, m_displayMode));
-    qDebug() << fromScreen << "hide from :" << getDockShowGeometry(fromScreen, fromPos, m_displayMode);
-    qDebug() << fromScreen << "hide to   :" << getDockHideGeometry(fromScreen, fromPos, m_displayMode);
-
-    //　显示
-    ani2->setStartValue(getDockHideGeometry(toScreen, toPos, m_displayMode));
-    ani2->setEndValue(getDockShowGeometry(toScreen, toPos, m_displayMode));
-    qDebug() << toScreen << "show from :" << getDockHideGeometry(toScreen, toPos, m_displayMode);
-    qDebug() << toScreen << "show to   :" << getDockShowGeometry(toScreen, toPos, m_displayMode);
-
-    group->addAnimation(ani1);
-    group->addAnimation(ani2);
-
-    // 隐藏时固定一下内容大小
-    connect(ani1, &QVariantAnimation::stateChanged, this, [ = ](QAbstractAnimation::State newState, QAbstractAnimation::State oldState) {
-        if (newState == QVariantAnimation::Running && oldState == QVariantAnimation::Stopped) {
-            parent()->panel()->setFixedSize(dockRect(fromScreen, fromPos, HideMode::KeepShowing, m_displayMode).size());
-            parent()->panel()->move(0, 0);
-        }
-    });
-
-    connect(ani1, &QVariantAnimation::valueChanged, this, [ = ](const QVariant & value) {
-        updateParentGeometry(value, fromPos);
-    });
-
-    // 显示时固定一下内容大小
-    connect(ani2, &QVariantAnimation::stateChanged, this, [ = ](QAbstractAnimation::State newState, QAbstractAnimation::State oldState) {
-        // 位置发生变化时需要更新位置属性,且要在隐藏动画之后,显示动画之前
-        DockItem::setDockPosition(m_position);
-        qApp->setProperty(PROP_POSITION, QVariant::fromValue(m_position));
-
-        if (newState == QVariantAnimation::Running && oldState == QVariantAnimation::Stopped) {
-            parent()->panel()->setFixedSize(dockRect(toScreen, toPos, HideMode::KeepShowing, m_displayMode).size());
-            parent()->panel()->move(0, 0);
-        }
-    });
-
-    connect(ani2, &QVariantAnimation::valueChanged, this, [ = ](const QVariant & value) {
-        updateParentGeometry(value, toPos);
-    });
-
-    // 如果更改了显示位置，在显示之前应该更新一下界面布局方向
-    if (fromPos != toPos)
-        connect(ani1, &QVariantAnimation::finished, this, [ = ] {
-            const auto display = QX11Info::display();
-            if (!display) {
-                qWarning() << "QX11Info::display() is " << display;
-            } else {
-                // 先清除原先的窗管任务栏区域
-                //XcbMisc::instance()->clear_strut_partial(xcb_window_t(parent()->winId()));
-            }
-
-            // 隐藏后需要通知界面更新布局方向
-            emit requestUpdateLayout();
-        });
-
-    connect(group, &QVariantAnimation::finished, this, [ = ] {
-        setStates(ChangePositionAnimationStart, false);
-
-        // 结束之后需要根据确定需要再隐藏
-        emit showAniFinished();
-        emit requestUpdateFrontendGeometry();
-        emit requestNotifyWindowManager();
-    });
-
-    setStates(ChangePositionAnimationStart);
-
-    group->start(QVariantAnimation::DeleteWhenStopped);
-=======
     Q_EMIT requestChangeDockPosition(fromScreen, toScreen, fromPos, toPos);
->>>>>>> 1191af61
 }
 
 /**
@@ -1264,16 +636,8 @@
     //TODO 考虑在主屏幕名变化时自动更新，是不是就不需要手动处理了
     DOCK_SCREEN->updatePrimary(DIS_INS->primary());
 
-<<<<<<< HEAD
-    if (m_screenMonitor->needUsedLastScreen())
-        return m_screenMonitor->lastScreen();
-
-    if (DIS_INS->canDock(DIS_INS->screen(m_ds.current()), pos))
-        return m_ds.current();
-=======
     if (DIS_INS->canDock(DIS_INS->screen(DOCK_SCREEN->current()), pos))
         return DOCK_SCREEN->current();
->>>>>>> 1191af61
 
     if (DIS_INS->canDock(DIS_INS->screen(DIS_INS->primary()), pos))
         return DIS_INS->primary();
@@ -1299,20 +663,7 @@
 
     DOCK_SCREEN->updateDockedScreen(getValidScreen(position()));
     // 更新任务栏自身信息
-<<<<<<< HEAD
-    /**
-      *注意这里要先对parent()进行setFixedSize，在分辨率切换过程中，setGeometry可能会导致其大小未改变
-      */
-    if (m_ds.current().isEmpty()) // wayland下当没有屏幕时连接时，qt会虚拟一个空的屏幕，空屏幕这里不处理，不然会导致崩溃
-        return;
-    parent()->setFixedSize(dockRect(m_ds.current()).size());
-    parent()->setGeometry(dockRect(m_ds.current()));
-    qDebug() << "update dock geometry: " << dockRect(m_ds.current());
-    parent()->panel()->setFixedSize(dockRect(m_ds.current()).size());
-    parent()->panel()->move(0, 0);
-=======
     Q_EMIT requestUpdateDockGeometry(m_hideMode);
->>>>>>> 1191af61
 }
 
 /**
@@ -1347,12 +698,7 @@
             if (name == dockServiceName() && !newOwner.isEmpty()) {
                 FREE_POINT(m_dockInter);
 
-<<<<<<< HEAD
-                m_dockInter = new DBusDock(serverName, "/com/deepin/dde/daemon/Dock", QDBusConnection::sessionBus(), this);
-                Q_EMIT notifyDaemonInterfaceUpdate();
-=======
                 m_dockInter = new DockInter(dockServiceName(), dockServicePath(), QDBusConnection::sessionBus(), this);
->>>>>>> 1191af61
                 // connect
                 connectionInit(m_dockInter);
 
@@ -1432,29 +778,8 @@
 {
     auto connectionInit = [ = ](XEventMonitor * eventInter, XEventMonitor * extralEventInter, XEventMonitor * touchEventInter) {
         connect(eventInter, &XEventMonitor::CursorMove, this, &MultiScreenWorker::onRegionMonitorChanged);
-        connect(eventInter, &XEventMonitor::CursorOut, this, [ = ] { m_delayWakeOnHideTimer->stop(); });
         connect(eventInter, &XEventMonitor::ButtonPress, this, [ = ] { setStates(MousePress, true); });
-        connect(eventInter, &XEventMonitor::ButtonRelease, this, [ = ](int i, int x, int y, const QString &key) {
-            Q_UNUSED(i);
-            Q_UNUSED(key);
-            setStates(MousePress, false);
-
-            // 鼠标松开时，重新计时
-            if (key == m_registerKey) {
-                m_delayWakeOnHideTimer->start();
-            }
-
-            // 在鼠标拖动任务栏在最大尺寸的时候，如果当前任务栏为隐藏模式（一直隐藏或智能隐藏），在松开鼠标的那一刻，判断当前
-            // 鼠标位置是否在任务栏外面(isCursorOut(x,y)==true)，此时需要触发onExtralRegionMonitorChanged函数，
-            // 目的是为了让其触发隐藏
-            QTimer::singleShot(50, this, [ = ] {
-                if (isCursorOut(x, y)
-                        && (m_hideMode == HideMode::KeepHidden || m_hideMode == HideMode::SmartHide)) {
-                    qApp->setProperty("DRAG_STATE", false);
-                    onExtralRegionMonitorChanged(0, 0, m_extralRegisterKey);
-                }
-            });
-        });
+        connect(eventInter, &XEventMonitor::ButtonRelease, this, [ = ] { setStates(MousePress, false); });
 
         connect(extralEventInter, &XEventMonitor::CursorOut, this, [ = ](int x, int y, const QString &key) {
             if (isCursorOut(x, y)) {
@@ -1470,9 +795,7 @@
         });
 
         // 触屏时，后端只发送press、release消息，有move消息则为鼠标，press置false
-        connect(touchEventInter, &XEventMonitor::CursorMove, this, [ = ] {
-            setStates(Utils::IS_WAYLAND_DISPLAY? MousePress : TouchPress, false);
-        });
+        connect(touchEventInter, &XEventMonitor::CursorMove, this, [ = ] { setStates(TouchPress, false); });
         connect(touchEventInter, &XEventMonitor::ButtonPress, this, &MultiScreenWorker::onTouchPress);
         connect(touchEventInter, &XEventMonitor::ButtonRelease, this, &MultiScreenWorker::onTouchRelease);
     };
@@ -1501,175 +824,6 @@
     }
 }
 
-<<<<<<< HEAD
-/**
- * @brief MultiScreenWorker::getDockShowMinGeometry
- * @param screenName
- * @return 如果dock在当前screenName对应的屏幕上显示，返回其在最小 高/宽 度(也就是40,最大值为100)的rect区域
- */
-QRect MultiScreenWorker::getDockShowMinGeometry(const QString &screenName)
-{
-    QRect rect;
-    const double ratio = qApp->devicePixelRatio();
-    const int margin = static_cast<int>((m_displayMode == DisplayMode::Fashion ? 10 : 0) * qApp->devicePixelRatio());
-    const int dockSize = 40;
-
-    for (auto s : DIS_INS->screens()) {
-        if (s->name() == screenName) {
-            const QRect screenRect = getScreenRect(s);
-            switch (m_position) {
-            case Position::Top:
-                rect.setX(static_cast<int>(screenRect.x() + margin));
-                rect.setY(static_cast<int>(screenRect.y() + margin));
-                rect.setWidth(static_cast<int>(screenRect.width() / ratio - 2 * margin));
-                rect.setHeight(dockSize);
-                break;
-            case Position::Bottom:
-                rect.setX(static_cast<int>(screenRect.x() + margin));
-                rect.setY(static_cast<int>(screenRect.y() + screenRect.height() / ratio - margin - dockSize));
-                rect.setWidth(static_cast<int>(screenRect.width() / ratio - 2 * margin));
-                rect.setHeight(dockSize);
-                break;
-            case Position::Left:
-                rect.setX(static_cast<int>(screenRect.x() + margin));
-                rect.setY(static_cast<int>(screenRect.y() + margin));
-                rect.setWidth(dockSize);
-                rect.setHeight(static_cast<int>(screenRect.height() / ratio - 2 * margin));
-                break;
-            case Position::Right:
-                rect.setX(static_cast<int>(screenRect.x() + screenRect.width() / ratio - margin - dockSize));
-                rect.setY(static_cast<int>(screenRect.y() + margin));
-                rect.setWidth(dockSize);
-                rect.setHeight(static_cast<int>(screenRect.height() / ratio - 2 * margin));
-                break;
-            }
-        }
-    }
-    return rect;
-}
-
-bool MultiScreenWorker::launcherVisible()
-{
-    return m_launcherInter->isValid() ? m_launcherInter->visible() : false;
-}
-
-void MultiScreenWorker::setLauncherVisble(bool isVisible)
-{
-    if (m_launcherInter->isValid()) {
-        isVisible ? m_launcherInter->Show() : m_launcherInter->Hide();
-    }
-}
-
-/**
- * @brief 获取任务栏显示时的参数。目前多屏情况下缩放保持一致，如果后续缩放规则修改，这里需要重新调整
- *
- * @param screenName    当前屏幕名字
- * @param pos           任务栏位置
- * @param displaymode   任务栏显示模式
- * @param withoutScale  是否考虑缩放（true:获取的是真实值; false:获取的是前端认为的值(默认)）
- * @return QRect        任务栏参数
- */
-QRect MultiScreenWorker::getDockShowGeometry(const QString &screenName, const Position &pos, const DisplayMode &displaymode, bool withoutScale)
-{
-    QRect rect;
-    const double ratio = withoutScale ? 1 : qApp->devicePixelRatio();
-    const int margin = static_cast<int>((displaymode == DisplayMode::Fashion ? 10 : 0) * (withoutScale ? qApp->devicePixelRatio() : 1));
-    const int dockSize = static_cast<int>((displaymode == DisplayMode::Fashion ? m_dockInter->windowSizeFashion() : m_dockInter->windowSizeEfficient()) * (withoutScale ? qApp->devicePixelRatio() : 1));
-
-    for (auto s : DIS_INS->screens()) {
-        if (s->name() == screenName) {
-            const QRect screenRect = getScreenRect(s);
-            switch (pos) {
-            case Position::Top:
-                rect.setX(static_cast<int>(screenRect.x() + margin));
-                rect.setY(static_cast<int>(screenRect.y() + margin));
-                rect.setWidth(static_cast<int>(screenRect.width() / ratio - 2 * margin));
-                rect.setHeight(dockSize);
-                break;
-            case Position::Bottom:
-                rect.setX(static_cast<int>(screenRect.x() + margin));
-                rect.setY(static_cast<int>(screenRect.y() + screenRect.height() / ratio - margin - dockSize));
-                rect.setWidth(static_cast<int>(screenRect.width() / ratio - 2 * margin));
-                rect.setHeight(dockSize);
-                break;
-            case Position::Left:
-                rect.setX(static_cast<int>(screenRect.x() + margin));
-                rect.setY(static_cast<int>(screenRect.y() + margin));
-                rect.setWidth(dockSize);
-                rect.setHeight(static_cast<int>(screenRect.height() / ratio - 2 * margin));
-                break;
-            case Position::Right:
-                rect.setX(static_cast<int>(screenRect.x() + screenRect.width() / ratio - margin - dockSize));
-                rect.setY(static_cast<int>(screenRect.y() + margin));
-                rect.setWidth(dockSize);
-                rect.setHeight(static_cast<int>(screenRect.height() / ratio - 2 * margin));
-                break;
-            }
-        }
-    }
-    return rect;
-}
-
-/**
- * @brief 获取任务栏隐藏时的参数。目前多屏情况下缩放保持一致，如果后续缩放规则修改，这里需要重新调整
- *
- * @param screenName    当前屏幕名字
- * @param pos           任务栏位置
- * @param displaymode   任务栏显示模式
- * @param withoutScale  是否考虑缩放（true:获取的是真实值; false:获取的是前端认为的值(默认)）
- * @return QRect        任务栏参数
- */
-QRect MultiScreenWorker::getDockHideGeometry(const QString &screenName, const Position &pos, const DisplayMode &displaymode, bool withoutScale)
-{
-    QRect rect;
-    const double ratio = withoutScale ? 1 : qApp->devicePixelRatio();
-    const int margin = static_cast<int>((displaymode == DisplayMode::Fashion ? 10 : 0) * (withoutScale ? qApp->devicePixelRatio() : 1));
-
-    for (auto s : DIS_INS->screens()) {
-        if (s->name() == screenName) {
-            const QRect screenRect = getScreenRect(s);
-            switch (pos) {
-            case Position::Top:
-                rect.setX(static_cast<int>(screenRect.x() + margin));
-                rect.setY(static_cast<int>(screenRect.y() + margin));
-                rect.setWidth(static_cast<int>(screenRect.width() / ratio - 2 * margin));
-                rect.setHeight(0);
-                break;
-            case Position::Bottom:
-                rect.setX(static_cast<int>(screenRect.x() + margin));
-                rect.setY(static_cast<int>(screenRect.y() + screenRect.height() / ratio - margin));
-                rect.setWidth(static_cast<int>(screenRect.width() / ratio - 2 * margin));
-                rect.setHeight(0);
-                break;
-            case Position::Left:
-                rect.setX(static_cast<int>(screenRect.x() + margin));
-                rect.setY(static_cast<int>(screenRect.y() + margin));
-                rect.setWidth(0);
-                rect.setHeight(static_cast<int>(screenRect.height() / ratio - 2 * margin));
-                break;
-            case Position::Right:
-                rect.setX(static_cast<int>(screenRect.x() + screenRect.width() / ratio - margin));
-                rect.setY(static_cast<int>(screenRect.y() + margin));
-                rect.setWidth(0);
-                rect.setHeight(static_cast<int>(screenRect.height() / ratio - 2 * margin));
-                break;
-            }
-        }
-    }
-    return rect;
-}
-
-QScreen *MultiScreenWorker::screenByName(const QString &screenName)
-{
-    foreach (QScreen *screen, qApp->screens()) {
-        if (screen->name() == screenName)
-            return screen;
-    }
-    return nullptr;
-}
-
-=======
->>>>>>> 1191af61
 bool MultiScreenWorker::onScreenEdge(const QString &screenName, const QPoint &point)
 {
     QScreen *screen = DIS_INS->screen(screenName);
@@ -1815,15 +969,10 @@
     lastPos = QPoint(eventX, eventY);
 
     // 任务栏显示状态，但需要切换屏幕
-<<<<<<< HEAD
-    if (toScreen != m_ds.current()) {
-        if (!m_delayWakeOnScreenSwitchTimer->isActive()) {
-=======
     if (toScreen != currentScreen) {
         if (!m_delayWakeTimer->isActive()) {
->>>>>>> 1191af61
             m_delayScreen = toScreen;
-            m_delayWakeOnScreenSwitchTimer->start(Utils::SettingValue("com.deepin.dde.dock.mainwindow", "/com/deepin/dde/dock/mainwindow/", MonitorsSwitchTime, 2000).toInt());
+            m_delayWakeTimer->start(Utils::SettingValue("com.deepin.dde.dock.mainwindow", "/com/deepin/dde/dock/mainwindow/", MonitorsSwitchTime, 2000).toInt());
         }
     } else {
         // 任务栏隐藏状态，但需要显示
@@ -1837,101 +986,8 @@
             return;
         }
 
-<<<<<<< HEAD
-        m_delayWakeOnHideTimer->start();
-=======
         if ((m_hideMode == HideMode::KeepHidden || m_hideMode == HideMode::SmartHide)) {
             Q_EMIT requestPlayAnimation(currentScreen, m_position, Dock::AniAction::Show);
         }
->>>>>>> 1191af61
-    }
-}
-
-/**
- * @brief 屏幕监视
- * @param ds
- */
-#define TIMESPAN 1500
-ScreenChangeMonitor::ScreenChangeMonitor(DockScreen *ds, QObject *parent)
-    : QObject (parent)
-{
-    #define DATETOSTRING(date) date.toString("hh:mm:ss:zzz")
-
-    connect(DIS_INS, &DisplayManager::primaryScreenChanged, this, [ this, ds ](QScreen *primaryScreen) {
-        Q_ASSERT(primaryScreen);
-
-        // 在screenAdded之后，又会发送一次主屏幕的变更的信息
-        qInfo() << "primary screen changed, primary Screen" << primaryScreen->name();
-        if (changedInSeconds())
-            return;
-
-        m_lastScreenName = ds->current();
-        m_changePrimaryName = primaryScreen->name();
-        m_changeTime = QDateTime::currentDateTime();
-        qInfo() << "primary changed from: " << m_lastScreenName << "to: " << DATETOSTRING(m_changeTime);
-    });
-    connect(DIS_INS, &DisplayManager::screenAdded, this, [ this ](QScreen *newScreen) {
-        if (newScreen) {
-            m_newScreenName = newScreen->name();
-            m_newTime = QDateTime::currentDateTime();
-            qInfo() <<"screen added:" << m_newScreenName << ", time:" << DATETOSTRING(m_newTime);
-        }
-    });
-    connect(DIS_INS, &DisplayManager::screenRemoved, this, [ this ](QScreen *rmScreen) {
-        if (rmScreen) {
-            m_removeScreenName = rmScreen->name();
-            m_removeTime = QDateTime::currentDateTime();
-            qInfo() <<"screen removed:" << m_removeScreenName << ", time:" << DATETOSTRING(m_removeTime);
-        }
-    });
-}
-
-ScreenChangeMonitor::~ScreenChangeMonitor()
-{
-}
-
-bool ScreenChangeMonitor::changedInSeconds()
-{
-    // 如果上一次的主屏幕的名称为空，则认为未发送屏幕变化的信号
-    if (m_changePrimaryName.isEmpty() || !m_changeTime.isValid())
-        return false;
-
-    qint64 nowMsec = QDateTime::currentDateTime().toMSecsSinceEpoch();
-    qint64 preChangeMsec = m_changeTime.toMSecsSinceEpoch();
-    return (nowMsec - preChangeMsec <= TIMESPAN);
-}
-
-bool ScreenChangeMonitor::needUsedLastScreen() const
-{
-    if (m_lastScreenName.isEmpty())
-        return false;
-
-    // 判断是否在关闭显示器的时候由系统发出来的先禁用显示器再开启显示器
-    if (!m_changeTime.isValid() || !m_removeTime.isValid() || !m_newTime.isValid())
-        return false;
-
-    // 如果禁用的掉的显示器和开启的显示器的名称不一样，则认为他们是正常的插拔操作
-    if (m_removeScreenName != m_newScreenName)
-        return false;
-
-    // 如果先插入显示器再拔掉显示器，则认为他们也是正常的插拔操作
-    if (m_removeTime > m_newTime)
-        return false;
-
-    // 只有在remove显示器在add显示器之前且时间小于1.5秒，才认为他们是由关闭显示器引起的
-    qint64 changeMsec = m_changeTime.toMSecsSinceEpoch();
-
-    // 获取现在的时间，如果现在的时间大于这三个时间一定的值，则认为是手动操作
-    qint64 nowMsec = QDateTime::currentDateTime().toMSecsSinceEpoch();
-    if (nowMsec - changeMsec > TIMESPAN)
-        return false;
-
-    qint64 addedMsec = m_newTime.toMSecsSinceEpoch();
-    qint64 removeMsec = m_removeTime.toMSecsSinceEpoch();
-    return ((addedMsec - removeMsec <= TIMESPAN) && qAbs(removeMsec - changeMsec) <= TIMESPAN);
-}
-
-const QString ScreenChangeMonitor::lastScreen()
-{
-    return m_lastScreenName;
+    }
 }