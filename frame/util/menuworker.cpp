--- conflicted
+++ resolved
@@ -1,4 +1,5 @@
-// SPDX-FileCopyrightText: 2018 - 2022 UnionTech Software Technology Co., Ltd.
+// Copyright (C) 2018 ~ 2020 Deepin Technology Co., Ltd.
+// SPDX-FileCopyrightText: 2018 - 2023 UnionTech Software Technology Co., Ltd.
 //
 // SPDX-License-Identifier: LGPL-3.0-or-later
 
@@ -155,36 +156,9 @@
         return;
     }
 
-<<<<<<< HEAD
-    // 菜单将要被打开
-    setAutoHide(false);
-
-    menu = createMenu(menu);
-    menu->exec(QCursor::pos());
-
-    // 菜单已经关闭
-    setAutoHide(true);
-    delete menu;
-    menu = nullptr;
-}
-
-void MenuWorker::setAutoHide(const bool autoHide)
-{
-    if (m_autoHide == autoHide)
-        return;
-
-    m_autoHide = autoHide;
-    emit autoHideChanged(m_autoHide);
-}
-
-void MenuWorker::onNotifyDaemonInterfaceUpdate(DBusDock *dockInter)
-{
-    m_dockInter = dockInter;
-=======
     QMenu menu;
     if (Utils::IS_WAYLAND_DISPLAY)
         menu.setWindowFlag(Qt::FramelessWindowHint);
     createMenu(&menu);
     menu.exec(QCursor::pos());
->>>>>>> 1191af61
 }