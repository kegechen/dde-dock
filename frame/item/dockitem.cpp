--- conflicted
+++ resolved
@@ -1,4 +1,5 @@
-// SPDX-FileCopyrightText: 2011 - 2022 UnionTech Software Technology Co., Ltd.
+// Copyright (C) 2011 ~ 2018 Deepin Technology Co., Ltd.
+// SPDX-FileCopyrightText: 2018 - 2023 UnionTech Software Technology Co., Ltd.
 //
 // SPDX-License-Identifier: LGPL-3.0-or-later
 
@@ -16,7 +17,6 @@
 #define ITEM_MAXSIZE    100
 
 Position DockItem::DockPosition = Position::Top;
-int DockItem::DockSize = 40;
 DisplayMode DockItem::DockDisplayMode = DisplayMode::Efficient;
 QPointer<DockPopupWindow> DockItem::PopupWindow(nullptr);
 
@@ -33,7 +33,7 @@
     if (PopupWindow.isNull()) {
         DockPopupWindow *arrowRectangle = new DockPopupWindow(nullptr);
         arrowRectangle->setShadowBlurRadius(20);
-        arrowRectangle->setRadius(6);
+        arrowRectangle->setRadius(18);
         arrowRectangle->setShadowYOffset(2);
         arrowRectangle->setShadowXOffset(0);
         arrowRectangle->setArrowWidth(18);
@@ -85,11 +85,6 @@
     DockPosition = side;
 }
 
-void DockItem::setDockSize(const int size)
-{
-    DockSize = size;
-}
-
 void DockItem::setDockDisplayMode(const DisplayMode mode)
 {
     DockDisplayMode = mode;
@@ -245,14 +240,7 @@
     hidePopup();
     emit requestWindowAutoHide(false);
 
-<<<<<<< HEAD
-    if (!m_contextMenu.parentWidget())
-        m_contextMenu.setParent(topLevelWidget(), Qt::Popup);
-
-    m_contextMenu.exec(QCursor::pos());
-=======
     m_contextMenu->exec(QCursor::pos());
->>>>>>> 1191af61
 
     onContextMenuAccepted();
 }
@@ -281,9 +269,13 @@
     showPopupWindow(content);
 }
 
-void DockItem::showPopupWindow(QWidget *const content, const bool model, const int radius)
-{
-    PopupWindow->setRadius(radius);
+void DockItem::showPopupWindow(QWidget *const content, const bool model)
+{
+    if(itemType() == App){
+        PopupWindow->setRadius(18);
+    }else {
+        PopupWindow->setRadius(6);
+    }
 
     m_popupShown = true;
     m_lastPopupWidget = content;
