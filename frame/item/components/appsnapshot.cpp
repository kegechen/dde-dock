--- conflicted
+++ resolved
@@ -1,4 +1,5 @@
-// SPDX-FileCopyrightText: 2011 - 2022 UnionTech Software Technology Co., Ltd.
+// Copyright (C) 2011 ~ 2018 Deepin Technology Co., Ltd.
+// SPDX-FileCopyrightText: 2018 - 2023 UnionTech Software Technology Co., Ltd.
 //
 // SPDX-License-Identifier: LGPL-3.0-or-later
 
@@ -52,8 +53,6 @@
     , m_wmHelper(DWindowManagerHelper::instance())
     , m_dockDaemonInter(new DockInter(dockServiceName(), dockServicePath(), QDBusConnection::sessionBus(), this))
 {
-    setSizePolicy(QSizePolicy::Expanding, QSizePolicy::Expanding);
-
     m_closeBtn2D->setFixedSize(SNAP_CLOSE_BTN_WIDTH, SNAP_CLOSE_BTN_WIDTH);
     m_closeBtn2D->setIconSize(QSize(SNAP_CLOSE_BTN_WIDTH, SNAP_CLOSE_BTN_WIDTH));
     m_closeBtn2D->setObjectName("closebutton-2d");
@@ -70,6 +69,7 @@
 
     setLayout(centralLayout);
     setAcceptDrops(true);
+    resize(SNAP_WIDTH / 2, SNAP_HEIGHT / 2);
 
     connect(m_closeBtn2D, &DIconButton::clicked, this, &AppSnapshot::closeWindow, Qt::QueuedConnection);
     connect(m_wmHelper, &DWindowManagerHelper::hasCompositeChanged, this, &AppSnapshot::compositeChanged, Qt::QueuedConnection);
@@ -168,18 +168,8 @@
 {
     m_windowInfo = info;
     QFontMetrics fm(m_title->font());
-    QString strTtile = m_title->fontMetrics().elidedText(m_windowInfo.title, Qt::ElideRight, SNAP_WIDTH_WITHOUT_COMPOSITE - SNAP_CLOSE_BTN_WIDTH - 2 *SNAP_CLOSE_BTN_MARGIN);
+    QString strTtile = m_title->fontMetrics().elidedText(m_windowInfo.title, Qt::ElideRight, SNAP_WIDTH - SNAP_CLOSE_BTN_WIDTH - SNAP_CLOSE_BTN_MARGIN);
     m_title->setText(strTtile);
-    m_title->adjustSize();
-
-    // 设置单个预览界面大小
-    if (m_wmHelper->hasComposite()) {
-        setMinimumSize(SNAP_WIDTH, SNAP_HEIGHT);
-        setFixedSize(SNAP_WIDTH, SNAP_HEIGHT);
-    } else {
-        setMinimumSize(m_title->width() + SNAP_CLOSE_BTN_WIDTH + 2 * SNAP_CLOSE_BTN_MARGIN, SNAP_HEIGHT_WITHOUT_COMPOSITE);
-    }
-
     updateTitle();
 
     // 只有在X11下，才能通过XGetWindowProperty获取窗口属性
@@ -205,27 +195,6 @@
     uchar *image_data = nullptr;
     XImage *ximage = nullptr;
 
-<<<<<<< HEAD
-    do {
-        // 优先使用窗管进行窗口截图
-        if (isKWinAvailable()) {
-            QDBusInterface interface(QStringLiteral("org.kde.KWin"), QStringLiteral("/Screenshot"), QStringLiteral("org.kde.kwin.Screenshot"));
-            qDebug() << "windowsID:"<< m_wid;
-
-            QList<QVariant> args;
-            args << QVariant::fromValue(m_wid);
-            args << QVariant::fromValue(quint32(SNAP_WIDTH));
-            args << QVariant::fromValue(quint32(SNAP_HEIGHT));
-
-            QDBusReply<QString> reply = interface.callWithArgumentList(QDBus::Block,QStringLiteral("screenshotForWindowExtend"), args);
-            if(reply.isValid()){
-                const QString tmpFile = reply.value();
-                if (QFile::exists(tmpFile)) {
-                    m_snapshot.load(tmpFile);
-                    m_snapshotSrcRect = m_snapshot.rect();
-                    qDebug() << "reply: " << tmpFile;
-                    QFile::remove(tmpFile);
-=======
     // 优先使用窗管进行窗口截图
     if (isKWinAvailable()) {
         const QString windowInfoId = Utils::IS_WAYLAND_DISPLAY ? m_windowInfo.uuid : QString::number(m_wid);
@@ -240,62 +209,30 @@
                 image_data = (uchar *)shmat(info->shmid, 0, 0);
                 if ((qint64)image_data != -1) {
                     qimage = QImage(image_data, info->width, info->height, info->bytesPerLine, (QImage::Format)info->format);
->>>>>>> 1191af61
                     break;
-                }  else {
-                    qDebug() << "get current workspace bckground error, file does not exist : " << tmpFile;
                 }
-            } else {
-                qDebug() << "get current workspace bckground error: "<< reply.error().message();
+                qDebug() << "invalid pointer of shm!";
+                image_data = nullptr;
             }
-        }
-
-        // get window image from shm(only for deepin app)
-        info = getImageDSHM();
-        if (info) {
-            qDebug() << "get Image from dxcbplugin SHM...";
-            image_data = (uchar *)shmat(info->shmid, 0, 0);
-            if ((qint64)image_data != -1) {
-                m_snapshot = QImage(image_data, info->width, info->height, info->bytesPerLine, (QImage::Format)info->format);
-                m_snapshotSrcRect = QRect(info->rect.x, info->rect.y, info->rect.width, info->rect.height);
-                break;
+
+            if (!image_data || qimage.isNull()) {
+                // get window image from XGetImage(a little slow)
+                qDebug() << "get Image from dxcbplugin SHM failed!";
+                qDebug() << "get Image from Xlib...";
+                // guoyao note：这里会造成内存泄漏，而且是通过demo在X环境经过验证，改用xcb库同样会有内存泄漏，这里暂时未找到解决方案，所以优先使用kwin提供的接口
+                ximage = getImageXlib();
+                if (!ximage) {
+                    qDebug() << "get Image from Xlib failed! giving up...";
+                    emit requestCheckWindow();
+                    return;
+                }
+                qimage = QImage((const uchar *)(ximage->data), ximage->width, ximage->height, ximage->bytes_per_line, QImage::Format_RGB32);
             }
-            qDebug() << "invalid pointer of shm!";
-            image_data = nullptr;
-        }
-
-        if (!Utils::IS_WAYLAND_DISPLAY && (!image_data || qimage.isNull())) {
-            // get window image from XGetImage(a little slow)
-            qDebug() << "get Image from dxcbplugin SHM failed!";
-            qDebug() << "get Image from Xlib...";
-            // guoyao note：这里会造成内存泄漏，而且是通过demo在X环境经过验证，改用xcb库同样会有内存泄漏，这里暂时未找到解决方案，所以优先使用kwin提供的接口
-            ximage = getImageXlib();
-            if (!ximage) {
-                qDebug() << "get Image from Xlib failed! giving up...";
-                emit requestCheckWindow();
-                return;
-            }
-            qimage = QImage((const uchar *)(ximage->data), ximage->width, ximage->height, ximage->bytes_per_line, QImage::Format_RGB32);
-
-            if (!qimage.isNull()) {
-                m_snapshot = qimage;
-                // remove shadow frame
-                m_snapshotSrcRect = rectRemovedShadow(qimage, nullptr);
-            } else {
-                qDebug() << "can not get QImage! giving up...";
-            }
-        }
-    } while(false);
-
-<<<<<<< HEAD
-    // 如果m_snapshot或m_snapshotSrcRect为空，说明三种方式均失败，返回不做处理
-    if (m_snapshot.isNull() || m_snapshotSrcRect.isNull()) {
-        qWarning() << "can not get QImage or QRectF! giving up...";
-        return;
-=======
+
+            Q_ASSERT(!qimage.isNull());
+
             m_pixmap = QPixmap::fromImage(qimage);
         } while (false);
->>>>>>> 1191af61
     }
 
     if (image_data) shmdt(image_data);
