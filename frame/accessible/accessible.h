--- conflicted
+++ resolved
@@ -1,8 +1,7 @@
-<<<<<<< HEAD
-// SPDX-FileCopyrightText: 2022 UnionTech Software Technology Co., Ltd.
+// SPDX-FileCopyrightText: 2018 - 2023 UnionTech Software Technology Co., Ltd.
 //
 // SPDX-License-Identifier: LGPL-3.0-or-later
-=======
+
 #include "accessibledefine.h"
 
 #include "mainwindow.h"
@@ -119,166 +118,78 @@
 SET_FORM_ACCESSIBLE(QFrame, "QFrame")
 SET_FORM_ACCESSIBLE(QGraphicsView, "QGraphicsView")
 SET_FORM_ACCESSIBLE(DragWidget, "DragWidget")
->>>>>>> 1191af61
-
-#include <QAccessible>
-#include <QAccessibleWidget>
-#include <QMap>
-#include <QMetaEnum>
-#include <QObject>
-#include <QWidget>
-
-inline QString getAccessibleName(QWidget *w, QAccessible::Role r, const QString &fallback)
-{
-#define SEPARATOR "_"
-    const QString lowerFallback = fallback.toLower();
-    // 避免重复生成
-    static QMap<QObject *, QString > objnameMap;
-    if (!objnameMap[w].isEmpty())
-        return objnameMap[w];
-
-    static QMap< QAccessible::Role, QList< QString > > accessibleMap;
-    QString oldAccessName = w->accessibleName().toLower();
-    oldAccessName.replace(SEPARATOR, "");
-
-    // 按照类型添加固定前缀
-    QMetaEnum metaEnum = QMetaEnum::fromType<QAccessible::Role>();
-    QByteArray prefix = metaEnum.valueToKeys(r);
-    switch (r) {
-    case QAccessible::Button:       prefix = "Btn";         break;
-    case QAccessible::StaticText:   prefix = "Label";       break;
-    default:                        break;
-    }
-
-    // 再加上标识
-    QString accessibleName = QString::fromLatin1(prefix) + SEPARATOR;
-    QString objectName = w->objectName().toLower();
-    accessibleName += oldAccessName.isEmpty() ? (objectName.isEmpty() ?lowerFallback : objectName) : oldAccessName;
-    // 检查名称是否唯一
-    if (accessibleMap[r].contains(accessibleName)) {
-        if (!objnameMap.key(accessibleName)) {
-            objnameMap.remove(objnameMap.key(accessibleName));
-            objnameMap.insert(w, accessibleName);
-            return accessibleName;
-        }
-        // 获取编号，然后+1
-        int pos = accessibleName.indexOf(SEPARATOR);
-        int id = accessibleName.mid(pos + 1).toInt();
-
-        QString newAccessibleName;
-        do {
-            // 一直找到一个不重复的名字
-            newAccessibleName = accessibleName + SEPARATOR + QString::number(++id);
-        } while (accessibleMap[r].contains(newAccessibleName));
-
-        accessibleMap[r].append(newAccessibleName);
-        objnameMap.insert(w, newAccessibleName);
-
-        // 对象销毁后移除占用名称
-        QObject::connect(w, &QWidget::destroyed, [ = ] (QObject *obj) {
-            objnameMap.remove(obj);
-            accessibleMap[r].removeOne(newAccessibleName);
-        });
-        return newAccessibleName;
-    } else {
-        accessibleMap[r].append(accessibleName);
-        objnameMap.insert(w, accessibleName);
-
-        // 对象销毁后移除占用名称
-        QObject::connect(w, &QWidget::destroyed, [ = ] (QObject *obj) {
-            objnameMap.remove(obj);
-            accessibleMap[r].removeOne(accessibleName);
-        });
-        return accessibleName;
-    }
-}
-
-class Accessible : public QAccessibleWidget {
-public:
-    Accessible(QWidget *parent, QAccessible::Role r, const QString &accessibleName)
-        : QAccessibleWidget(parent, r)
-        , w(parent)
-        , accessibleName(accessibleName)
-    {}
-
-    // 对于使用dogtail的AT自动化测试工作，实际上只需要使用我们提供的text方法获取控件唯一ID,，然后再通过QAccessibleWidget的rect方法找到其坐标，模拟点击即可
-    // rect没必要重新实现，text方法通过getAccessibleName确定返回唯一值
-    QString text(QAccessible::Text t) const override {
-        switch (t) {
-        case QAccessible::Name:
-            return getAccessibleName(w, this->role(), accessibleName);
-        default:
-            return QString();
-        }
-    }
-
-private:
-    QWidget *w;
-    QString accessibleName;
-};
 
 QAccessibleInterface *accessibleFactory(const QString &classname, QObject *object)
 {
-    Q_UNUSED(classname);
+    // 自动化标记确定不需要的控件，方可加入忽略列表
+    const static QStringList ignoreLst = {"WirelessItem", "WiredItem", "SsidButton", "WirelessList", "AccessPointWidget"};
 
-    static QMap<QString, QAccessible::Role> s_roleMap = {
-        {"MainWindow",                      QAccessible::Role::Form}
-        , {"MainPanelControl",              QAccessible::Role::Button}
-        , {"Dock::TipsWidget",              QAccessible::Role::StaticText}
-        , {"DockPopupWindow",               QAccessible::Role::Form}
-        , {"LauncherItem",                  QAccessible::Role::Button}
-        , {"AppItem",                       QAccessible::Role::Button}
-        , {"PreviewContainer",              QAccessible::Role::Button}
-        , {"PluginsItem",                   QAccessible::Role::Button}
-        , {"TrayPluginItem",                QAccessible::Role::Button}
-        , {"PlaceholderItem",               QAccessible::Role::Button}
-        , {"AppDragWidget",                 QAccessible::Role::Button}
-        , {"AppSnapshot",                   QAccessible::Role::Button}
-        , {"FloatingPreview",               QAccessible::Role::Button}
-        , {"XEmbedTrayWidget",              QAccessible::Role::Button}
-        , {"IndicatorTrayWidget",           QAccessible::Role::Button}
-        , {"SNITrayWidget",                 QAccessible::Role::Button}
-        , {"AbstractTrayWidget",            QAccessible::Role::Button}
-        , {"SystemTrayItem",                QAccessible::Role::Button}
-        , {"FashionTrayItem",               QAccessible::Role::Form}
-        , {"FashionTrayWidgetWrapper",      QAccessible::Role::Form}
-        , {"FashionTrayControlWidget",      QAccessible::Role::Button}
-        , {"AttentionContainer",            QAccessible::Role::Form}
-        , {"HoldContainer",                 QAccessible::Role::Form}
-        , {"NormalContainer",               QAccessible::Role::Form}
-        , {"SpliterAnimated",               QAccessible::Role::Form}
-        , {"DatetimeWidget",                QAccessible::Role::Form}
-        , {"OnboardItem",                   QAccessible::Role::Form}
-        , {"TrashWidget",                   QAccessible::Role::Form}
-        , {"PopupControlWidget",            QAccessible::Role::Button}
-        , {"ShutdownWidget",                QAccessible::Role::Form}
-        , {"MultitaskingWidget",            QAccessible::Role::Form}
-        , {"ShowDesktopWidget",             QAccessible::Role::Form}
-        , {"OverlayWarningWidget",          QAccessible::Role::Form}
-        , {"QWidget",                       QAccessible::Role::Form}
-        , {"QLabel",                        QAccessible::Role::StaticText}
-        , {"Dtk::Widget::DIconButton",      QAccessible::Role::Button}
-        , {"Dtk::Widget::DSwitchButton",    QAccessible::Role::Button}
-        , {"DesktopWidget",                 QAccessible::Role::Button}
-        , {"HorizontalSeperator",           QAccessible::Role::Form}
-    };
+    QAccessibleInterface *interface = nullptr;
 
-    static QMap<QString, QString> s_classNameMap = {
-        {"Dock::TipsWidget",                "tips"}
-        , {"DatetimeWidget",                "plugin-datetime"}
-        , {"OnboardItem",                   "plugin-onboard"}
-        , {"TrashWidget",                   "plugin-trash"}
-        , {"ShutdownWidget",                "plugin-shutdown"}
-        , {"MultitaskingWidget",            "plugin-multitasking"}
-        , {"ShowDesktopWidget",             "plugin-showdesktop"}
-        , {"OverlayWarningWidget",          "plugin-overlaywarningwidget"}
-        , {"SoundItem",                     "plugin-sounditem"}
-    };
+    USE_ACCESSIBLE(classname, MainWindow)
+            ELSE_USE_ACCESSIBLE(classname, MainPanelControl)
+            ELSE_USE_ACCESSIBLE(QString(classname).replace("Dock::", ""), TipsWidget)
+            ELSE_USE_ACCESSIBLE(classname, DockPopupWindow)
+            ELSE_USE_ACCESSIBLE(classname, LauncherItem)
+            ELSE_USE_ACCESSIBLE(classname, AppItem)
+            ELSE_USE_ACCESSIBLE(classname, PreviewContainer)
+            ELSE_USE_ACCESSIBLE(classname, PluginsItem)
+            ELSE_USE_ACCESSIBLE(classname, TrayPluginItem)
+            ELSE_USE_ACCESSIBLE(classname, PlaceholderItem)
+            ELSE_USE_ACCESSIBLE(classname, AppDragWidget)
+            ELSE_USE_ACCESSIBLE(classname, AppSnapshot)
+            ELSE_USE_ACCESSIBLE(classname, FloatingPreview)
+            ELSE_USE_ACCESSIBLE(classname, SNITrayWidget)
+            ELSE_USE_ACCESSIBLE(classname, AbstractTrayWidget)
+            ELSE_USE_ACCESSIBLE(classname, SystemTrayItem)
+            ELSE_USE_ACCESSIBLE(classname, FashionTrayItem)
+            ELSE_USE_ACCESSIBLE(classname, FashionTrayWidgetWrapper)
+            ELSE_USE_ACCESSIBLE(classname, FashionTrayControlWidget)
+            ELSE_USE_ACCESSIBLE(classname, AttentionContainer)
+            ELSE_USE_ACCESSIBLE(classname, HoldContainer)
+            ELSE_USE_ACCESSIBLE(classname, NormalContainer)
+            ELSE_USE_ACCESSIBLE(classname, SpliterAnimated)
+            ELSE_USE_ACCESSIBLE(classname, IndicatorTrayWidget)
+            ELSE_USE_ACCESSIBLE(classname, XEmbedTrayWidget)
+            ELSE_USE_ACCESSIBLE(classname, DesktopWidget)
+            ELSE_USE_ACCESSIBLE(classname, DatetimeWidget)
+            ELSE_USE_ACCESSIBLE(classname, OnboardItem)
+            ELSE_USE_ACCESSIBLE(classname, TrashWidget)
+            ELSE_USE_ACCESSIBLE(classname, PopupControlWidget)
+            ELSE_USE_ACCESSIBLE(classname, ShutdownWidget)
+            ELSE_USE_ACCESSIBLE(classname, MultitaskingWidget)
+            ELSE_USE_ACCESSIBLE(classname, ShowDesktopWidget)
+            ELSE_USE_ACCESSIBLE(classname, OverlayWarningWidget)
+            ELSE_USE_ACCESSIBLE(classname, QWidget)
+            ELSE_USE_ACCESSIBLE_BY_OBJECTNAME(classname, QLabel, "spliter_fix")
+            ELSE_USE_ACCESSIBLE_BY_OBJECTNAME(classname, QLabel, "spliter_app")
+            ELSE_USE_ACCESSIBLE_BY_OBJECTNAME(classname, QLabel, "spliter_tray")
+            ELSE_USE_ACCESSIBLE(classname, QLabel)
+            ELSE_USE_ACCESSIBLE_BY_OBJECTNAME(QString(classname).replace("Dtk::Widget::", ""), DIconButton, "closebutton-2d")
+            ELSE_USE_ACCESSIBLE_BY_OBJECTNAME(QString(classname).replace("Dtk::Widget::", ""), DIconButton, "closebutton-3d")
+            ELSE_USE_ACCESSIBLE_BY_OBJECTNAME(QString(classname).replace("Dtk::Widget::", ""), DSwitchButton, "")
+            ELSE_USE_ACCESSIBLE(QString(classname).replace("Dtk::Widget::", ""), DBlurEffectWidget)
+            ELSE_USE_ACCESSIBLE(QString(classname).replace("Dtk::Widget::", ""), DListView)
+            ELSE_USE_ACCESSIBLE(QString(classname).replace("Dtk::Widget::", ""), DLoadingIndicator)
+            ELSE_USE_ACCESSIBLE(QString(classname).replace("Dtk::Widget::", ""), DSpinner)
+            ELSE_USE_ACCESSIBLE(QString(classname).replace("Dtk::Widget::", ""), DSwitchButton)
+            ELSE_USE_ACCESSIBLE(QString(classname).replace("Dtk::Widget::", ""), DIconButton)
+            ELSE_USE_ACCESSIBLE(classname, QMenu)
+            ELSE_USE_ACCESSIBLE(classname, QPushButton)
+            ELSE_USE_ACCESSIBLE(classname, QSlider)
+            ELSE_USE_ACCESSIBLE(classname, QScrollBar)
+            ELSE_USE_ACCESSIBLE(classname, QScrollArea)
+            ELSE_USE_ACCESSIBLE(classname, QFrame)
+            ELSE_USE_ACCESSIBLE(classname, QGraphicsView)
+            ELSE_USE_ACCESSIBLE(classname, DragWidget)
+            ELSE_USE_ACCESSIBLE(classname, HorizontalSeperator);
 
-    if (object->isWidgetType())
-        return new Accessible(qobject_cast<QWidget *>(object)
-                                       , s_roleMap.value(classname, QAccessible::Role::Form)
-                                       , s_classNameMap.value(object->metaObject()->className(), object->metaObject()->className()));
+    if (!interface && object->inherits("QWidget") && !ignoreLst.contains(classname)) {
+        QWidget *w = static_cast<QWidget *>(object);
+        // 如果你看到这里的输出，说明代码中仍有控件未兼顾到accessible功能，请帮忙添加
+        if (w->accessibleName().isEmpty())
+            qWarning() << "accessibleFactory()" + QString("Class: " + classname + " cannot access");
+    }
 
-    return nullptr;
+    return interface;
 }