--- conflicted
+++ resolved
@@ -124,76 +124,9 @@
 
 void DockPluginsController::startLoader()
 {
-<<<<<<< HEAD
-    DockPluginLoader *loader = new DockPluginLoader(this);
-
-    connect(loader, &DockPluginLoader::finished, loader, &DockPluginLoader::deleteLater, Qt::QueuedConnection);
-    connect(loader, &DockPluginLoader::pluginFounded, this, &DockPluginsController::loadPlugin, Qt::QueuedConnection);
-
-    QTimer::singleShot(1, loader, [=] { loader->start(QThread::LowestPriority); });
-}
-
-void DockPluginsController::displayModeChanged()
-{
-    const DisplayMode displayMode = qApp->property(PROP_DISPLAY_MODE).value<Dock::DisplayMode>();
-    const auto inters = m_pluginList.keys();
-
-    for (auto inter : inters)
-        inter->displayModeChanged(displayMode);
-}
-
-void DockPluginsController::positionChanged()
-{
-    const Position position = qApp->property(PROP_POSITION).value<Dock::Position>();
-    const auto inters = m_pluginList.keys();
-
-    for (auto inter : inters)
-        inter->positionChanged(position);
-}
-
-void DockPluginsController::loadPlugin(const QString &pluginFile)
-{
-    QPluginLoader *pluginLoader = new QPluginLoader(pluginFile);
-    const auto meta = pluginLoader->metaData().value("MetaData").toObject();
-    if (!meta.contains("api") || meta["api"].toString() != DOCK_PLUGIN_API_VERSION)
-    {
-        QString notifyMessage(tr("The plugin %1 is not compatible with the system."));
-        QProcess::startDetached("notify-send", QStringList()
-                                << "-i" << "dialog-warning"
-                                << notifyMessage.arg(QFileInfo(pluginFile).fileName()));
-        qWarning() << "plugin api version not matched! expect version:" << DOCK_PLUGIN_API_VERSION << pluginFile;
-        return;
-    }
-
-    PluginsItemInterface *interface = qobject_cast<PluginsItemInterface *>(pluginLoader->instance());
-    if (!interface)
-    {
-        qWarning() << "load plugin failed!!!" << pluginLoader->errorString() << pluginFile;
-        pluginLoader->unload();
-        pluginLoader->deleteLater();
-        return;
-    }
-
-    m_pluginList.insert(interface, QMap<QString, PluginsItem *>());
-
-    QString dbusService = meta.value("depends-daemon-dbus-service").toString();
-    if (!dbusService.isEmpty() && !m_dbusDaemonInterface->isServiceRegistered(dbusService).value()) {
-        qDebug() << dbusService << "daemon has not started, waiting for signal";
-        connect(m_dbusDaemonInterface, &QDBusConnectionInterface::serviceOwnerChanged, this,
-            [=](const QString &name, const QString &oldOwner, const QString &newOwner) {
-                if (name == dbusService && !newOwner.isEmpty()) {
-                    qDebug() << dbusService << "daemon started, init plugin and disconnect";
-                    initPlugin(interface);
-                    disconnect(m_dbusDaemonInterface);
-                }
-            }
-        );
-        return;
-=======
     QString pluginsDir("../plugins");
     if (!QDir(pluginsDir).exists()) {
         pluginsDir = "/usr/lib/dde-dock/plugins";
->>>>>>> e7002b8f
     }
     qDebug() << "using dock plugins dir:" << pluginsDir;
 
