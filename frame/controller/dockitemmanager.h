--- conflicted
+++ resolved
@@ -1,4 +1,5 @@
-// SPDX-FileCopyrightText: 2019 - 2022 UnionTech Software Technology Co., Ltd.
+// Copyright (C) 2019 ~ 2019 Deepin Technology Co., Ltd.
+// SPDX-FileCopyrightText: 2018 - 2023 UnionTech Software Technology Co., Ltd.
 //
 // SPDX-License-Identifier: LGPL-3.0-or-later
 
@@ -13,12 +14,8 @@
 
 #include <QObject>
 
-<<<<<<< HEAD
-using DBusDock = com::deepin::dde::daemon::Dock;
-=======
 class AppMultiItem;
 class PluginsItem;
->>>>>>> 1191af61
 
 /**
  * @brief The DockItemManager class
@@ -41,8 +38,8 @@
     void trayVisableCountChanged(const int &count) const;
     void requestWindowAutoHide(const bool autoHide) const;
     void requestRefershWindowVisible() const;
+
     void requestUpdateDockItem() const;
-    void requestUpdateItemMinimizedGeometry(AppItem *item, const QRect) const;
 
 public slots:
     void refreshItemsIcon();
@@ -80,6 +77,8 @@
     QList<QString> m_appIDist;
     QList<PluginsItemInterface *> m_pluginItems;
 
+    bool m_loadFinished; // 记录所有插件是否加载完成
+
     static const QGSettings *m_appSettings;
     static const QGSettings *m_activeSettings;
     static const QGSettings *m_dockedSettings;
