/*
 * Copyright (C) 2019 ~ 2019 Deepin Technology Co., Ltd.
 *
 * Author:     xuwenw <xuwenw@xuwenw.so>
 *
 * Maintainer: xuwenw <xuwenw@xuwenw.so>
 *
 * This program is free software: you can redistribute it and/or modify
 * it under the terms of the GNU General Public License as published by
 * the Free Software Foundation, either version 3 of the License, or
 * any later version.
 *
 * This program is distributed in the hope that it will be useful,
 * but WITHOUT ANY WARRANTY; without even the implied warranty of
 * MERCHANTABILITY or FITNESS FOR A PARTICULAR PURPOSE.  See the
 * GNU General Public License for more details.
 *
 * You should have received a copy of the GNU General Public License
 * along with this program.  If not, see <http://www.gnu.org/licenses/>.
 */

#include "mainpanelcontrol.h"
#include "../item/dockitem.h"
#include "util/docksettings.h"
#include "../item/placeholderitem.h"
#include "../item/components/appdrag.h"
#include "../item/appitem.h"
#include "../item/pluginsitem.h"
#include "../item/traypluginitem.h"
#include "../controller/dockitemmanager.h"

#include <QDrag>
#include <QTimer>
#include <QStandardPaths>
#include <QString>
#include <QApplication>
#include <QGSettings>
#include <QPointer>

#include <DGuiApplicationHelper>
#include <DWindowManagerHelper>

#define SPLITER_SIZE 2
#define TRASH_MARGIN 20
#define PLUGIN_MAX_SIZE  40
#define PLUGIN_MIN_SIZE  20
#define DESKTOP_SIZE  10

DWIDGET_USE_NAMESPACE

static QGSettings *GSettingsByLaunch()
{
    static QGSettings settings("com.deepin.dde.dock.module.launcher");
    return &settings;
}

MainPanelControl::MainPanelControl(QWidget *parent)
    : QWidget(parent)
    , m_mainPanelLayout(new QBoxLayout(QBoxLayout::LeftToRight, this))
    , m_fixedAreaWidget(new QWidget(this))
    , m_appAreaWidget(new QWidget(this))
    , m_trayAreaWidget(new QWidget(this))
    , m_pluginAreaWidget(new QWidget(this))
    , m_desktopWidget(new DesktopWidget(this))
    , m_fixedAreaLayout(new QBoxLayout(QBoxLayout::LeftToRight))
    , m_trayAreaLayout(new QBoxLayout(QBoxLayout::LeftToRight))
    , m_pluginLayout(new QBoxLayout(QBoxLayout::LeftToRight))
    , m_appAreaSonWidget(new QWidget(this))
    , m_appAreaSonLayout(new QBoxLayout(QBoxLayout::LeftToRight))
    , m_position(Position::Bottom)
    , m_placeholderItem(nullptr)
    , m_appDragWidget(nullptr)
    , m_dislayMode(Efficient)
    , m_fixedSpliter(new QLabel(this))
    , m_appSpliter(new QLabel(this))
    , m_traySpliter(new QLabel(this))
    , m_isHover(false)
    , m_needRecoveryWin(false)
    , m_isEnableLaunch(true)
    , m_longPressed(false)
    , m_gestureInter(new Gesture("com.deepin.daemon.Gesture", "/com/deepin/daemon/Gesture", QDBusConnection::systemBus(), this))
{
    init();
    updateMainPanelLayout();
    setAcceptDrops(true);
    setMouseTracking(true);
    m_desktopWidget->setMouseTracking(true);
    m_desktopWidget->setObjectName("showdesktoparea");

    m_appAreaWidget->installEventFilter(this);
    m_appAreaSonWidget->installEventFilter(this);
    m_trayAreaWidget->installEventFilter(this);
    m_desktopWidget->installEventFilter(this);

    //在设置每条线大小前，应该设置fixedsize(0,0)
    //应为paintEvent函数会先调用设置背景颜色，大小为随机值
    m_fixedSpliter->setFixedSize(0,0);
    m_appSpliter ->setFixedSize(0,0);
    m_traySpliter->setFixedSize(0,0);

    // 根据后端延迟触屏信号控制是否可进行图标拖动，收到延迟触屏信号可拖动，没有收到延迟触屏信号、点击松开就不可拖动
    connect(m_gestureInter, &Gesture::TouchSinglePressTimeout, this, [this]{
        m_longPressed = true;
    });
    connect(m_gestureInter, &Gesture::TouchUpOrCancel, this, [this]{
        m_longPressed = false;
    });
}

MainPanelControl::~MainPanelControl()
{
}

void MainPanelControl::init()
{
    // 主窗口
    m_fixedSpliter->setObjectName("spliter_fix");
    m_appSpliter->setObjectName("spliter_app");
    m_traySpliter->setObjectName("spliter_tray");

    m_appAreaWidget->setAccessibleName("AppFullArea");

    m_mainPanelLayout->addWidget(m_fixedAreaWidget);
    m_mainPanelLayout->addWidget(m_fixedSpliter);
    m_mainPanelLayout->addWidget(m_appAreaWidget);
    m_mainPanelLayout->addWidget(m_appSpliter);
    m_mainPanelLayout->addWidget(m_trayAreaWidget);
    m_mainPanelLayout->addWidget(m_traySpliter);
    m_mainPanelLayout->addWidget(m_pluginAreaWidget);

    m_mainPanelLayout->setMargin(0);
    m_mainPanelLayout->setContentsMargins(0, 0, 0, 0);
    m_mainPanelLayout->setSpacing(0);
    m_mainPanelLayout->setAlignment(m_fixedSpliter, Qt::AlignCenter);
    m_mainPanelLayout->setAlignment(m_appSpliter, Qt::AlignCenter);
    m_mainPanelLayout->setAlignment(m_traySpliter, Qt::AlignCenter);

    // 固定区域
    m_fixedAreaWidget->setLayout(m_fixedAreaLayout);
    m_fixedAreaWidget->setObjectName("fixedarea");
    m_fixedAreaLayout->setMargin(0);
    m_fixedAreaLayout->setContentsMargins(0, 0, 0, 0);
    m_fixedAreaLayout->setSpacing(0);

    // 应用程序
    m_appAreaSonWidget->setLayout(m_appAreaSonLayout);
    m_appAreaSonWidget->setObjectName("apparea");
    m_appAreaSonLayout->setMargin(0);
    m_appAreaSonLayout->setContentsMargins(0, 0, 0, 0);
    m_appAreaSonLayout->setSpacing(0);

    // 托盘
    m_trayAreaWidget->setLayout(m_trayAreaLayout);
    m_trayAreaWidget->setObjectName("trayarea");
    m_trayAreaLayout->setMargin(0);
    m_trayAreaLayout->setContentsMargins(0, 10, 0, 10);
    m_trayAreaLayout->setSpacing(0);

    // 插件
    m_pluginAreaWidget->setLayout(m_pluginLayout);
    m_pluginAreaWidget->setObjectName("pluginarea");
    m_pluginLayout->setMargin(0);
    m_pluginLayout->setSpacing(10);

    //桌面
    m_mainPanelLayout->addWidget(m_desktopWidget);

    connect(GSettingsByLaunch(), &QGSettings::changed, this, &MainPanelControl::onGSettingsChanged);
}

void MainPanelControl::onGSettingsChanged(const QString &key)
{
    if (key != "enable") {
        return;
    }

    QGSettings *setting = GSettingsByLaunch();

    if (setting->keys().contains("enable")) {
        const bool isEnable = GSettingsByLaunch()->keys().contains("enable") && GSettingsByLaunch()->get("enable").toBool();
        if (isEnable && setting->get("enable").toBool()) {
            m_fixedAreaWidget->setVisible(true);
            m_fixedSpliter->setVisible(true);
            m_isEnableLaunch = true;
        } else {
            m_fixedAreaWidget->setVisible(false);
            m_fixedSpliter->setVisible(false);
            m_isEnableLaunch = false;
        }
    }
}

void MainPanelControl::setDisplayMode(DisplayMode mode)
{
    if (mode == m_dislayMode)
        return;
    m_dislayMode = mode;
    updateDisplayMode();
}

void MainPanelControl::updateMainPanelLayout()
{
    switch (m_position) {
    case Position::Top:
    case Position::Bottom:
        m_fixedAreaWidget->setSizePolicy(QSizePolicy::Fixed, QSizePolicy::Expanding);
        m_appAreaWidget->setSizePolicy(QSizePolicy::Expanding, QSizePolicy::Expanding);
        m_pluginAreaWidget->setSizePolicy(QSizePolicy::Fixed, QSizePolicy::Expanding);
        m_trayAreaWidget->setSizePolicy(QSizePolicy::Fixed, QSizePolicy::Expanding);
        m_mainPanelLayout->setDirection(QBoxLayout::LeftToRight);
        m_fixedAreaLayout->setDirection(QBoxLayout::LeftToRight);
        m_pluginLayout->setDirection(QBoxLayout::LeftToRight);
        m_trayAreaLayout->setDirection(QBoxLayout::LeftToRight);
        m_appAreaSonLayout->setDirection(QBoxLayout::LeftToRight);
        m_trayAreaLayout->setContentsMargins(0, 10, 0, 10);
        m_pluginLayout->setContentsMargins(10, 0, 10, 0);
        break;
    case Position::Right:
    case Position::Left:
        m_fixedAreaWidget->setSizePolicy(QSizePolicy::Expanding, QSizePolicy::Fixed);
        m_appAreaWidget->setSizePolicy(QSizePolicy::Expanding, QSizePolicy::Expanding);
        m_pluginAreaWidget->setSizePolicy(QSizePolicy::Expanding, QSizePolicy::Fixed);
        m_trayAreaWidget->setSizePolicy(QSizePolicy::Expanding, QSizePolicy::Fixed);
        m_mainPanelLayout->setDirection(QBoxLayout::TopToBottom);
        m_fixedAreaLayout->setDirection(QBoxLayout::TopToBottom);
        m_pluginLayout->setDirection(QBoxLayout::TopToBottom);
        m_trayAreaLayout->setDirection(QBoxLayout::TopToBottom);
        m_appAreaSonLayout->setDirection(QBoxLayout::TopToBottom);
        m_trayAreaLayout->setContentsMargins(10, 0, 10, 0);
        m_pluginLayout->setContentsMargins(0, 10, 0, 10);
        break;
    }

    resizeDesktopWidget();
    resizeDockIcon();
}

void MainPanelControl::addFixedAreaItem(int index, QWidget *wdg)
{
    if(m_position == Position::Top || m_position == Position::Bottom){
        wdg->setMaximumSize(height(),height());
    } else {
        wdg->setMaximumSize(width(),width());
    }
    m_fixedAreaLayout->insertWidget(index, wdg);
    resizeDockIcon();
}

void MainPanelControl::addAppAreaItem(int index, QWidget *wdg)
{
    if(m_position == Position::Top || m_position == Position::Bottom){
        wdg->setMaximumSize(height(),height());
    } else {
        wdg->setMaximumSize(width(),width());
    }
    m_appAreaSonLayout->insertWidget(index, wdg);
    resizeDockIcon();
}

void MainPanelControl::addTrayAreaItem(int index, QWidget *wdg)
{
    m_tray = static_cast<TrayPluginItem *>(wdg);
    m_trayAreaLayout->insertWidget(index, wdg);
    resizeDockIcon();
}

void MainPanelControl::addPluginAreaItem(int index, QWidget *wdg)
{
    m_pluginLayout->insertWidget(index, wdg, 0, Qt::AlignCenter);
    resizeDockIcon();
    m_pluginAreaWidget->adjustSize();
}

void MainPanelControl::removeFixedAreaItem(QWidget *wdg)
{
    m_fixedAreaLayout->removeWidget(wdg);
}

void MainPanelControl::removeAppAreaItem(QWidget *wdg)
{
    m_appAreaSonLayout->removeWidget(wdg);
}

void MainPanelControl::removeTrayAreaItem(QWidget *wdg)
{
    m_trayAreaLayout->removeWidget(wdg);
}

void MainPanelControl::removePluginAreaItem(QWidget *wdg)
{
    m_pluginLayout->removeWidget(wdg);
}

void MainPanelControl::resizeEvent(QResizeEvent *event)
{
    resizeDesktopWidget();
    resizeDockIcon();
    return QWidget::resizeEvent(event);
}

void MainPanelControl::updateAppAreaSonWidgetSize()
{
    if ((m_position == Position::Top) || (m_position == Position::Bottom)) {
        m_appAreaSonWidget->setMaximumHeight(this->height());
        m_appAreaSonWidget->setMaximumWidth(m_appAreaWidget->width());
    } else {
        m_appAreaSonWidget->setMaximumWidth(this->width());
        m_appAreaSonWidget->setMaximumHeight(m_appAreaWidget->height());
    }

    m_appAreaSonWidget->adjustSize();

    moveAppSonWidget();
}

void MainPanelControl::setPositonValue(Dock::Position position)
{
    if (m_position == position)
        return;

    m_position = position;
    updateMainPanelLayout();
}

void MainPanelControl::insertItem(int index, DockItem *item)
{
    item->installEventFilter(this);

    switch (item->itemType()) {
    case DockItem::Launcher:
        addFixedAreaItem(0, item);
        break;
    case DockItem::FixedPlugin:
        addFixedAreaItem(index, item);
        break;
    case DockItem::App:
    case DockItem::Placeholder:
        addAppAreaItem(index, item);
        break;
    case DockItem::TrayPlugin:
        addTrayAreaItem(index, item);
        break;
    case DockItem::Plugins:
        addPluginAreaItem(index, item);
        break;
    default:
        break;
    }
}

void MainPanelControl::removeItem(DockItem *item)
{
    switch (item->itemType()) {
    case DockItem::Launcher:
    case DockItem::FixedPlugin:
        removeFixedAreaItem(item);
        break;
    case DockItem::App:
    case DockItem::Placeholder:
        removeAppAreaItem(item);
        break;
    case DockItem::TrayPlugin:
        removeTrayAreaItem(item);
        break;
    case DockItem::Plugins:
        removePluginAreaItem(item);
        break;
    default:
        break;
    }
}

MainPanelDelegate *MainPanelControl::delegate() const
{
    return m_delegate;
}

void MainPanelControl::setDelegate(MainPanelDelegate *delegate)
{
    m_delegate = delegate;
}

void MainPanelControl::moveItem(DockItem *sourceItem, DockItem *targetItem)
{
    // get target index
    int idx = -1;
    if (targetItem->itemType() == DockItem::App)
        idx = m_appAreaSonLayout->indexOf(targetItem);
    else if (targetItem->itemType() == DockItem::Plugins)
        idx = m_pluginLayout->indexOf(targetItem);
    else if (targetItem->itemType() == DockItem::FixedPlugin)
        idx = m_fixedAreaLayout->indexOf(targetItem);
    else
        return;

    // remove old item
    removeItem(sourceItem);

    // insert new position
    insertItem(idx, sourceItem);
}

void MainPanelControl::dragEnterEvent(QDragEnterEvent *e)
{
    QRect rect = QRect();
    foreach (auto item, DockItemManager::instance()->itemList()) {
        DockItem *dockItem = item.data();
        PluginsItem *pluginItem = qobject_cast<PluginsItem *>(dockItem);
        if (pluginItem && pluginItem->pluginName() == "trash") {
            rect = pluginItem->geometry();
        }
    }

    if (!rect.contains(e->pos()))
        e->accept();
}

void MainPanelControl::dragLeaveEvent(QDragLeaveEvent *e)
{
    Q_UNUSED(e);
    if (m_placeholderItem) {
        const QRect r(static_cast<QWidget *>(parent())->pos(), size());
        const QPoint p(QCursor::pos());

        // remove margins to fix a touch screen bug:
        // the mouse point position will stay on this rect's margins after
        // drag move to the edge of screen
        if (r.marginsRemoved(QMargins(1, 10, 1, 1)).contains(p))
            return;

        removeAppAreaItem(m_placeholderItem);
        m_placeholderItem->deleteLater();
    }
}

void MainPanelControl::dropEvent(QDropEvent *e)
{
    if (m_placeholderItem) {

        emit itemAdded(e->mimeData()->data(m_draggingMimeKey), m_appAreaSonLayout->indexOf(m_placeholderItem));

        removeAppAreaItem(m_placeholderItem);
        m_placeholderItem->deleteLater();
    }
}

void MainPanelControl::handleDragMove(QDragMoveEvent *e, bool isFilter)
{
    if (!e->source()) {
        // 应用程序拖到dock上
        e->accept();

        DockItem *insertPositionItem = dropTargetItem(nullptr, e->pos());

        if (m_placeholderItem.isNull()) {

            m_placeholderItem = new PlaceholderItem;

            if (m_position == Dock::Top || m_position == Dock::Bottom) {
                if (m_appAreaSonWidget->mapFromParent(e->pos()).x() > m_appAreaSonWidget->rect().right()) {
                    // 插入到最右侧
                    insertPositionItem = nullptr;
                }
            } else {
                if (m_appAreaSonWidget->mapFromParent(e->pos()).y() > m_appAreaSonWidget->rect().bottom()) {
                    // 插入到最下测
                    insertPositionItem = nullptr;
                }
            }

            insertItem(m_appAreaSonLayout->indexOf(insertPositionItem), m_placeholderItem);

        } else if (insertPositionItem && m_placeholderItem != insertPositionItem) {
            moveItem(m_placeholderItem, insertPositionItem);
        }

        return;
    }

    DockItem *sourceItem = qobject_cast<DockItem *>(e->source());

    if (!sourceItem) {
        e->ignore();
        return;
    }

    DockItem *targetItem = nullptr;

    if (isFilter) {
        // appItem调整顺序或者移除驻留
        targetItem = dropTargetItem(sourceItem, mapFromGlobal(m_appDragWidget->mapToGlobal(e->pos())));

        if (targetItem) {
            m_appDragWidget->setOriginPos((m_appAreaSonWidget->mapToGlobal(targetItem->pos())));
        } else {
            targetItem = sourceItem;
        }

    } else {
        // other dockItem调整顺序
        targetItem = dropTargetItem(sourceItem, e->pos());
    }

    if (!targetItem) {
        e->ignore();
        return;
    }

    e->accept();

    if (targetItem == sourceItem)
        return;

    moveItem(sourceItem, targetItem);
    emit itemMoved(sourceItem, targetItem);
}

void MainPanelControl::dragMoveEvent(QDragMoveEvent *e)
{
    DockItem *sourceItem = qobject_cast<DockItem *>(e->source());
    if (sourceItem) {
        handleDragMove(e, false);
        return;
    }

    // 拖app到dock上
    const char *RequestDockKey = "RequestDock";
    const char *RequestDockKeyFallback = "text/plain";
    const char *DesktopMimeType = "application/x-desktop";
    auto DragmineData = e->mimeData();

    m_draggingMimeKey = DragmineData->formats().contains(RequestDockKey) ? RequestDockKey : RequestDockKeyFallback;

    // dragging item is NOT a desktop file
    if (QMimeDatabase().mimeTypeForFile(DragmineData->data(m_draggingMimeKey)).name() != DesktopMimeType) {
        m_draggingMimeKey.clear();
        e->setAccepted(false);
        qDebug() << "dragging item is NOT a desktop file";
        return;
    }

    //如果当前从桌面拖拽的的app是trash，则不能放入app任务栏中
    QString str = "file://";
    //启动器
    QString str_t = "";

    str.append(QStandardPaths::locate(QStandardPaths::DesktopLocation, "dde-trash.desktop"));
    str_t.append(QStandardPaths::locate(QStandardPaths::ApplicationsLocation, "dde-trash.desktop"));

    if ((str == DragmineData->data(m_draggingMimeKey)) || (str_t == DragmineData->data(m_draggingMimeKey))) {
        e->setAccepted(false);
        return;
    }

    if (m_delegate && m_delegate->appIsOnDock(DragmineData->data(m_draggingMimeKey))) {
        e->setAccepted(false);
        return;
    }

    handleDragMove(e, false);
}

bool MainPanelControl::eventFilter(QObject *watched, QEvent *event)
{
    if (watched == m_appAreaSonWidget) {
        if (event->type() == QEvent::LayoutRequest) {
            m_appAreaSonWidget->adjustSize();
            resizeDockIcon();
        } else {
            moveAppSonWidget();
        }

        if (event->type() == QEvent::Resize) {
            moveAppSonWidget();
        }
    }

    if (watched == m_desktopWidget) {
        if (event->type() == QEvent::Enter) {
            if (checkNeedShowDesktop()) {
                m_needRecoveryWin = true;
                QProcess::startDetached("/usr/lib/deepin-daemon/desktop-toggle");
            }
            m_isHover = true;
            update();
        } else if (event->type() == QEvent::Leave) {
            // 鼠标移入时隐藏了窗口，移出时恢复
            if (m_needRecoveryWin) {
                QProcess::startDetached("/usr/lib/deepin-daemon/desktop-toggle");
            }
            m_isHover = false;
            update();
        }
    }

    if (watched == m_appAreaWidget) {
        if (event->type() == QEvent::Resize)
            updateAppAreaSonWidgetSize();

        if (event->type() == QEvent::Move)
            moveAppSonWidget();
    }

    if (m_appDragWidget && watched == static_cast<QGraphicsView *>(m_appDragWidget)->viewport()) {
        QDropEvent *e = static_cast<QDropEvent *>(event);
        bool isContains = rect().contains(mapFromGlobal(m_appDragWidget->mapToGlobal(e->pos())));
        if (isContains) {
            if (event->type() == QEvent::DragMove) {
                handleDragMove(static_cast<QDragMoveEvent *>(event), true);
            } else if (event->type() == QEvent::Drop) {
                m_appDragWidget->hide();
                return true;
            }
        }

        return false;
    }

    if (event->type() != QEvent::MouseMove)
        return false;

    QMouseEvent *mouseEvent = dynamic_cast<QMouseEvent *>(event);
    if (!mouseEvent || mouseEvent->buttons() != Qt::LeftButton)
        return false;

    DockItem *item = qobject_cast<DockItem *>(watched);
    if (!item)
        return false;

    if (item->itemType() != DockItem::App && item->itemType() != DockItem::Plugins && item->itemType() != DockItem::FixedPlugin)
        return false;

    const QPoint pos = mouseEvent->globalPos();
    const QPoint distance = pos - m_mousePressPos;
    if (distance.manhattanLength() < QApplication::startDragDistance())
        return false;

    // source为MouseEventSynthesizedByQt时，事件由触屏事件转换而来，触屏没有收到后端的延迟触屏信号时不进行拖动
    if (mouseEvent->source() == Qt::MouseEventSynthesizedByQt && !m_longPressed) {
        return false;
    }

    startDrag(item);

    return QWidget::eventFilter(watched, event);
}

void MainPanelControl::mousePressEvent(QMouseEvent *e)
{
    if (e->button() == Qt::LeftButton) {
        m_mousePressPos = e->globalPos();

        QRect rect(m_desktopWidget->pos(), m_desktopWidget->size());
        if (rect.contains(e->pos())) {
            if (m_needRecoveryWin) {
                // 手动点击 显示桌面窗口 后，鼠标移出时不再调用显/隐窗口进程，以手动点击设置为准
                m_needRecoveryWin = false;
            } else {
                // 需求调整，鼠标移入，预览桌面时再点击显示桌面保持显示桌面状态，再点击才切换桌面显、隐状态
                QProcess::startDetached("/usr/lib/deepin-daemon/desktop-toggle");
            }
        }
    }

    QWidget::mousePressEvent(e);
}

void MainPanelControl::startDrag(DockItem *item)
{
    const QPixmap pixmap = item->grab();

    item->setDraging(true);
    item->update();

    QDrag *drag = nullptr;
    if (item->itemType() == DockItem::App) {
        AppDrag *appDrag = new AppDrag(item);

        m_appDragWidget = appDrag->appDragWidget();

        connect(m_appDragWidget, &AppDragWidget::destroyed, this, [ = ] {
            m_appDragWidget = nullptr;
        });

        appDrag->appDragWidget()->setOriginPos((m_appAreaSonWidget->mapToGlobal(item->pos())));
        appDrag->appDragWidget()->setDockInfo(m_position, QRect(mapToGlobal(pos()), size()));

        if (DWindowManagerHelper::instance()->hasComposite()) {
            appDrag->setPixmap(pixmap);
            m_appDragWidget->show();

            static_cast<QGraphicsView *>(m_appDragWidget)->viewport()->installEventFilter(this);
        } else {
            const QPixmap &dragPix = qobject_cast<AppItem *>(item)->appIcon();

            appDrag->QDrag::setPixmap(dragPix);
            appDrag->setHotSpot(dragPix.rect().center() / dragPix.devicePixelRatioF());
        }

        drag = appDrag;
    } else {
        drag = new QDrag(item);
        drag->setPixmap(pixmap);
    }
    drag->setHotSpot(pixmap.rect().center() / pixmap.devicePixelRatioF());
    drag->setMimeData(new QMimeData);
    drag->exec(Qt::MoveAction);

    // app关闭特效情况下移除
    if (item->itemType() == DockItem::App && !DWindowManagerHelper::instance()->hasComposite()) {
        if (m_appDragWidget->isRemoveAble())
            qobject_cast<AppItem *>(item)->undock();
    }

    m_appDragWidget = nullptr;
    item->setDraging(false);
    item->update();
}

DockItem *MainPanelControl::dropTargetItem(DockItem *sourceItem, QPoint point)
{
    QWidget *parentWidget = m_appAreaSonWidget;

    if (sourceItem) {
        switch (sourceItem->itemType()) {
        case DockItem::App:
            parentWidget = m_appAreaSonWidget;
            break;
        case DockItem::Plugins:
            parentWidget = m_pluginAreaWidget;
            break;
        case DockItem::FixedPlugin:
            parentWidget = m_fixedAreaWidget;
            break;
        default:
            break;
        }
    }

    if (!parentWidget)
        return nullptr;

    point = parentWidget->mapFromParent(point);
    QLayout *parentLayout = parentWidget->layout();

    DockItem *targetItem = nullptr;

    for (int i = 0 ; i < parentLayout->count(); ++i) {
        QLayoutItem *layoutItem = parentLayout->itemAt(i);
        DockItem *dockItem = qobject_cast<DockItem *>(layoutItem->widget());
        if (!dockItem)
            continue;

        QRect rect;

        rect.setTopLeft(dockItem->pos());
        if (dockItem->itemType() == DockItem::Plugins) {
            if ((m_position == Position::Top) || (m_position == Position::Bottom)) {
                rect.setSize(QSize(PLUGIN_MAX_SIZE, height()));
            } else {
                rect.setSize(QSize(width(), PLUGIN_MAX_SIZE));
            }
        } else {
            rect.setSize(dockItem->size());
        }
        if (rect.contains(point)) {
            targetItem = dockItem;
            break;
        }
    }

    if (!targetItem && parentWidget == m_appAreaSonWidget) {
        // appitem调整顺序是，判断是否拖放在两边空白区域

        if (!m_appAreaSonLayout->count())
            return targetItem;

        DockItem *first = qobject_cast<DockItem *>(m_appAreaSonLayout->itemAt(0)->widget());
        DockItem *last = qobject_cast<DockItem *>(m_appAreaSonLayout->itemAt(m_appAreaSonLayout->count() - 1)->widget());

        if (m_position == Dock::Top || m_position == Dock::Bottom) {

            if (point.x() < 0) {
                targetItem = first;
            } else {
                targetItem = last;
            }
        } else {

            if (point.y() < 0) {
                targetItem = first;
            } else {
                targetItem = last;
            }
        }
    }

    return targetItem;
}


void MainPanelControl::updateDisplayMode()
{
    moveAppSonWidget();
}

void MainPanelControl::moveAppSonWidget()
{
    QRect rect(QPoint(0, 0), m_appAreaSonWidget->size());
    if (DisplayMode::Efficient == m_dislayMode) {
        switch (m_position) {
        case Top:
        case Bottom :
            rect.moveTo(m_appAreaWidget->pos());
            break;
        case Right:
        case Left:
            rect.moveTo(m_appAreaWidget->pos());
            break;
        }
    } else {
        switch (m_position) {
        case Top:
        case Bottom :
            rect.moveCenter(this->rect().center());
            if (rect.right() > m_appAreaWidget->geometry().right()) {
                rect.moveRight(m_appAreaWidget->geometry().right());
            }

            break;
        case Right:
        case Left:
            rect.moveCenter(this->rect().center());
            if (rect.bottom() > m_appAreaWidget->geometry().bottom()) {
                rect.moveBottom(m_appAreaWidget->geometry().bottom());
            }

            break;
        }
    }

    m_appAreaSonWidget->move(rect.x(), rect.y());
}

void MainPanelControl::itemUpdated(DockItem *item)
{
    item->parentWidget()->adjustSize();
    resizeDockIcon();
}

void MainPanelControl::showEvent(QShowEvent *event)
{
    QTimer::singleShot(0, this, [ = ] {
        onGSettingsChanged("enable");
    });

    return QWidget::showEvent(event);
}

void MainPanelControl::paintEvent(QPaintEvent *event)
{
    QPainter painter(this);
    QColor color;
    if (DGuiApplicationHelper::instance()->themeType() == DGuiApplicationHelper::LightType) {
        color = Qt::black;
        painter.setOpacity(0.5);
    } else {
        color = Qt::white;
        painter.setOpacity(0.1);
    }

    if (m_isEnableLaunch)
        painter.fillRect(m_fixedSpliter->geometry(), color);
    painter.fillRect(m_appSpliter->geometry(), color);
    painter.fillRect(m_traySpliter->geometry(), color);

    //描绘桌面区域的颜色
    painter.setOpacity(1);
    QPen pen;
    QColor penColor(0, 0, 0, 25);
    pen.setWidth(2);
    pen.setColor(penColor);
    painter.setPen(pen);
    painter.drawRect(m_desktopWidget->geometry());
    if (m_isHover) {
        painter.fillRect(m_desktopWidget->geometry(), QColor(255, 255, 255, 51));
        return;
    }
    painter.fillRect(m_desktopWidget->geometry(), QColor(255, 255, 255, 25));
}

void MainPanelControl::resizeDockIcon()
{
    if (!m_tray)
        return;
    // 插件有点特殊，因为会引入第三方的插件，并不会受dock的缩放影响，我们只能限制我们自己的插件，否则会导致显示错误。
    // 以下是受控制的插件
    PluginsItem *trashPlugin = nullptr;
    PluginsItem *shutdownPlugin = nullptr;
    PluginsItem *keyboardPlugin = nullptr;
    PluginsItem *notificationPlugin = nullptr;
    for (int i = 0; i < m_pluginLayout->count(); ++ i) {
        PluginsItem *w = static_cast<PluginsItem *>(m_pluginLayout->itemAt(i)->widget());
        if (w->pluginName() == "trash") {
            trashPlugin = w;
        } else if (w->pluginName() == "shutdown") {
            shutdownPlugin = w;
        } else if (w->pluginName() == "onboard") {
            keyboardPlugin = w;
        } else if (w->pluginName() == "notifications") {
            notificationPlugin = w;
        }
    }

    // 总宽度
    int totalLength = ((m_position == Position::Top) || (m_position == Position::Bottom)) ? width() : height();
    // 减去托盘间隔区域
    totalLength -= (m_tray->trayVisableItemCount() + 1) * 10;
    // 减去插件间隔
    totalLength -= (m_pluginLayout->count() + 1) * 10;
    // 减去3个分割线的宽度
    totalLength -= 3 * SPLITER_SIZE;

    // 减去所有插件宽度，加上参与计算的3个插件宽度
    if ((m_position == Position::Top) || (m_position == Position::Bottom)) {
        totalLength -= m_pluginAreaWidget->width();
        if (trashPlugin) totalLength += trashPlugin->width();
        if (shutdownPlugin) totalLength += shutdownPlugin->width();
        if (keyboardPlugin) totalLength += keyboardPlugin->width();
        if (notificationPlugin) totalLength += notificationPlugin->width();
        totalLength -= m_desktopWidget->width();
    } else {
        totalLength -= m_pluginAreaWidget->height();
        if (trashPlugin) totalLength += trashPlugin->height();
        if (shutdownPlugin) totalLength += shutdownPlugin->height();
        if (keyboardPlugin) totalLength += keyboardPlugin->height();
        if (notificationPlugin) totalLength += notificationPlugin->height();
        totalLength -= m_desktopWidget->height();
    }

    if (totalLength < 0)
        return;

    // 参与计算的插件的个数（包含托盘和插件，垃圾桶，关机，屏幕键盘）
    int pluginCount = m_tray->trayVisableItemCount() + (trashPlugin ? 1 : 0) + (shutdownPlugin ? 1 : 0) + (keyboardPlugin ? 1 : 0) + (notificationPlugin ? 1 : 0);

    // icon个数
    int iconCount = m_fixedAreaLayout->count() + m_appAreaSonLayout->count() + pluginCount;

    int iconSize = 0;

    // 余数
    int yu = (totalLength % iconCount);
    // icon宽度 = (总宽度-余数)/icon个数
    iconSize = (totalLength - yu) / iconCount;

    if (iconSize < 20 || iconSize > 40) {

        // 减去插件和托盘的宽度
        if (iconSize < 20)
            totalLength -= 20 * pluginCount;
        else
            totalLength -= 40 * pluginCount;

        iconCount -= pluginCount;

        // 余数
        yu = (totalLength % iconCount);
        // icon宽度 = (总宽度-余数)/icon个数
        iconSize = (totalLength - yu) / iconCount;
    }

    if ((m_position == Position::Top) || (m_position == Position::Bottom)) {
        if (iconSize >= height()) {
            calcuDockIconSize(height(), height(), trashPlugin, shutdownPlugin, keyboardPlugin, notificationPlugin);
        } else {
            calcuDockIconSize(iconSize, height(), trashPlugin, shutdownPlugin, keyboardPlugin, notificationPlugin);
        }
    } else {
        if (iconSize >= width()) {
            calcuDockIconSize(width(), width(), trashPlugin, shutdownPlugin, keyboardPlugin, notificationPlugin);
        } else {
            calcuDockIconSize(width(), iconSize, trashPlugin, shutdownPlugin, keyboardPlugin, notificationPlugin);
        }
    }
}

void MainPanelControl::calcuDockIconSize(int w, int h, PluginsItem *trashPlugin, PluginsItem *shutdownPlugin, PluginsItem *keyboardPlugin, PluginsItem *notificationPlugin)
{
    for (int i = 0; i < m_fixedAreaLayout->count(); ++ i) {
        m_fixedAreaLayout->itemAt(i)->widget()->setFixedSize(w, h);
    }

    if (m_position == Dock::Position::Top || m_position == Dock::Position::Bottom) {
        m_fixedSpliter->setFixedSize(SPLITER_SIZE, int(w * 0.6));
        m_appSpliter->setFixedSize(SPLITER_SIZE, int(w * 0.6));
        m_traySpliter->setFixedSize(SPLITER_SIZE, int(w * 0.5));
        // 垃圾桶
        if (trashPlugin)
            trashPlugin->setFixedSize(std::min(w, h - 20), h - 20);

        for (int i = 0; i < m_appAreaSonLayout->count(); ++ i) {
            m_appAreaSonLayout->itemAt(i)->widget()->setMaximumWidth(h);
            m_appAreaSonLayout->itemAt(i)->widget()->setMaximumHeight(QWIDGETSIZE_MAX);
        }

    } else {
        m_fixedSpliter->setFixedSize(int(h * 0.6), SPLITER_SIZE);
        m_appSpliter->setFixedSize(int(h * 0.6), SPLITER_SIZE);
        m_traySpliter->setFixedSize(int(h * 0.5), SPLITER_SIZE);
        // 垃圾桶
        if (trashPlugin)
            trashPlugin->setFixedSize(w - 20, std::min(w - 20, h));


        for (int i = 0; i < m_appAreaSonLayout->count(); ++ i) {
            m_appAreaSonLayout->itemAt(i)->widget()->setMaximumHeight(w);
            m_appAreaSonLayout->itemAt(i)->widget()->setMaximumWidth(QWIDGETSIZE_MAX);
        }
    }

    // 插件和托盘

    // 托盘上每个图标大小
    int tray_item_size = 20;

    if ((m_position == Position::Top) || (m_position == Position::Bottom)) {
        w = qBound(20, w, 40);
        tray_item_size = std::min(w, h - 20);
    } else {
        h = qBound(20, h, 40);
        tray_item_size = std::min(w - 20, h);
    }

    if (tray_item_size < 20)
        return;

    if ((m_position == Position::Top) || (m_position == Position::Bottom)) {
        m_tray->centralWidget()->setProperty("iconSize", tray_item_size);

        // 插件
        if (shutdownPlugin)
            shutdownPlugin->setFixedSize(tray_item_size, h - 20);
        if (keyboardPlugin)
            keyboardPlugin->setFixedSize(tray_item_size, h - 20);
        if (notificationPlugin) {
            notificationPlugin->setFixedSize(tray_item_size, h - 20);
        }

    } else {
        m_tray->centralWidget()->setProperty("iconSize", tray_item_size);

        if (shutdownPlugin)
            shutdownPlugin->setFixedSize(w - 20, tray_item_size);
        if (keyboardPlugin)
            keyboardPlugin->setFixedSize(w - 20, tray_item_size);
        if (notificationPlugin) {
            notificationPlugin->setFixedSize(w - 20, tray_item_size);
        }
    }

    if ((m_position == Position::Top) || (m_position == Position::Bottom)) {
        // 三方插件
        for (int i = 0; i < m_pluginLayout->count(); ++ i) {
            PluginsItem *pItem = static_cast<PluginsItem *>(m_pluginLayout->itemAt(i)->widget());
            if (pItem != trashPlugin && pItem != shutdownPlugin && pItem != keyboardPlugin && pItem !=notificationPlugin) {
                if (pItem->pluginName() == "datetime"){
                    pItem->setFixedSize(pItem->sizeHint().width(), h);
                } else if (pItem->pluginName() == "AiAssistant"){
                    pItem->setFixedSize(tray_item_size, h - 20);
                } else {
                    pItem->setFixedSize(pItem->sizeHint().width(), h - 20);
                }
            }
        }
    } else {
        // 三方插件
        for (int i = 0; i < m_pluginLayout->count(); ++ i) {
            PluginsItem *pItem = static_cast<PluginsItem *>(m_pluginLayout->itemAt(i)->widget());
            if (pItem != trashPlugin && pItem != shutdownPlugin && pItem != keyboardPlugin && pItem !=notificationPlugin) {
                if (pItem->pluginName() == "datetime"){
                    pItem->setFixedSize(w, pItem->sizeHint().height());
                } else if (pItem->pluginName() == "AiAssistant"){
                    pItem->setFixedSize(w - 20, tray_item_size);
                } else {
                    pItem->setFixedSize(w - 20, pItem->sizeHint().height());
                }
            }
        }
    }
}

void MainPanelControl::getTrayVisableItemCount()
{
    if (m_trayAreaLayout->count() > 0) {
        TrayPluginItem *w = static_cast<TrayPluginItem *>(m_trayAreaLayout->itemAt(0)->widget());
        m_trayIconCount = w->trayVisableItemCount();
    } else {
        m_trayIconCount = 0;
    }

    resizeDockIcon();

    // 模式切换时，托盘区域宽度错误，对应任务11933
    m_trayAreaWidget->adjustSize();
}

void MainPanelControl::resizeDesktopWidget()
{
    if (m_position == Position::Right || m_position == Position::Left)
        m_desktopWidget->setFixedSize(width(), DESKTOP_SIZE);
    else
        m_desktopWidget->setFixedSize(DESKTOP_SIZE, height());

    if (DisplayMode::Fashion == m_dislayMode)
        m_desktopWidget->setFixedSize(0, 0);
<<<<<<< HEAD
}

void MainPanelControl::updateFixedAreaIcon()
{
    QLayoutItem *appLayoutItem = m_appAreaSonLayout->itemAt(0);
    if (appLayoutItem) {
        QWidget *appWidget = appLayoutItem->widget();
        if (appWidget) {
            int w = appWidget->width();
            int h = appWidget->height();
            for (int i = 0; i < m_fixedAreaLayout->count(); ++ i) {
                // 取最近较小偶数, 去抖
                m_fixedAreaLayout->itemAt(i)->widget()->setFixedSize((w | 1) - 1, (h | 1) - 1);
            }
        }
    }
}

/**
 * @brief MainPanelControl::checkNeedShowDesktop 根据窗管提供接口（当前是否显示的桌面），提供鼠标
 * 移入 显示桌面窗口 区域时，是否需要显示桌面判断依据
 * @return 窗管返回 当前是桌面 或 窗管接口查询失败 返回false，否则true
 */
bool MainPanelControl::checkNeedShowDesktop()
{
    QDBusInterface wmInter("com.deepin.wm", "/com/deepin/wm", "com.deepin.wm");
    QList<QVariant> argumentList;
    QDBusMessage reply = wmInter.callWithArgumentList(QDBus::Block, QStringLiteral("GetIsShowDesktop"), argumentList);
    if (reply.type() == QDBusMessage::ReplyMessage && reply.arguments().count() == 1) {
        return !reply.arguments().at(0).toBool();
    }

    qDebug() << "wm call GetIsShowDesktop fail, res:" << reply.type();
    return false;
=======
>>>>>>> 2f8f6880
}<|MERGE_RESOLUTION|>--- conflicted
+++ resolved
@@ -1114,23 +1114,6 @@
 
     if (DisplayMode::Fashion == m_dislayMode)
         m_desktopWidget->setFixedSize(0, 0);
-<<<<<<< HEAD
-}
-
-void MainPanelControl::updateFixedAreaIcon()
-{
-    QLayoutItem *appLayoutItem = m_appAreaSonLayout->itemAt(0);
-    if (appLayoutItem) {
-        QWidget *appWidget = appLayoutItem->widget();
-        if (appWidget) {
-            int w = appWidget->width();
-            int h = appWidget->height();
-            for (int i = 0; i < m_fixedAreaLayout->count(); ++ i) {
-                // 取最近较小偶数, 去抖
-                m_fixedAreaLayout->itemAt(i)->widget()->setFixedSize((w | 1) - 1, (h | 1) - 1);
-            }
-        }
-    }
 }
 
 /**
@@ -1149,6 +1132,4 @@
 
     qDebug() << "wm call GetIsShowDesktop fail, res:" << reply.type();
     return false;
-=======
->>>>>>> 2f8f6880
 }