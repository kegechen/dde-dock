--- conflicted
+++ resolved
@@ -104,12 +104,8 @@
     void resizeDockIcon();
     void calcuDockIconSize(int w, int h, PluginsItem *trashPlugin, PluginsItem *shutdownPlugin, PluginsItem *keyboardPlugin, PluginsItem *notificationPlugin);
     void resizeDesktopWidget();
+    bool checkNeedShowDesktop();
 
-<<<<<<< HEAD
-    void updateFixedAreaIcon();
-    bool checkNeedShowDesktop();
-=======
->>>>>>> 2f8f6880
 public slots:
     void insertItem(const int index, DockItem *item);
     void removeItem(DockItem *item);
