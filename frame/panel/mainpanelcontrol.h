/*
 * Copyright (C) 2019 ~ 2019 Deepin Technology Co., Ltd.
 *
 * Author:     xuwenw <xuwenw@xuwenw.so>
 *
 * Maintainer:  <@xuwenw.so>
 *
 * This program is free software: you can redistribute it and/or modify
 * it under the terms of the GNU General Public License as published by
 * the Free Software Foundation, either version 3 of the License, or
 * any later version.
 *
 * This program is distributed in the hope that it will be useful,
 * but WITHOUT ANY WARRANTY; without even the implied warranty of
 * MERCHANTABILITY or FITNESS FOR A PARTICULAR PURPOSE.  See the
 * GNU General Public License for more details.
 *
 * You should have received a copy of the GNU General Public License
 * along with this program.  If not, see <http://www.gnu.org/licenses/>.
 */

#ifndef MAINPANELCONTROL_H
#define MAINPANELCONTROL_H

#include "constants.h"

#include <QWidget>
#include <QBoxLayout>
#include <QLabel>

using namespace Dock;

class TrayPluginItem;
class PluginsItem;

class MainPanelDelegate
{
public:
    virtual bool appIsOnDock(const QString &appDesktop) = 0;
};

class DesktopWidget : public QWidget
{
    Q_OBJECT

public:
    DesktopWidget(QWidget *parent) : QWidget(parent){
    }
};

class DockItem;
class PlaceholderItem;
class AppDragWidget;
class MainPanelControl : public QWidget
{
    Q_OBJECT
public:
    MainPanelControl(QWidget *parent = 0);
    ~MainPanelControl();

    void addFixedAreaItem(int index, QWidget *wdg);
    void addAppAreaItem(int index, QWidget *wdg);
    void addTrayAreaItem(int index, QWidget *wdg);
    void addPluginAreaItem(int index, QWidget *wdg);
    void removeFixedAreaItem(QWidget *wdg);
    void removeAppAreaItem(QWidget *wdg);
    void removeTrayAreaItem(QWidget *wdg);
    void removePluginAreaItem(QWidget *wdg);
    void setPositonValue(Position position);
    void setDisplayMode(DisplayMode m_displayMode);
    void getTrayVisableItemCount();

    MainPanelDelegate *delegate() const;
    void setDelegate(MainPanelDelegate *delegate);

signals:
    void itemMoved(DockItem *sourceItem, DockItem *targetItem);
    void itemAdded(const QString &appDesktop, int idx);

private:
    void resizeEvent(QResizeEvent *event) override;

    void init();
    void updateAppAreaSonWidgetSize();
    void updateMainPanelLayout();
    void updateDisplayMode();
    void moveAppSonWidget();

    void dragMoveEvent(QDragMoveEvent *e) override;
    void dragEnterEvent(QDragEnterEvent *e) override;
    void dragLeaveEvent(QDragLeaveEvent *e) override;
    void dropEvent(QDropEvent *) override;
    bool eventFilter(QObject *watched, QEvent *event) override;
    void mousePressEvent(QMouseEvent *e) override;

    void startDrag(DockItem *);
    DockItem *dropTargetItem(DockItem *sourceItem, QPoint point);
    void moveItem(DockItem *sourceItem, DockItem *targetItem);
    void handleDragMove(QDragMoveEvent *e, bool isFilter);
    void paintEvent(QPaintEvent *event) override;
    void resizeDockIcon();
<<<<<<< HEAD
    void calcuDockIconSize(const int w, const int h, PluginsItem *trashPlugin, PluginsItem *shutdownPlugin, PluginsItem *keyboardPlugin, PluginsItem *notificationPlugin);
    void resizeDesktopWidget();
=======
    void calcuDockIconSize(const int w, const int h, PluginsItem *trashPlugin, PluginsItem *shutdownPlugin, PluginsItem *keyboardPlugin);
    void resizeDesktopWidget();

>>>>>>> 3c6ffa85
public slots:
    void insertItem(const int index, DockItem *item);
    void removeItem(DockItem *item);
    void itemUpdated(DockItem *item);

    // void
    void onGSettingsChanged(const QString &key);
    
protected:
    void showEvent(QShowEvent *event) override;
private:
    QBoxLayout *m_mainPanelLayout;
    QWidget *m_fixedAreaWidget;
    QWidget *m_appAreaWidget;
    QWidget *m_trayAreaWidget;
    QWidget *m_pluginAreaWidget;
    DesktopWidget *m_desktopWidget;
    QBoxLayout *m_fixedAreaLayout;
    QBoxLayout *m_trayAreaLayout;
    QBoxLayout *m_pluginLayout;
    QWidget *m_appAreaSonWidget;
    QBoxLayout *m_appAreaSonLayout;
    //    QBoxLayout *m_appAreaLayout;
    Position m_position;
    QPointer<PlaceholderItem> m_placeholderItem;
    MainPanelDelegate *m_delegate;
    QString m_draggingMimeKey;
    AppDragWidget *m_appDragWidget;
    DisplayMode m_dislayMode;
    QLabel *m_fixedSpliter;
    QLabel *m_appSpliter;
    QLabel *m_traySpliter;
    QPoint m_mousePressPos;
    int m_trayIconCount;
    TrayPluginItem *m_tray = nullptr;
    bool m_isHover;//判断鼠标是否移到desktop区域
    bool m_isEnableLaunch;//判断是否使能了com.deepin.dde.dock.module.launcher
};

#endif // MAINPANELCONTROL_H<|MERGE_RESOLUTION|>--- conflicted
+++ resolved
@@ -99,14 +99,8 @@
     void handleDragMove(QDragMoveEvent *e, bool isFilter);
     void paintEvent(QPaintEvent *event) override;
     void resizeDockIcon();
-<<<<<<< HEAD
-    void calcuDockIconSize(const int w, const int h, PluginsItem *trashPlugin, PluginsItem *shutdownPlugin, PluginsItem *keyboardPlugin, PluginsItem *notificationPlugin);
-    void resizeDesktopWidget();
-=======
-    void calcuDockIconSize(const int w, const int h, PluginsItem *trashPlugin, PluginsItem *shutdownPlugin, PluginsItem *keyboardPlugin);
-    void resizeDesktopWidget();
-
->>>>>>> 3c6ffa85
+    void calcuDockIconSize(int w, int h, PluginsItem *trashPlugin, PluginsItem *shutdownPlugin, PluginsItem *keyboardPlugin, PluginsItem *notificationPlugin);
+   void resizeDesktopWidget();
 public slots:
     void insertItem(const int index, DockItem *item);
     void removeItem(DockItem *item);
