--- conflicted
+++ resolved
@@ -63,7 +63,6 @@
     }
 }
 
-<<<<<<< HEAD
 void AppIcon::mousePressEvent(QMouseEvent *ev)
 {
     emit mousePress(ev);
@@ -82,7 +81,8 @@
 void AppIcon::leaveEvent(QEvent *)
 {
     emit mouseLeave();
-=======
+}
+
 // iconName should be a icon name constraints to the freeedesktop standard.
 QString AppIcon::getThemeIconPath(QString iconName)
 {
@@ -104,5 +104,4 @@
     } else {
         return "";
     }
->>>>>>> bc49f9d9
 }