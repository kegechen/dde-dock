#-------------------------------------------------
#
# Project created by QtCreator 2015-06-20T10:09:57
#
#-------------------------------------------------

QT       += core gui x11extras dbus

greaterThan(QT_MAJOR_VERSION, 4): QT += widgets

TARGET = dde-dock
TEMPLATE = app
INCLUDEPATH += src/

SOURCES += \
    src/main.cpp \
    src/mainwidget.cpp \
    src/Widgets/appbackground.cpp \
    src/Widgets/appicon.cpp \
    src/Widgets/docklayout.cpp \
    src/Widgets/screenmask.cpp \
    src/Widgets/windowpreview.cpp \
    src/Panel/panel.cpp \
    src/Widgets/appitem.cpp \
    src/systraymanager.cpp \
    src/Panel/panelmenu.cpp \
    src/Controller/dockmodedata.cpp \
    src/Controller/dockconstants.cpp \
<<<<<<< HEAD
    src/Controller/appmanager.cpp \
    src/DBus/dbusentrymanager.cpp \
    src/DBus/dbusentryproxyer.cpp \
    src/DBus/dbuspanelmanager.cpp \
    src/DBus/dbusclientmanager.cpp \
    src/DBus/dbusdockedappmanager.cpp \
    src/DBus/dbusdocksetting.cpp
=======
    src/pluginitemwrapper.cpp
>>>>>>> 38264b43

HEADERS  += \
    src/abstractdockitem.h \
    src/dockplugininterface.h \
    src/mainwidget.h \
    src/Widgets/appbackground.h \
    src/Widgets/appicon.h \
    src/Widgets/docklayout.h \
    src/Widgets/screenmask.h \
    src/Widgets/windowpreview.h \
    src/Panel/panel.h \
    src/Widgets/appitem.h \
    src/systraymanager.h \
    src/Panel/panelmenu.h \
    src/Controller/dockmodedata.h \
    src/Controller/dockconstants.h \
<<<<<<< HEAD
    src/Controller/appmanager.h \
    src/DBus/dbusentrymanager.h \
    src/DBus/dbusentryproxyer.h \
    src/DBus/dbuspanelmanager.h \
    src/DBus/dbusclientmanager.h \
    src/DBus/dbusdockedappmanager.h \
    src/DBus/dbusdocksetting.h
=======
    src/pluginitemwrapper.h
>>>>>>> 38264b43

RESOURCES += \
    images.qrc \
    qss.qrc

PKGCONFIG += gtk+-2.0 x11
CONFIG += c++11 link_pkgconfig<|MERGE_RESOLUTION|>--- conflicted
+++ resolved
@@ -26,7 +26,6 @@
     src/Panel/panelmenu.cpp \
     src/Controller/dockmodedata.cpp \
     src/Controller/dockconstants.cpp \
-<<<<<<< HEAD
     src/Controller/appmanager.cpp \
     src/DBus/dbusentrymanager.cpp \
     src/DBus/dbusentryproxyer.cpp \
@@ -34,9 +33,7 @@
     src/DBus/dbusclientmanager.cpp \
     src/DBus/dbusdockedappmanager.cpp \
     src/DBus/dbusdocksetting.cpp
-=======
     src/pluginitemwrapper.cpp
->>>>>>> 38264b43
 
 HEADERS  += \
     src/abstractdockitem.h \
@@ -53,7 +50,6 @@
     src/Panel/panelmenu.h \
     src/Controller/dockmodedata.h \
     src/Controller/dockconstants.h \
-<<<<<<< HEAD
     src/Controller/appmanager.h \
     src/DBus/dbusentrymanager.h \
     src/DBus/dbusentryproxyer.h \
@@ -61,9 +57,7 @@
     src/DBus/dbusclientmanager.h \
     src/DBus/dbusdockedappmanager.h \
     src/DBus/dbusdocksetting.h
-=======
     src/pluginitemwrapper.h
->>>>>>> 38264b43
 
 RESOURCES += \
     images.qrc \
