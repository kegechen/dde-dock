#-------------------------------------------------
#
# Project created by QtCreator 2015-06-20T10:09:57
#
#-------------------------------------------------

QT       += core gui x11extras dbus svg

greaterThan(QT_MAJOR_VERSION, 4): QT += widgets

TARGET = dde-dock
TEMPLATE = app
INCLUDEPATH += ./src ./libs

DEFINES += PLUGIN_API_VERSION=1.0 NEW_DOCK_LAYOUT


RESOURCES += \
    dark.qrc \
    light.qrc

CONFIG += c++11 link_pkgconfig
PKGCONFIG += gtk+-2.0 x11 cairo xcb xcb-ewmh xcb-damage dtkbase dtkutil dtkwidget

target.path = /usr/bin/

headers.files += src/interfaces/dockconstants.h \
    src/interfaces/dockplugininterface.h \
    src/interfaces/dockpluginproxyinterface.h
headers.path = /usr/include/dde-dock

dbus_service.files += com.deepin.dde.dock.service
dbus_service.path = /usr/share/dbus-1/services

INSTALLS += dbus_service headers target

HEADERS += \
    src/interfaces/dockconstants.h \
    src/interfaces/dockplugininterface.h \
    src/interfaces/dockpluginproxyinterface.h \
    libs/xcb_misc.h \
    src/controller/dockmodedata.h \
    src/dbus/dbusclientmanager.h \
    src/dbus/dbusdockedappmanager.h \
    src/dbus/dbusdocksetting.h \
    src/dbus/dbusentrymanager.h \
    src/dbus/dbushidestatemanager.h \
    src/dbus/dbusmenu.h \
    src/dbus/dbusmenumanager.h \
    src/dbus/dbuspanelmanager.h \
    src/panel/panel.h \
    src/panel/panelmenu.h \
    src/widgets/highlighteffect.h \
    src/widgets/reflectioneffect.h \
    src/mainwidget.h \
    src/controller/signalmanager.h \
    src/widgets/previewwindow.h \
    src/dbus/dbusdisplay.h \
    src/dbus/dbuslauncher.h \
    src/dbus/dbusdockentry.h \
    src/panel/dockpanel.h \
    src/widgets/app/dockappbg.h \
    src/widgets/app/dockappicon.h \
    src/widgets/app/dockappitem.h \
    src/widgets/app/dockapplayout.h \
    src/controller/apps/dockappmanager.h \
    src/widgets/dockitem.h \
    src/widgets/plugin/dockpluginitem.h \
    src/widgets/plugin/dockpluginssettingwindow.h \
    src/controller/plugins/dockpluginsmanager.h \
    src/widgets/movablelayout.h \
    src/widgets/plugin/dockpluginlayout.h \
    src/controller/old/appmanager.h \
    src/controller/old/pluginitemwrapper.h \
    src/controller/old/pluginproxy.h \
    src/controller/old/pluginssettingframe.h \
    src/controller/old/pluginmanager.h \
    src/controller/plugins/dockpluginitemwrapper.h \
    src/controller/plugins/dockpluginproxy.h \
    src/widgets/app/apppreview/apppreviewloader.h \
    src/widgets/app/apppreview/apppreviewloaderframe.h \
    src/widgets/app/apppreview/apppreviewscontainer.h \
    src/widgets/old/abstractdockitem.h \
    src/widgets/old/appbackground.h \
    src/widgets/old/appicon.h \
    src/widgets/old/appitem.h \
    src/widgets/old/docklayout.h \
    src/widgets/old/screenmask.h \
    src/widgets/launcher/docklauncheritem.h \
    src/widgets/old/launcheritem.h \
    src/controller/stylemanager.h \
<<<<<<< HEAD
    src/dbus/dbuslaunchercontroller.h
=======
    src/dbus/dbuslaunchercontroller.h \
    src/dbus/dbusshutdownfront.h
>>>>>>> b609f7f2

SOURCES += \
    libs/xcb_misc.cpp \
    src/controller/dockmodedata.cpp \
    src/dbus/dbusclientmanager.cpp \
    src/dbus/dbusdockedappmanager.cpp \
    src/dbus/dbusdocksetting.cpp \
    src/dbus/dbusentrymanager.cpp \
    src/dbus/dbushidestatemanager.cpp \
    src/dbus/dbusmenu.cpp \
    src/dbus/dbusmenumanager.cpp \
    src/dbus/dbuspanelmanager.cpp \
    src/panel/panel.cpp \
    src/panel/panelmenu.cpp \
    src/widgets/highlighteffect.cpp \
    src/widgets/reflectioneffect.cpp \
    src/main.cpp \
    src/mainwidget.cpp \
    src/controller/signalmanager.cpp \
    src/widgets/previewwindow.cpp \
    src/dbus/dbusdisplay.cpp \
    src/dbus/dbuslauncher.cpp \
    src/dbus/dbusdockentry.cpp \
    src/panel/dockpanel.cpp \
    src/widgets/app/dockappbg.cpp \
    src/widgets/app/dockappicon.cpp \
    src/widgets/app/dockappitem.cpp \
    src/widgets/app/dockapplayout.cpp \
    src/controller/apps/dockappmanager.cpp \
    src/widgets/dockitem.cpp \
    src/widgets/plugin/dockpluginitem.cpp \
    src/widgets/plugin/dockpluginssettingwindow.cpp \
    src/controller/plugins/dockpluginsmanager.cpp \
    src/widgets/movablelayout.cpp \
    src/widgets/plugin/dockpluginlayout.cpp \
    src/controller/old/appmanager.cpp \
    src/controller/old/pluginitemwrapper.cpp \
    src/controller/old/pluginproxy.cpp \
    src/controller/old/pluginssettingframe.cpp \
    src/controller/old/pluginmanager.cpp \
    src/controller/plugins/dockpluginitemwrapper.cpp \
    src/controller/plugins/dockpluginproxy.cpp \
    src/widgets/app/apppreview/apppreviewloader.cpp \
    src/widgets/app/apppreview/apppreviewloaderframe.cpp \
    src/widgets/app/apppreview/apppreviewscontainer.cpp \
    src/widgets/old/abstractdockitem.cpp \
    src/widgets/old/appbackground.cpp \
    src/widgets/old/appicon.cpp \
    src/widgets/old/appitem.cpp \
    src/widgets/old/docklayout.cpp \
    src/widgets/old/screenmask.cpp \
    src/widgets/launcher/docklauncheritem.cpp \
    src/widgets/old/launcheritem.cpp \
    src/controller/stylemanager.cpp \
<<<<<<< HEAD
    src/dbus/dbuslaunchercontroller.cpp
=======
    src/dbus/dbuslaunchercontroller.cpp \
    src/dbus/dbusshutdownfront.cpp
>>>>>>> b609f7f2
<|MERGE_RESOLUTION|>--- conflicted
+++ resolved
@@ -89,12 +89,8 @@
     src/widgets/launcher/docklauncheritem.h \
     src/widgets/old/launcheritem.h \
     src/controller/stylemanager.h \
-<<<<<<< HEAD
-    src/dbus/dbuslaunchercontroller.h
-=======
     src/dbus/dbuslaunchercontroller.h \
     src/dbus/dbusshutdownfront.h
->>>>>>> b609f7f2
 
 SOURCES += \
     libs/xcb_misc.cpp \
@@ -149,9 +145,5 @@
     src/widgets/launcher/docklauncheritem.cpp \
     src/widgets/old/launcheritem.cpp \
     src/controller/stylemanager.cpp \
-<<<<<<< HEAD
-    src/dbus/dbuslaunchercontroller.cpp
-=======
     src/dbus/dbuslaunchercontroller.cpp \
-    src/dbus/dbusshutdownfront.cpp
->>>>>>> b609f7f2
+    src/dbus/dbusshutdownfront.cpp