--- conflicted
+++ resolved
@@ -44,12 +44,9 @@
     src/Widgets/closebutton.cpp \
     src/DBus/dbushidestatemanager.cpp \
     ../libs/xcb_misc.cpp \
-<<<<<<< HEAD
-    src/Widgets/launcheritem.cpp
-=======
+    src/Widgets/launcheritem.cpp \
     src/Widgets/reflectioneffect.cpp \
     src/Widgets/highlighteffect.cpp
->>>>>>> 9c64fa78
 
 HEADERS  += \
     src/abstractdockitem.h \
@@ -83,12 +80,9 @@
     src/Widgets/closebutton.h \
     src/DBus/dbushidestatemanager.h \
     ../libs/xcb_misc.h \
-<<<<<<< HEAD
-    src/Widgets/launcheritem.h
-=======
+    src/Widgets/launcheritem.h \
     src/Widgets/reflectioneffect.h \
     src/Widgets/highlighteffect.h
->>>>>>> 9c64fa78
 
 RESOURCES += \
     images.qrc \
